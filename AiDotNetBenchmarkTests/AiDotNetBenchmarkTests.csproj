﻿<Project Sdk="Microsoft.NET.Sdk">

  <PropertyGroup>
    <OutputType>Exe</OutputType>
	  <TargetFrameworks>net8.0;net7.0;net6.0;net462</TargetFrameworks>
    <ImplicitUsings>enable</ImplicitUsings>
    <Nullable>enable</Nullable>
	  <LangVersion>latest</LangVersion>
  </PropertyGroup>

  <ItemGroup>
<<<<<<< HEAD
    <PackageReference Include="BenchmarkDotNet" Version="0.15.2" />
=======
    <PackageReference Include="BenchmarkDotNet" Version="0.15.4" />
>>>>>>> 22eba948
  </ItemGroup>

</Project><|MERGE_RESOLUTION|>--- conflicted
+++ resolved
@@ -9,11 +9,7 @@
   </PropertyGroup>
 
   <ItemGroup>
-<<<<<<< HEAD
-    <PackageReference Include="BenchmarkDotNet" Version="0.15.2" />
-=======
     <PackageReference Include="BenchmarkDotNet" Version="0.15.4" />
->>>>>>> 22eba948
   </ItemGroup>
 
 </Project>