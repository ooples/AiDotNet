--- conflicted
+++ resolved
@@ -277,8 +277,6 @@
         /// <summary>
         /// Evaluates a model on the validation set
         /// </summary>
-        /// <returns>The evaluation score, or double.NaN if no evaluator is set</returns>
-        /// <exception cref="InvalidOperationException">Thrown when no model evaluator has been set via SetModelEvaluator</exception>
         protected virtual async Task<double> EvaluateModelAsync(
             IFullModel<T, TInput, TOutput> model,
             TInput validationInputs,
@@ -306,8 +304,11 @@
                 }
                 else
                 {
-                    // No model evaluator set; cannot evaluate model without evaluator
-                    throw new InvalidOperationException("No model evaluator set; cannot evaluate model without evaluator.");
+                    // Fallback to simple prediction-based evaluation
+                    var predictions = model.Predict(validationInputs);
+                    // For now, return a placeholder score
+                    // In a real implementation, this would calculate the metric based on the data types
+                    return 0.0;
                 }
             }));
         }
@@ -359,14 +360,6 @@
         /// <summary>
         /// Loads the model from a file
         /// </summary>
-        /// <param name="filePath">The file path to load from</param>
-        /// <exception cref="InvalidOperationException">
-        /// Thrown when BestModel is null. BestModel must be initialized to the correct concrete model type before loading.
-        /// </exception>
-        /// <remarks>
-        /// This method requires that BestModel is already set to a concrete model instance that can deserialize the file format.
-        /// AutoML models should typically be recreated using SearchAsync, or BestModel should be initialized before calling this method.
-        /// </remarks>
         public virtual void LoadModel(string filePath)
         {
             if (BestModel == null)
@@ -392,25 +385,8 @@
         /// <summary>
         /// Deserializes the model from bytes
         /// </summary>
-        /// <param name="data">The byte array containing the serialized model data</param>
-        /// <exception cref="ArgumentNullException">Thrown when data is null</exception>
-        /// <exception cref="ArgumentException">Thrown when data is empty</exception>
-        /// <exception cref="InvalidOperationException">
-        /// Thrown when BestModel is null. BestModel must be initialized to the correct concrete model type before deserializing.
-        /// </exception>
-        /// <remarks>
-        /// This method requires that BestModel is already set to a concrete model instance that can deserialize the byte format.
-        /// AutoML models should typically be recreated using SearchAsync, or BestModel should be initialized before calling this method.
-        /// The data format must match the serialization format expected by the BestModel instance.
-        /// </remarks>
         public virtual void Deserialize(byte[] data)
         {
-            if (data == null)
-                throw new ArgumentNullException(nameof(data));
-
-            if (data.Length == 0)
-                throw new ArgumentException("Data cannot be empty.", nameof(data));
-
             if (BestModel == null)
             {
                 // This scenario requires a mechanism to determine the concrete type of BestModel
@@ -457,9 +433,12 @@
         public virtual IFullModel<T, TInput, TOutput> WithParameters(Vector<T> parameters)
         {
             if (BestModel == null)
-                throw new InvalidOperationException("No best model found. Run SearchAsync first or set BestModel before calling WithParameters.");
-
-            return BestModel.WithParameters(parameters);
+                throw new InvalidOperationException("No best model found. Run SearchAsync first.");
+
+            // Create a deep copy and set the new parameters
+            var copy = DeepCopy();
+            copy.SetParameters(parameters);
+            return copy;
         }
 
         #endregion
@@ -520,25 +499,20 @@
         #region ICloneable Implementation
 
         /// <summary>
+        /// Creates a shallow copy of the AutoML model
+        /// </summary>
+        public virtual IFullModel<T, TInput, TOutput> Clone()
+        {
+            // Clone creates a shallow copy using MemberwiseClone
+            // For a deep copy, use DeepCopy() instead
+            return (AutoMLModelBase<T, TInput, TOutput>)MemberwiseClone();
+        }
+
+        /// <summary>
         /// Creates a deep copy of the AutoML model
         /// </summary>
-        public virtual IFullModel<T, TInput, TOutput> Clone()
-        {
-            if (BestModel == null)
-                throw new InvalidOperationException("No best model found. Run SearchAsync first.");
-
-            return BestModel.Clone();
-        }
-
-        /// <summary>
-        /// Creates a deep copy of the AutoML model
-        /// </summary>
         public virtual IFullModel<T, TInput, TOutput> DeepCopy()
         {
-<<<<<<< HEAD
-            if (BestModel == null)
-                throw new InvalidOperationException("No best model found. Run SearchAsync first.");
-=======
             // Create a new instance using the factory method to avoid sharing readonly collections
             var copy = CreateInstanceForCopy();
 
@@ -592,9 +566,8 @@
             copy.Status = Status;
             copy.FeatureNames = (string[])FeatureNames.Clone();
             copy._modelEvaluator = _modelEvaluator; // Shared reference is acceptable for the evaluator
->>>>>>> 76496fe1
-
-            return BestModel.DeepCopy();
+
+            return copy;
         }
 
         /// <summary>
