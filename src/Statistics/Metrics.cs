--- conflicted
+++ resolved
@@ -6,7 +6,6 @@
 /// </summary>
 public sealed class Metrics : IMetrics
 {
-<<<<<<< HEAD
     /// <summary>
     /// Mean squared error (MSE) is the average of the squared differences between the predicted values and the actual values.
     /// </summary>
@@ -52,21 +51,10 @@
     /// </summary>
     public int DegreesOfFreedom { get; }
     
-=======
-    public double MeanSquaredError { get; private set; }
-    public double RootMeanSquaredError { get; private set; }
-    public double AdjustedR2 { get; private set; }
-    public double R2 { get; private set; }
-    public double PredictionsStandardError { get; private set; }
-    public double PredictionsStandardDeviation { get; private set; }
-    public double AverageStandardError { get; private set; }
-    public double AverageStandardDeviation { get; private set; }
-    public int DegreesOfFreedom { get; private set; }
     public double Quartile1Value { get; private set; }
     public double Quartile2Value { get; private set; }
     public double Quartile3Value { get; private set; }
 
->>>>>>> 06348ff8
     private double OosPredictionsAvg { get; }
     private double OosActualValuesAvg { get; }
     private int ParamsCount { get; }
