--- conflicted
+++ resolved
@@ -16,6 +16,8 @@
 global using AiDotNet.MetaLearning;
 global using AiDotNet.MixedPrecision;
 global using AiDotNet.Models;
+global using AiDotNet.Models.Inputs;
+global using AiDotNet.Models.Options;
 global using AiDotNet.Normalizers;
 global using AiDotNet.Optimizers;
 global using AiDotNet.OutlierRemoval;
@@ -30,17 +32,12 @@
 global using AiDotNet.Tokenization.HuggingFace;
 global using AiDotNet.Tokenization.Interfaces;
 global using AiDotNet.Tools;
-<<<<<<< HEAD
-=======
 global using AiDotNet.UncertaintyQuantification.Layers;
 global using AiDotNet.LinearAlgebra;
->>>>>>> 888a96d4
 
 using AiDotNet.AutoML.NAS;
 using AiDotNet.AutoML.Policies;
 using AiDotNet.AutoML.SearchSpace;
-using AiDotNet.CurriculumLearning;
-using AiDotNet.Models.Options;
 using AiDotNet.Tensors.LinearAlgebra;
 
 namespace AiDotNet;
@@ -56,12 +53,80 @@
 /// </para>
 /// <para>
 /// <b>For Beginners:</b> Think of this class as a recipe builder for creating AI models.
-/// You add different ingredients (like data normalization, feature selection, etc.) 
+/// You add different ingredients (like data normalization, feature selection, etc.)
 /// and then "cook" (build) the final model. This approach makes it easy to customize
 /// your model without having to understand all the complex details at once.
 /// </para>
+/// <para>
+/// <b>Training Infrastructure Example:</b> Complete example showing experiment tracking,
+/// checkpointing, model registry, and hyperparameter optimization working together:
+/// </para>
+/// <code>
+/// // 1. Create training infrastructure components
+/// var experimentTracker = new ExperimentTracker&lt;double&gt;("./mlruns");
+/// var checkpointManager = new CheckpointManager&lt;double, double[], double&gt;("./checkpoints");
+/// var modelRegistry = new ModelRegistry&lt;double, double[], double&gt;("./models");
+/// var bayesianOptimizer = new BayesianOptimizer&lt;double, double[], double&gt;(
+///     maximize: false,  // Minimize loss
+///     acquisitionFunction: AcquisitionFunctionType.ExpectedImprovement,
+///     nInitialPoints: 5,
+///     seed: 42);
+///
+/// // 2. Create an experiment and start a run
+/// var experimentId = experimentTracker.CreateExperiment(
+///     "image-classification",
+///     description: "CNN training with hyperparameter tuning",
+///     tags: new Dictionary&lt;string, string&gt; { ["team"] = "ml-research" });
+///
+/// var run = experimentTracker.StartRun(experimentId, "baseline-run");
+/// run.LogParameters(new Dictionary&lt;string, object&gt;
+/// {
+///     ["learning_rate"] = 0.001,
+///     ["batch_size"] = 32,
+///     ["epochs"] = 100
+/// });
+///
+/// // 3. Configure the builder with training infrastructure
+/// var builder = new PredictionModelBuilder&lt;double, double[], double&gt;()
+///     .ConfigureModel(neuralNetwork)
+///     .ConfigureOptimizer(adamOptimizer)
+///     .ConfigureExperimentTracker(experimentTracker)
+///     .ConfigureCheckpointManager(checkpointManager)
+///     .ConfigureModelRegistry(modelRegistry)
+///     .ConfigureHyperparameterOptimizer(bayesianOptimizer);
+///
+/// // 4. Train and track progress
+/// for (int epoch = 0; epoch &lt; 100; epoch++)
+/// {
+///     // Train epoch...
+///     var loss = TrainEpoch(model, data);
+///     var accuracy = Evaluate(model, validationData);
+///
+///     // Log metrics to experiment tracker
+///     run.LogMetric("loss", loss, step: epoch);
+///     run.LogMetric("accuracy", accuracy, step: epoch);
+///
+///     // Save checkpoint periodically
+///     if (epoch % 10 == 0)
+///     {
+///         checkpointManager.SaveCheckpoint(
+///             model, optimizer, epoch, totalSteps,
+///             new Dictionary&lt;string, double&gt; { ["loss"] = loss, ["accuracy"] = accuracy });
+///     }
+/// }
+///
+/// // 5. Complete the run and register the model
+/// run.Complete();
+///
+/// var modelVersion = modelRegistry.RegisterModel(
+///     model, "cnn-classifier", ModelType.NeuralNetwork,
+///     new Dictionary&lt;string, object&gt; { ["final_accuracy"] = 0.95 });
+///
+/// // 6. Promote model to production
+/// modelRegistry.TransitionStage(modelVersion.ModelId, modelVersion.Version, ModelStage.Production);
+/// </code>
 /// </remarks>
-public class PredictionModelBuilder<T, TInput, TOutput> : IPredictionModelBuilder<T, TInput, TOutput>
+public partial class PredictionModelBuilder<T, TInput, TOutput> : IPredictionModelBuilder<T, TInput, TOutput>
 {
     private IFeatureSelector<T, TInput>? _featureSelector;
     private INormalizer<T, TInput, TOutput>? _normalizer;
@@ -100,7 +165,6 @@
     private RLTrainingOptions<T>? _rlOptions;
     private IAutoMLModel<T, TInput, TOutput>? _autoMLModel;
     private AutoMLOptions<T, TInput, TOutput>? _autoMLOptions;
-    private CurriculumLearningOptions<T, TInput, TOutput>? _curriculumLearningOptions;
 
     // Federated learning configuration (facade-first: orchestration is internal)
     private FederatedLearningOptions? _federatedLearningOptions;
@@ -135,6 +199,20 @@
     private IPromptAnalyzer? _promptAnalyzer;
     private IPromptCompressor? _promptCompressor;
 
+    // Training infrastructure configuration
+    private IExperimentTracker<T>? _experimentTracker;
+    private ICheckpointManager<T, TInput, TOutput>? _checkpointManager;
+    private ITrainingMonitor<T>? _trainingMonitor;
+    private IModelRegistry<T, TInput, TOutput>? _modelRegistry;
+    private IDataVersionControl<T>? _dataVersionControl;
+    private IHyperparameterOptimizer<T, TInput, TOutput>? _hyperparameterOptimizer;
+    private HyperparameterSearchSpace? _hyperparameterSearchSpace;
+    private int _hyperparameterTrials = 10;
+
+    // Uncertainty quantification configuration
+    private UncertaintyQuantificationOptions? _uncertaintyQuantificationOptions;
+    private AiDotNet.Models.Inputs.UncertaintyCalibrationData<TInput, TOutput>? _uncertaintyCalibrationData;
+
     /// <summary>
     /// Configures which features (input variables) should be used in the model.
     /// </summary>
@@ -340,7 +418,7 @@
     ///     .ConfigureModel(network)
     ///     .ConfigureOptimizer(optimizer)
     ///     .ConfigureMixedPrecision()  // Enable mixed-precision
-    ///     .BuildAsync(trainingData, labels);
+    ///     .BuildAsync();
     ///
     /// // Or with custom configuration
     /// builder.ConfigureMixedPrecision(MixedPrecisionConfig.Conservative());
@@ -384,7 +462,7 @@
     /// var result = await new PredictionModelBuilder&lt;double, Matrix&lt;double&gt;, Vector&lt;double&gt;&gt;()
     ///     .ConfigureAgentAssistance(agentConfig)
     ///     .ConfigureReasoning()
-    ///     .BuildAsync(data, labels);
+    ///     .BuildAsync();
     ///
     /// // Use reasoning on the trained model
     /// var reasoningResult = await result.ReasonAsync(
@@ -451,7 +529,7 @@
     ///         },
     ///         ThrowOnFailure = false  // Graceful fallback if JIT not supported
     ///     })
-    ///     .BuildAsync(x, y);
+    ///     .BuildAsync();
     ///
     /// // Predictions now use JIT-compiled code (5-10x faster!)
     /// var prediction = result.Predict(newData);
@@ -462,7 +540,7 @@
     /// var result = await new PredictionModelBuilder&lt;double, Tensor&lt;double&gt;, Tensor&lt;double&gt;&gt;()
     ///     .ConfigureModel(myModel)
     ///     .ConfigureJitCompilation()  // Enables JIT with default settings
-    ///     .BuildAsync(x, y);
+    ///     .BuildAsync();
     /// </code>
     /// </para>
     /// </remarks>
@@ -491,7 +569,7 @@
     /// var result = await new PredictionModelBuilder&lt;double, ...&gt;()
     ///     .ConfigureModel(myModel)
     ///     .ConfigureInferenceOptimizations()  // Uses sensible defaults
-    ///     .BuildAsync(x, y);
+    ///     .BuildAsync();
     ///
     /// // Or with custom settings:
     /// var config = new InferenceOptimizationConfig
@@ -503,7 +581,7 @@
     /// 
     /// var result = await builder
     ///     .ConfigureInferenceOptimizations(config)
-    ///     .BuildAsync(x, y);
+    ///     .BuildAsync();
     /// </code>
     /// </para>
     /// </remarks>
@@ -512,6 +590,8 @@
         _inferenceOptimizationConfig = config ?? AiDotNet.Configuration.InferenceOptimizationConfig.Default;
         return this;
     }
+
+    // Uncertainty quantification configuration lives in PredictionModelBuilder.UncertaintyQuantification.cs to keep this file focused.
 
     /// <summary>
     /// Enables GPU acceleration for training and inference with optional configuration.
@@ -580,7 +660,7 @@
     ///     .ConfigureModel(network)
     ///     .ConfigureOptimizer(optimizer)
     ///     .ConfigureGpuAcceleration()  // Enable GPU acceleration with sensible defaults
-    ///     .BuildAsync(trainingData, labels);
+    ///     .BuildAsync();
     ///
     /// // Or with custom configuration for high-end GPUs
     /// builder.ConfigureGpuAcceleration(new GpuAccelerationConfig
@@ -757,7 +837,7 @@
             "- ConfigureReinforcementLearning() for RL training\n" +
             "- ConfigureDataLoader() for supervised learning\n" +
             "- ConfigureMetaLearning() for meta-learning\n" +
-            "For explicit data training, use BuildAsync(x, y) with your input and output data.");
+            "For supervised learning, configure a data loader via ConfigureDataLoader() and then call BuildAsync().");
     }
 
     private Task RunBenchmarksIfConfiguredAsync(PredictionModelResult<T, TInput, TOutput> result)
@@ -788,8 +868,6 @@
         // Apply GPU configuration first (before any operations that might use GPU)
         ApplyGpuConfiguration();
 
-<<<<<<< HEAD
-=======
         // ============================================================================
         // Training Infrastructure Initialization
         // ============================================================================
@@ -818,7 +896,6 @@
             federatedClientRanges = aggregated.ClientRanges;
         }
 
->>>>>>> 888a96d4
         // Convert and validate inputs
         var convertedX = ConversionsHelper.ConvertToMatrix<T, TInput>(x);
         var convertedY = ConversionsHelper.ConvertToVector<T, TOutput>(y);
@@ -1106,12 +1183,211 @@
         // This prevents state contamination from CV (accumulated fitness lists, cache, learning rates)
         optimizer.Reset();
 
+        // ============================================================================
+        // Start Training Infrastructure (before optimization)
+        // ============================================================================
+
+        // Track data version for reproducibility
+        if (_dataVersionControl is not null)
+        {
+            // Compute a hash of the training data for lineage tracking
+            // This enables reproducibility by recording exactly which data was used
+            var dataVersionNumOps = MathHelper.GetNumericOperations<T>();
+            dataVersionHash = ComputeDataVersionHash(convertedX, convertedY, dataVersionNumOps);
+
+            // Note: For in-memory data, we cannot use CreateDatasetVersion (requires dataPath).
+            // Instead, we track the data characteristics via the experiment run parameters below.
+            // The data_version_hash is logged to experiment run parameters (line ~1122) and linked
+            // via _dataVersionControl.LinkDatasetToRun (line ~1131) for full traceability.
+            // Key metadata tracked: rows, columns, target_length, feature_count, training/validation/test samples.
+        }
+
+        // Start experiment tracking run
+        if (_experimentTracker is not null)
+        {
+            experimentId = _experimentTracker.CreateExperiment(
+                name: "supervised-training",
+                description: $"Supervised learning with {model.GetType().Name}",
+                tags: new Dictionary<string, string>
+                {
+                    ["model_type"] = model.GetType().Name,
+                    ["optimizer_type"] = finalOptimizer.GetType().Name,
+                    ["framework"] = "AiDotNet"
+                });
+
+            experimentRun = _experimentTracker.StartRun(
+                experimentId: experimentId,
+                runName: $"run-{trainingStartTime:yyyyMMdd-HHmmss}",
+                tags: new Dictionary<string, string>
+                {
+                    ["start_time"] = trainingStartTime.ToString("O")
+                });
+
+            experimentRunId = experimentRun.RunId;
+
+            // Log hyperparameters from optimizer options
+            var optimizerOptions = finalOptimizer.GetOptions();
+            experimentRun.LogParameters(new Dictionary<string, object>
+            {
+                ["model_type"] = model.GetType().FullName ?? model.GetType().Name,
+                ["optimizer_type"] = finalOptimizer.GetType().FullName ?? finalOptimizer.GetType().Name,
+                ["max_iterations"] = optimizerOptions.MaxIterations,
+                ["use_early_stopping"] = optimizerOptions.UseEarlyStopping,
+                ["early_stopping_patience"] = optimizerOptions.EarlyStoppingPatience,
+                ["training_samples"] = XTrain is Matrix<T> trainMatrix ? trainMatrix.Rows : 0,
+                ["validation_samples"] = XVal is Matrix<T> valMatrix ? valMatrix.Rows : 0,
+                ["test_samples"] = XTest is Matrix<T> testMatrix ? testMatrix.Rows : 0,
+                ["feature_count"] = convertedX.Columns,
+                ["target_length"] = convertedY.Length,
+                ["data_version_hash"] = dataVersionHash ?? "not_tracked"
+            });
+
+            // Link data version to experiment run for full traceability
+            if (_dataVersionControl is not null && dataVersionHash is not null)
+            {
+                try
+                {
+                    var datasetName = $"training-data-{model.GetType().Name}";
+                    _dataVersionControl.LinkDatasetToRun(
+                        datasetName: datasetName,
+                        versionHash: dataVersionHash,
+                        runId: experimentRunId,
+                        modelId: null); // Model ID will be set after registry
+                }
+                catch
+                {
+                    // Data version control linkage is optional - don't fail training
+                }
+            }
+        }
+
+        // Start training monitor session
+        if (_trainingMonitor is not null)
+        {
+            monitorSessionId = _trainingMonitor.StartSession(
+                sessionName: $"training-{model.GetType().Name}",
+                metadata: new Dictionary<string, object>
+                {
+                    ["model_type"] = model.GetType().Name,
+                    ["optimizer_type"] = finalOptimizer.GetType().Name,
+                    ["experiment_run_id"] = experimentRunId ?? string.Empty,
+                    ["start_time"] = trainingStartTime
+                });
+        }
+
+        // ============================================================================
+        // Hyperparameter Optimization (if configured)
+        // ============================================================================
+
+        HyperparameterOptimizationResult<T>? hyperparameterOptimizationResult = null;
+        int? bestHyperparameterTrialId = null;
+        Dictionary<string, object>? bestHyperparameters = null;
+
+        if (_hyperparameterOptimizer is not null && _hyperparameterSearchSpace is not null)
+        {
+            var numOps = MathHelper.GetNumericOperations<T>();
+
+            try
+            {
+                // Log hyperparameter optimization start
+                if (_trainingMonitor is not null && monitorSessionId is not null)
+                {
+                    _trainingMonitor.LogMessage(monitorSessionId, LogLevel.Info, "Starting hyperparameter optimization...");
+                }
+
+                // Create objective function that trains the model and returns validation loss
+                T ObjectiveFunction(Dictionary<string, object> trialHyperparameters)
+                {
+                    // Reset optimizer for fresh training
+                    finalOptimizer.Reset();
+
+                    // Apply trial hyperparameters to the optimizer
+                    var optimizerOptions = finalOptimizer.GetOptions();
+                    ApplyTrialHyperparameters(optimizerOptions, trialHyperparameters);
+
+                    // Log hyperparameters for this trial to experiment tracker
+                    if (experimentRun is not null)
+                    {
+                        foreach (var kvp in trialHyperparameters)
+                        {
+                            experimentRun.LogParameter($"hpo_trial_{kvp.Key}", kvp.Value);
+                        }
+                    }
+
+                    // Train with current hyperparameters
+                    var trialResult = finalOptimizer.Optimize(
+                        OptimizerHelper<T, TInput, TOutput>.CreateOptimizationInputData(
+                            XTrain, yTrain, XVal, yVal, XTest, yTest));
+
+                    // Return validation MSE as objective (minimizing)
+                    if (trialResult.ValidationResult.ErrorStats is not null)
+                    {
+                        return trialResult.ValidationResult.ErrorStats.MSE;
+                    }
+
+                    // Fallback to training loss if validation unavailable
+                    if (trialResult.TrainingResult.ErrorStats is not null)
+                    {
+                        return trialResult.TrainingResult.ErrorStats.MSE;
+                    }
+
+                    // Return maximum value for failed trials to penalize them heavily
+                    // when minimizing (zero would incorrectly indicate perfect performance)
+                    return numOps.MaxValue;
+                }
+
+                // Run hyperparameter optimization
+                hyperparameterOptimizationResult = _hyperparameterOptimizer.Optimize(
+                    ObjectiveFunction,
+                    _hyperparameterSearchSpace,
+                    _hyperparameterTrials);
+
+                // Extract best trial information
+                if (hyperparameterOptimizationResult.BestTrial is not null)
+                {
+                    bestHyperparameterTrialId = hyperparameterOptimizationResult.BestTrial.TrialNumber;
+                    bestHyperparameters = hyperparameterOptimizationResult.BestParameters;
+
+                    // Log best hyperparameters to experiment tracker
+                    if (experimentRun is not null && bestHyperparameters is not null)
+                    {
+                        foreach (var kvp in bestHyperparameters)
+                        {
+                            experimentRun.LogParameter($"best_{kvp.Key}", kvp.Value);
+                        }
+
+                        var bestValue = hyperparameterOptimizationResult.BestTrial.ObjectiveValue ?? numOps.Zero;
+                        experimentRun.LogMetric("best_trial_objective", bestValue);
+                    }
+
+                    if (_trainingMonitor is not null && monitorSessionId is not null)
+                    {
+                        _trainingMonitor.LogMessage(monitorSessionId, LogLevel.Info,
+                            $"HPO complete: best trial={bestHyperparameterTrialId}, completed={hyperparameterOptimizationResult.CompletedTrials}");
+                    }
+                }
+
+                // Reset optimizer for final training
+                finalOptimizer.Reset();
+            }
+            catch (Exception ex)
+            {
+                // Hyperparameter optimization is optional - log warning and continue
+                if (_trainingMonitor is not null && monitorSessionId is not null)
+                {
+                    _trainingMonitor.LogMessage(monitorSessionId, LogLevel.Warning, $"HPO failed: {ex.Message}");
+                }
+            }
+        }
+
+        // Uncertainty quantification: create deep ensemble template before optimization
+        var deepEnsembleTemplate = _uncertaintyQuantificationOptions is { Enabled: true, Method: UncertaintyQuantificationMethod.DeepEnsemble }
+            ? _model.DeepCopy()
+            : null;
+
         OptimizationResult<T, TInput, TOutput> optimizationResult;
-<<<<<<< HEAD
-=======
         FederatedLearningMetadata? federatedLearningMetadata = null;
         var optimizationInputData = OptimizerHelper<T, TInput, TOutput>.CreateOptimizationInputData(XTrain, yTrain, XVal, yVal, XTest, yTest);
->>>>>>> 888a96d4
 
         // FEDERATED LEARNING PATH (facade-first: orchestration stays internal)
         if (_federatedLearningOptions != null)
@@ -1188,10 +1464,6 @@
         else
         {
             // REGULAR TRAINING PATH
-<<<<<<< HEAD
-            // Optimize the final model on the full training set (using distributed optimizer if configured)
-            optimizationResult = finalOptimizer.Optimize(OptimizerHelper<T, TInput, TOutput>.CreateOptimizationInputData(XTrain, yTrain, XVal, yVal, XTest, yTest));
-=======
             // Optimize the final model on the full training set (optionally using knowledge distillation)
             optimizationResult = _knowledgeDistillationOptions != null
                 ? await PerformKnowledgeDistillationAsync(
@@ -1321,8 +1593,10 @@
                 model: optimizationResult.BestSolution,
                 metadata: modelMetadata,
                 description: $"Auto-registered from training run {experimentRunId ?? "unknown"}");
->>>>>>> 888a96d4
-        }
+        }
+
+        // Apply uncertainty quantification if configured
+        ApplyUncertaintyQuantificationIfConfigured(optimizationResult.BestSolution, _uncertaintyQuantificationOptions);
 
         // Create deployment configuration from individual configs
         var deploymentConfig = DeploymentConfiguration.Create(
@@ -1379,7 +1653,36 @@
             }
         }
 
-        // Return PredictionModelResult with CV results, agent data, JIT compilation, and reasoning config
+        // Build hyperparameters dictionary from optimizer options for result tracking
+        var hyperparameters = new Dictionary<string, object>();
+        try
+        {
+            var opts = finalOptimizer.GetOptions();
+            hyperparameters["max_iterations"] = opts.MaxIterations;
+            hyperparameters["use_early_stopping"] = opts.UseEarlyStopping;
+            hyperparameters["early_stopping_patience"] = opts.EarlyStoppingPatience;
+            hyperparameters["model_type"] = model.GetType().Name;
+            hyperparameters["optimizer_type"] = finalOptimizer.GetType().Name;
+        }
+        catch
+        {
+            // Ignore errors collecting hyperparameters - they are optional
+        }
+
+        // Build training metrics history from optimization result
+        var trainingMetricsHistory = new Dictionary<string, List<double>>();
+        if (optimizationResult.FitnessHistory is not null && optimizationResult.FitnessHistory.Length > 0)
+        {
+            var fitnessHistoryAsDouble = new List<double>();
+            for (int i = 0; i < optimizationResult.FitnessHistory.Length; i++)
+            {
+                // Use Convert.ToDouble for generic type conversion (standard pattern in this codebase)
+                fitnessHistoryAsDouble.Add(Convert.ToDouble(optimizationResult.FitnessHistory[i]));
+            }
+            trainingMetricsHistory["fitness"] = fitnessHistoryAsDouble;
+        }
+
+        // Return PredictionModelResult with CV results, agent data, JIT compilation, reasoning config, and training infrastructure
         var options = new PredictionModelResultOptions<T, TInput, TOutput>
         {
             OptimizationResult = optimizationResult,
@@ -1410,13 +1713,27 @@
             FewShotExampleSelector = _fewShotExampleSelector,
             PromptAnalyzer = _promptAnalyzer,
             PromptCompressor = _promptCompressor,
-            ProfilingReport = profilerSession?.GetReport()
+
+            // Diagnostics Properties
+            ProfilingReport = profilerSession?.GetReport(),
+
+            // Training Infrastructure Properties
+            ExperimentRunId = experimentRunId,
+            ExperimentId = experimentId,
+            ModelVersion = modelVersion,
+            RegisteredModelName = registeredModelName,
+            CheckpointPath = checkpointPath,
+            DataVersionHash = dataVersionHash,
+            Hyperparameters = hyperparameters.Count > 0 ? hyperparameters : null,
+            TrainingMetricsHistory = trainingMetricsHistory.Count > 0 ? trainingMetricsHistory : null,
+
+            // Hyperparameter Optimization Properties
+            HyperparameterOptimizationResult = hyperparameterOptimizationResult,
+            HyperparameterTrialId = bestHyperparameterTrialId
         };
 
         var finalResult = new PredictionModelResult<T, TInput, TOutput>(options);
 
-<<<<<<< HEAD
-=======
         finalResult.SetUncertaintyQuantificationOptions(_uncertaintyQuantificationOptions);
         TryComputeAndAttachDeepEnsembleModels(finalResult, deepEnsembleTemplate, optimizationInputData, optimizer, _uncertaintyQuantificationOptions);
         TryComputeAndAttachUncertaintyCalibrationArtifacts(finalResult);
@@ -1426,7 +1743,6 @@
             finalResult.GetModelMetadata().SetProperty(FederatedLearningMetadata.MetadataKey, federatedLearningMetadata);
         }
 
->>>>>>> 888a96d4
         return finalResult;
     }
 
@@ -2498,7 +2814,7 @@
     ///
     /// var result = await new PredictionModelBuilder&lt;double, Matrix&lt;double&gt;, Vector&lt;double&gt;&gt;()
     ///     .ConfigureAgentAssistance(agentConfig)
-    ///     .BuildAsync(data, labels);
+    ///     .BuildAsync();
     /// </code>
     ///
     /// Example with customization:
@@ -2516,7 +2832,7 @@
     ///
     /// var result = await new PredictionModelBuilder&lt;double, Matrix&lt;double&gt;, Vector&lt;double&gt;&gt;()
     ///     .ConfigureAgentAssistance(agentConfig)
-    ///     .BuildAsync(data, labels);
+    ///     .BuildAsync();
     /// </code>
     /// </remarks>
     public IPredictionModelBuilder<T, TInput, TOutput> ConfigureAgentAssistance(AgentConfiguration<T> configuration)
@@ -2639,7 +2955,7 @@
     /// var result = await new PredictionModelBuilder&lt;double, Vector&lt;double&gt;, Vector&lt;double&gt;&gt;()
     ///     .ConfigureModel(studentModel)
     ///     .ConfigureKnowledgeDistillation(distillationOptions)
-    ///     .BuildAsync(trainInputs, trainLabels);
+    ///     .BuildAsync();
     /// </code>
     /// </para>
     ///
@@ -3092,57 +3408,6 @@
     }
 
     /// <summary>
-    /// Configures curriculum learning for training models with progressively harder samples.
-    /// </summary>
-    /// <param name="options">Curriculum learning options (schedule type, phases, difficulty estimation).
-    /// If null, sensible defaults are used (Linear schedule, 5 phases, loss-based difficulty).</param>
-    /// <returns>The builder instance for method chaining.</returns>
-    /// <remarks>
-    /// <para><b>For Beginners:</b> Curriculum Learning is a training strategy inspired by how humans learn -
-    /// starting with easy examples and progressively moving to harder ones. This often leads to faster
-    /// convergence and better model performance compared to random training order.</para>
-    ///
-    /// <para><b>Key Concepts:</b></para>
-    /// <list type="bullet">
-    /// <item><description><b>Difficulty Estimation:</b> Determines which samples are easy vs hard (e.g., by model loss)</description></item>
-    /// <item><description><b>Schedule:</b> How quickly to progress from easy to hard (Linear, Exponential, SelfPaced, etc.)</description></item>
-    /// <item><description><b>Phases:</b> Training is divided into phases, each including more difficult samples</description></item>
-    /// </list>
-    ///
-    /// <para><b>Example - Basic Usage:</b></para>
-    /// <code>
-    /// var builder = new PredictionModelBuilder&lt;double, Matrix&lt;double&gt;, Vector&lt;double&gt;&gt;()
-    ///     .ConfigureCurriculumLearning()  // Use defaults
-    ///     .ConfigureModel(model);
-    /// </code>
-    ///
-    /// <para><b>Example - Custom Configuration:</b></para>
-    /// <code>
-    /// var builder = new PredictionModelBuilder&lt;double, Matrix&lt;double&gt;, Vector&lt;double&gt;&gt;()
-    ///     .ConfigureCurriculumLearning(new CurriculumLearningOptions&lt;double, Matrix&lt;double&gt;, Vector&lt;double&gt;&gt;
-    ///     {
-    ///         ScheduleType = CurriculumScheduleType.Exponential,
-    ///         NumPhases = 10,
-    ///         InitialDataFraction = 0.1,  // Start with 10% easiest samples
-    ///         DifficultyEstimator = DifficultyEstimatorType.LossBased
-    ///     })
-    ///     .ConfigureModel(model);
-    /// </code>
-    ///
-    /// <para><b>References:</b></para>
-    /// <list type="bullet">
-    /// <item><description>Bengio et al. "Curriculum Learning" (ICML 2009)</description></item>
-    /// <item><description>Kumar et al. "Self-Paced Learning" (NeurIPS 2010)</description></item>
-    /// </list>
-    /// </remarks>
-    public IPredictionModelBuilder<T, TInput, TOutput> ConfigureCurriculumLearning(
-        CurriculumLearningOptions<T, TInput, TOutput>? options = null)
-    {
-        _curriculumLearningOptions = options ?? new CurriculumLearningOptions<T, TInput, TOutput>();
-        return this;
-    }
-
-    /// <summary>
     /// Configures a prompt analyzer for analyzing prompt quality, metrics, and potential issues.
     /// </summary>
     /// <param name="analyzer">The prompt analyzer implementation, or null to use default.</param>
@@ -3214,6 +3479,225 @@
     public IPredictionModelBuilder<T, TInput, TOutput> ConfigurePromptCompressor(IPromptCompressor? compressor = null)
     {
         _promptCompressor = compressor;
+        return this;
+    }
+
+    // ============================================================================
+    // Training Infrastructure Configuration Methods
+    // ============================================================================
+
+    /// <summary>
+    /// Configures experiment tracking for organizing and logging ML experiments.
+    /// </summary>
+    /// <remarks>
+    /// <para>
+    /// <b>For Beginners:</b> Experiment tracking is like a lab notebook for your machine learning work.
+    /// It helps you keep track of what you've tried, what worked, and what didn't.
+    /// </para>
+    /// <para>
+    /// Key features include:
+    /// - Creating experiments to group related training runs
+    /// - Logging hyperparameters, metrics, and artifacts
+    /// - Comparing different runs to find the best approach
+    /// - Reproducing previous experiments
+    /// </para>
+    /// <para>
+    /// Example:
+    /// <code>
+    /// var tracker = new ExperimentTracker&lt;double&gt;("./experiments");
+    /// var result = await builder
+    ///     .ConfigureModel(model)
+    ///     .ConfigureExperimentTracker(tracker)
+    ///     .BuildAsync(x, y);
+    /// </code>
+    /// </para>
+    /// </remarks>
+    /// <param name="tracker">The experiment tracker implementation to use.</param>
+    /// <returns>The builder instance for method chaining.</returns>
+    public IPredictionModelBuilder<T, TInput, TOutput> ConfigureExperimentTracker(IExperimentTracker<T> tracker)
+    {
+        _experimentTracker = tracker;
+        return this;
+    }
+
+    /// <summary>
+    /// Configures checkpoint management for saving and restoring training state.
+    /// </summary>
+    /// <remarks>
+    /// <para>
+    /// <b>For Beginners:</b> Checkpoints are like save points in a video game.
+    /// They let you pause training and resume later, or go back to an earlier state if something goes wrong.
+    /// </para>
+    /// <para>
+    /// Key features include:
+    /// - Saving model state periodically during training
+    /// - Restoring from the latest or best checkpoint
+    /// - Automatic cleanup of old checkpoints
+    /// - Tracking metrics at each checkpoint
+    /// </para>
+    /// <para>
+    /// Example:
+    /// <code>
+    /// var checkpointManager = new CheckpointManager&lt;double, Matrix&lt;double&gt;, Vector&lt;double&gt;&gt;("./checkpoints");
+    /// var result = await builder
+    ///     .ConfigureModel(model)
+    ///     .ConfigureCheckpointManager(checkpointManager)
+    ///     .BuildAsync(x, y);
+    /// </code>
+    /// </para>
+    /// </remarks>
+    /// <param name="manager">The checkpoint manager implementation to use.</param>
+    /// <returns>The builder instance for method chaining.</returns>
+    public IPredictionModelBuilder<T, TInput, TOutput> ConfigureCheckpointManager(ICheckpointManager<T, TInput, TOutput> manager)
+    {
+        _checkpointManager = manager;
+        return this;
+    }
+
+    /// <summary>
+    /// Configures training monitoring for real-time visibility into training progress.
+    /// </summary>
+    /// <remarks>
+    /// <para>
+    /// <b>For Beginners:</b> A training monitor is like a dashboard for your model training.
+    /// It shows you how training is progressing, what resources are being used, and if there are any problems.
+    /// </para>
+    /// <para>
+    /// Key features include:
+    /// - Real-time metric tracking (loss, accuracy, etc.)
+    /// - Resource usage monitoring (CPU, GPU, memory)
+    /// - Progress updates and ETA estimation
+    /// - Alert thresholds for detecting problems
+    /// </para>
+    /// <para>
+    /// Example:
+    /// <code>
+    /// var monitor = new TrainingMonitor&lt;double&gt;("./logs");
+    /// var result = await builder
+    ///     .ConfigureModel(model)
+    ///     .ConfigureTrainingMonitor(monitor)
+    ///     .BuildAsync(x, y);
+    /// </code>
+    /// </para>
+    /// </remarks>
+    /// <param name="monitor">The training monitor implementation to use.</param>
+    /// <returns>The builder instance for method chaining.</returns>
+    public IPredictionModelBuilder<T, TInput, TOutput> ConfigureTrainingMonitor(ITrainingMonitor<T> monitor)
+    {
+        _trainingMonitor = monitor;
+        return this;
+    }
+
+    /// <summary>
+    /// Configures model registry for centralized model storage and versioning.
+    /// </summary>
+    /// <remarks>
+    /// <para>
+    /// <b>For Beginners:</b> A model registry is like a library for your trained models.
+    /// It keeps track of all your models, their versions, and which ones are in production.
+    /// </para>
+    /// <para>
+    /// Key features include:
+    /// - Storing and versioning trained models
+    /// - Managing model lifecycle (development → staging → production)
+    /// - Tracking model metadata and lineage
+    /// - Comparing different model versions
+    /// </para>
+    /// <para>
+    /// Example:
+    /// <code>
+    /// var registry = new ModelRegistry&lt;double, Matrix&lt;double&gt;, Vector&lt;double&gt;&gt;("./models");
+    /// var result = await builder
+    ///     .ConfigureModel(model)
+    ///     .ConfigureModelRegistry(registry)
+    ///     .BuildAsync(x, y);
+    /// </code>
+    /// </para>
+    /// </remarks>
+    /// <param name="registry">The model registry implementation to use.</param>
+    /// <returns>The builder instance for method chaining.</returns>
+    public IPredictionModelBuilder<T, TInput, TOutput> ConfigureModelRegistry(IModelRegistry<T, TInput, TOutput> registry)
+    {
+        _modelRegistry = registry;
+        return this;
+    }
+
+    /// <summary>
+    /// Configures data version control for tracking dataset changes.
+    /// </summary>
+    /// <remarks>
+    /// <para>
+    /// <b>For Beginners:</b> Data version control is like Git, but for your datasets.
+    /// It tracks what data was used for training each model and lets you reproduce experiments.
+    /// </para>
+    /// <para>
+    /// Key features include:
+    /// - Creating and tracking dataset versions
+    /// - Computing dataset hashes for integrity verification
+    /// - Tracking data lineage and transformations
+    /// - Linking datasets to training runs
+    /// </para>
+    /// <para>
+    /// Example:
+    /// <code>
+    /// var dvc = new DataVersionControl&lt;double&gt;("./data-versions");
+    /// var result = await builder
+    ///     .ConfigureModel(model)
+    ///     .ConfigureDataVersionControl(dvc)
+    ///     .BuildAsync(x, y);
+    /// </code>
+    /// </para>
+    /// </remarks>
+    /// <param name="dataVersionControl">The data version control implementation to use.</param>
+    /// <returns>The builder instance for method chaining.</returns>
+    public IPredictionModelBuilder<T, TInput, TOutput> ConfigureDataVersionControl(IDataVersionControl<T> dataVersionControl)
+    {
+        _dataVersionControl = dataVersionControl;
+        return this;
+    }
+
+    /// <summary>
+    /// Configures hyperparameter optimization for automatic tuning of model settings.
+    /// </summary>
+    /// <remarks>
+    /// <para>
+    /// <b>For Beginners:</b> Hyperparameter optimization automatically finds the best settings
+    /// for your model (like learning rate, number of layers, etc.) instead of you having to guess.
+    /// </para>
+    /// <para>
+    /// Key features include:
+    /// - Systematic search through hyperparameter space
+    /// - Multiple search strategies (grid, random, Bayesian)
+    /// - Tracking and comparing trial results
+    /// - Early stopping of unpromising trials
+    /// </para>
+    /// <para>
+    /// Example:
+    /// <code>
+    /// var searchSpace = new HyperparameterSearchSpace();
+    /// searchSpace.AddContinuous("learning_rate", 0.0001, 0.1, logScale: true);
+    /// searchSpace.AddInteger("hidden_units", 32, 256);
+    ///
+    /// var optimizer = new RandomSearchOptimizer&lt;double, Matrix&lt;double&gt;, Vector&lt;double&gt;&gt;(maximize: false);
+    /// var result = builder
+    ///     .ConfigureModel(model)
+    ///     .ConfigureHyperparameterOptimizer(optimizer, searchSpace, nTrials: 20)
+    ///     .Build(x, y);
+    /// </code>
+    /// </para>
+    /// </remarks>
+    /// <param name="optimizer">The hyperparameter optimizer implementation to use.</param>
+    /// <param name="searchSpace">The hyperparameter search space defining parameter ranges. If null, hyperparameter optimization is disabled.</param>
+    /// <param name="nTrials">Number of trials to run. Default is 10.</param>
+    /// <returns>The builder instance for method chaining.</returns>
+    public IPredictionModelBuilder<T, TInput, TOutput> ConfigureHyperparameterOptimizer(
+        IHyperparameterOptimizer<T, TInput, TOutput> optimizer,
+        HyperparameterSearchSpace? searchSpace = null,
+        int nTrials = 10)
+    {
+        _hyperparameterOptimizer = optimizer;
+        _hyperparameterSearchSpace = searchSpace;
+        _hyperparameterTrials = nTrials > 0 ? nTrials : 10;
         return this;
     }
 
@@ -3920,6 +4404,234 @@
     /// </remarks>
     private void ApplyAgentRecommendations(AgentRecommendation<T, TInput, TOutput> recommendation)
     {
+        ApplyAgentRecommendationsCore(recommendation);
+    }
+
+    /// <summary>
+    /// Applies trial hyperparameters from HPO to the optimizer options.
+    /// </summary>
+    /// <param name="options">The optimizer options to modify.</param>
+    /// <param name="trialHyperparameters">Dictionary of hyperparameter names to values.</param>
+    /// <remarks>
+    /// <para>
+    /// This method applies hyperparameters discovered during HPO to the optimizer options.
+    /// Common hyperparameters that can be tuned include:
+    /// - learning_rate: The learning rate for gradient-based optimizers
+    /// - max_iterations: Maximum number of training iterations/epochs
+    /// - tolerance: Convergence tolerance
+    /// - beta1, beta2: Adam optimizer momentum parameters
+    /// - momentum: Momentum for SGD-style optimizers
+    /// </para>
+    /// <para><b>For Beginners:</b> Hyperparameter optimization (HPO) tries different combinations
+    /// of settings to find what works best for your specific problem. This method takes those
+    /// discovered settings and applies them to the optimizer before training.
+    /// </para>
+    /// </remarks>
+    private static void ApplyTrialHyperparameters(object options, Dictionary<string, object> trialHyperparameters)
+    {
+        if (options is null || trialHyperparameters is null || trialHyperparameters.Count == 0)
+        {
+            return;
+        }
+
+        var optionsType = options.GetType();
+
+        foreach (var kvp in trialHyperparameters)
+        {
+            var paramName = kvp.Key;
+            var paramValue = kvp.Value;
+
+            if (paramValue is null)
+            {
+                continue;
+            }
+
+            // Map common hyperparameter names to property names
+            var propertyName = MapHyperparameterToProperty(paramName);
+            if (string.IsNullOrEmpty(propertyName))
+            {
+                continue;
+            }
+
+            // Find the property on the options object
+            var property = optionsType.GetProperty(propertyName,
+                System.Reflection.BindingFlags.Public | System.Reflection.BindingFlags.Instance);
+
+            if (property is null || !property.CanWrite)
+            {
+                // Try base types for inherited properties
+                var baseType = optionsType.BaseType;
+                while (baseType is not null && property is null)
+                {
+                    property = baseType.GetProperty(propertyName,
+                        System.Reflection.BindingFlags.Public | System.Reflection.BindingFlags.Instance);
+                    baseType = baseType.BaseType;
+                }
+
+                if (property is null || !property.CanWrite)
+                {
+                    continue;
+                }
+            }
+
+            // Convert and set the value
+            try
+            {
+                var convertedValue = ConvertHyperparameterValue(paramValue, property.PropertyType);
+                if (convertedValue is not null)
+                {
+                    property.SetValue(options, convertedValue);
+                }
+            }
+            catch
+            {
+                // Skip hyperparameters that cannot be converted - this is non-fatal
+                // as the optimizer will use its default value
+            }
+        }
+    }
+
+    /// <summary>
+    /// Maps common hyperparameter names from search spaces to property names on optimizer options.
+    /// </summary>
+    private static string MapHyperparameterToProperty(string hyperparameterName)
+    {
+        // Normalize the name to lowercase for matching
+        var normalizedName = hyperparameterName.ToLowerInvariant().Replace("_", "").Replace("-", "");
+
+        return normalizedName switch
+        {
+            // Learning rate variations
+            "learningrate" or "lr" or "initiallearningrate" => "InitialLearningRate",
+
+            // Iteration/epoch settings
+            "maxiterations" or "iterations" or "epochs" or "maxepochs" => "MaxIterations",
+
+            // Convergence settings
+            "tolerance" or "tol" or "convergencetolerance" => "Tolerance",
+
+            // Early stopping
+            "earlystoppingpatience" or "patience" => "EarlyStoppingPatience",
+
+            // Adam-specific parameters (check optimizer-specific options first)
+            "beta1" or "b1" => "Beta1",
+            "beta2" or "b2" => "Beta2",
+            "epsilon" or "eps" => "Epsilon",
+
+            // Momentum
+            "momentum" or "initialmomentum" => "InitialMomentum",
+
+            // Learning rate scheduling
+            "learningratedecay" or "lrdecay" or "decay" => "LearningRateDecay",
+            "minlearningrate" or "minlr" => "MinLearningRate",
+            "maxlearningrate" or "maxlr" => "MaxLearningRate",
+
+            // Regularization strength
+            "l2regularization" or "weightdecay" or "regularization" => "RegularizationStrength",
+
+            // Batch size (for applicable optimizers)
+            "batchsize" or "batch" => "BatchSize",
+
+            // Gradient clipping
+            "maxgradientnorm" or "clipnorm" or "gradientclipnorm" => "MaxGradientNorm",
+            "maxgradientvalue" or "clipvalue" or "gradientclipvalue" => "MaxGradientValue",
+
+            // Unknown hyperparameter - try using the name directly
+            _ => ToPascalCase(hyperparameterName)
+        };
+    }
+
+    /// <summary>
+    /// Converts a hyperparameter name to PascalCase for property lookup.
+    /// </summary>
+    private static string ToPascalCase(string name)
+    {
+        if (string.IsNullOrEmpty(name))
+        {
+            return name;
+        }
+
+        var parts = name.Split(new[] { '_', '-' }, StringSplitOptions.RemoveEmptyEntries);
+        var result = new System.Text.StringBuilder();
+
+        foreach (var part in parts)
+        {
+            if (part.Length > 0)
+            {
+                result.Append(char.ToUpperInvariant(part[0]));
+                if (part.Length > 1)
+                {
+                    result.Append(part.Substring(1).ToLowerInvariant());
+                }
+            }
+        }
+
+        return result.ToString();
+    }
+
+    /// <summary>
+    /// Converts a hyperparameter value to the target property type.
+    /// </summary>
+    private static object? ConvertHyperparameterValue(object value, Type targetType)
+    {
+        if (value is null)
+        {
+            return null;
+        }
+
+        var valueType = value.GetType();
+
+        // If already the correct type, return as-is
+        if (targetType.IsAssignableFrom(valueType))
+        {
+            return value;
+        }
+
+        // Handle numeric conversions
+        if (targetType == typeof(double))
+        {
+            return Convert.ToDouble(value);
+        }
+        if (targetType == typeof(float))
+        {
+            return Convert.ToSingle(value);
+        }
+        if (targetType == typeof(int))
+        {
+            return Convert.ToInt32(value);
+        }
+        if (targetType == typeof(long))
+        {
+            return Convert.ToInt64(value);
+        }
+        if (targetType == typeof(bool))
+        {
+            return Convert.ToBoolean(value);
+        }
+
+        // Handle nullable types
+        var underlyingType = Nullable.GetUnderlyingType(targetType);
+        if (underlyingType is not null)
+        {
+            return ConvertHyperparameterValue(value, underlyingType);
+        }
+
+        // Try using Convert.ChangeType as a last resort
+        try
+        {
+            return Convert.ChangeType(value, targetType);
+        }
+        catch
+        {
+            return null;
+        }
+    }
+
+    /// <summary>
+    /// Core implementation of ApplyAgentRecommendations.
+    /// </summary>
+    private void ApplyAgentRecommendationsCore(AgentRecommendation<T, TInput, TOutput> recommendation)
+    {
         // Apply agent recommendations where possible
         if (_model == null && recommendation.SuggestedModelType.HasValue)
         {
@@ -3947,6 +4659,125 @@
 
         // Note: Hyperparameter recommendations are currently stored in recommendation.SuggestedHyperparameters
         // but not auto-applied. Future enhancement: Apply hyperparameters to compatible models.
+    }
+
+    /// <summary>
+    /// Computes a robust hash of the training data for version control and lineage tracking.
+    /// </summary>
+    /// <param name="features">The feature matrix (X).</param>
+    /// <param name="targets">The target vector (y).</param>
+    /// <param name="numOps">Numeric operations for type conversion.</param>
+    /// <returns>A 16-character hex hash representing the data version.</returns>
+    /// <remarks>
+    /// <para>
+    /// This method creates a hash that captures the essential characteristics of the training data:
+    /// - Dataset dimensions (rows, columns)
+    /// - Sample of feature values from first, middle, and last rows
+    /// - Sample of target values from first, middle, and last positions
+    /// - Statistical summary (sum of sampled values for collision resistance)
+    /// </para>
+    /// <para><b>For Beginners:</b> This hash is like a fingerprint for your training data.
+    /// If the data changes, the hash will change too, allowing you to track exactly which
+    /// version of the data was used to train a model. This is essential for reproducibility.
+    /// </para>
+    /// </remarks>
+    private static string ComputeDataVersionHash(Matrix<T> features, Vector<T> targets, INumericOperations<T> numOps)
+    {
+        var hashBuilder = new StringBuilder();
+
+        // Include dimensions for basic structure identification
+        hashBuilder.Append($"X:{features.Rows}x{features.Columns};");
+        hashBuilder.Append($"y:{targets.Length};");
+
+        // Sample feature values from first, middle, and last rows for better coverage
+        // This catches changes anywhere in the dataset, not just at boundaries
+        int maxCols = Math.Min(features.Columns, 10);
+        int[] sampleRows = GetSampleRowIndices(features.Rows);
+
+        foreach (int row in sampleRows)
+        {
+            if (row >= 0 && row < features.Rows)
+            {
+                hashBuilder.Append($"r{row}:");
+                for (int col = 0; col < maxCols; col++)
+                {
+                    hashBuilder.Append($"{numOps.ToDouble(features[row, col]):G6},");
+                }
+                hashBuilder.Append(';');
+            }
+        }
+
+        // Include target values from sampled positions
+        // This ensures the hash changes if targets are modified
+        int[] sampleTargetIndices = GetSampleRowIndices(targets.Length);
+        hashBuilder.Append("y:");
+        foreach (int idx in sampleTargetIndices)
+        {
+            if (idx >= 0 && idx < targets.Length)
+            {
+                hashBuilder.Append($"{numOps.ToDouble(targets[idx]):G6},");
+            }
+        }
+        hashBuilder.Append(';');
+
+        // Add a statistical fingerprint for additional collision resistance
+        // Sum of sampled values helps detect subtle changes
+        double featureSum = 0.0;
+        double targetSum = 0.0;
+
+        foreach (int row in sampleRows)
+        {
+            if (row >= 0 && row < features.Rows)
+            {
+                for (int col = 0; col < maxCols; col++)
+                {
+                    featureSum += numOps.ToDouble(features[row, col]);
+                }
+            }
+        }
+
+        foreach (int idx in sampleTargetIndices)
+        {
+            if (idx >= 0 && idx < targets.Length)
+            {
+                targetSum += numOps.ToDouble(targets[idx]);
+            }
+        }
+
+        hashBuilder.Append($"fsum:{featureSum:G6};tsum:{targetSum:G6};");
+
+        // Compute SHA256 hash and return first 16 hex characters
+        using var sha256 = System.Security.Cryptography.SHA256.Create();
+        var hashBytes = sha256.ComputeHash(Encoding.UTF8.GetBytes(hashBuilder.ToString()));
+
+        // Convert bytes to hex string (compatible with net471 which doesn't have Convert.ToHexString)
+        var fullHex = BitConverter.ToString(hashBytes).Replace("-", "").ToLowerInvariant();
+        return fullHex.Substring(0, Math.Min(16, fullHex.Length));
+    }
+
+    /// <summary>
+    /// Gets sample row indices for data hashing (first, middle, last).
+    /// </summary>
+    private static int[] GetSampleRowIndices(int totalRows)
+    {
+        if (totalRows <= 0)
+        {
+            return Array.Empty<int>();
+        }
+
+        if (totalRows == 1)
+        {
+            return new[] { 0 };
+        }
+
+        if (totalRows == 2)
+        {
+            return new[] { 0, 1 };
+        }
+
+        // Sample first, middle, and last rows
+        int middle = totalRows / 2;
+        return new[] { 0, middle, totalRows - 1 };
     }
 
     /// <summary>
@@ -4184,8 +5015,6 @@
 #endif
     }
 
-<<<<<<< HEAD
-=======
     private static (TInput X, TOutput Y, List<(int ClientId, int StartRow, int SampleCount)> ClientRanges)
         BuildAggregatedDatasetFromClientData(IReadOnlyDictionary<int, FederatedClientDataset<TInput, TOutput>> clientData)
     {
@@ -4952,7 +5781,6 @@
         return injectedCount;
     }
 
->>>>>>> 888a96d4
     private IChatModel<T> CreateChatModel(AgentConfiguration<T> config)
     {
         var apiKey = AgentKeyResolver.ResolveApiKey(
