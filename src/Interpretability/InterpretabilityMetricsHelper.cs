--- conflicted
+++ resolved
@@ -134,11 +134,7 @@
             T threshold = _numOps.FromDouble(0.5);
             for (int i = 0; i < predictions.Length; i++)
             {
-<<<<<<< HEAD
-                if (_numOps.GreaterThanOrEquals(predictions[i], _numOps.FromDouble(0.5)))
-=======
-                if (_numOps.GreaterThan(predictions[i], threshold) || _numOps.Equals(predictions[i], threshold))
->>>>>>> 1c715337
+                if (_numOps.GreaterThanOrEquals(predictions[i], threshold))
                 {
                     positiveCount++;
                 }
@@ -177,13 +173,8 @@
 
             for (int i = 0; i < predictions.Length; i++)
             {
-<<<<<<< HEAD
-                bool isActualPositive = _numOps.GreaterThanOrEquals(actualLabels[i], _numOps.FromDouble(0.5));
-                bool isPredictedPositive = _numOps.GreaterThanOrEquals(predictions[i], _numOps.FromDouble(0.5));
-=======
-                bool isActualPositive = _numOps.GreaterThan(actualLabels[i], threshold) || _numOps.Equals(actualLabels[i], threshold);
-                bool isPredictedPositive = _numOps.GreaterThan(predictions[i], threshold) || _numOps.Equals(predictions[i], threshold);
->>>>>>> 1c715337
+                bool isActualPositive = _numOps.GreaterThanOrEquals(actualLabels[i], threshold);
+                bool isPredictedPositive = _numOps.GreaterThanOrEquals(predictions[i], threshold);
 
                 if (isActualPositive)
                 {
@@ -231,13 +222,8 @@
 
             for (int i = 0; i < predictions.Length; i++)
             {
-<<<<<<< HEAD
-                bool isActualNegative = _numOps.LessThan(actualLabels[i], _numOps.FromDouble(0.5));
-                bool isPredictedPositive = _numOps.GreaterThanOrEquals(predictions[i], _numOps.FromDouble(0.5));
-=======
                 bool isActualNegative = _numOps.LessThan(actualLabels[i], threshold);
-                bool isPredictedPositive = _numOps.GreaterThan(predictions[i], threshold) || _numOps.Equals(predictions[i], threshold);
->>>>>>> 1c715337
+                bool isPredictedPositive = _numOps.GreaterThanOrEquals(predictions[i], threshold);
 
                 if (isActualNegative)
                 {
@@ -285,13 +271,8 @@
 
             for (int i = 0; i < predictions.Length; i++)
             {
-<<<<<<< HEAD
-                bool isActualPositive = _numOps.GreaterThanOrEquals(actualLabels[i], _numOps.FromDouble(0.5));
-                bool isPredictedPositive = _numOps.GreaterThanOrEquals(predictions[i], _numOps.FromDouble(0.5));
-=======
-                bool isActualPositive = _numOps.GreaterThan(actualLabels[i], threshold) || _numOps.Equals(actualLabels[i], threshold);
-                bool isPredictedPositive = _numOps.GreaterThan(predictions[i], threshold) || _numOps.Equals(predictions[i], threshold);
->>>>>>> 1c715337
+                bool isActualPositive = _numOps.GreaterThanOrEquals(actualLabels[i], threshold);
+                bool isPredictedPositive = _numOps.GreaterThanOrEquals(predictions[i], threshold);
 
                 if (isPredictedPositive)
                 {
