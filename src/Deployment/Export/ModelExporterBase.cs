using AiDotNet.Interfaces;

namespace AiDotNet.Deployment.Export;

/// <summary>
/// Abstract base class for model exporters that provides common functionality.
/// Properly integrates with IFullModel architecture.
/// </summary>
/// <typeparam name="T">The numeric type used in the model</typeparam>
/// <typeparam name="TInput">The input type for the model</typeparam>
/// <typeparam name="TOutput">The output type for the model</typeparam>
public abstract class ModelExporterBase<T, TInput, TOutput> : IModelExporter<T, TInput, TOutput>
{
    /// <inheritdoc/>
    public abstract string ExportFormat { get; }

    /// <inheritdoc/>
    public abstract string FileExtension { get; }

    /// <inheritdoc/>
    public virtual void Export(IFullModel<T, TInput, TOutput> model, string outputPath, ExportConfiguration config)
    {
        if (model == null)
            throw new ArgumentNullException(nameof(model));
        if (string.IsNullOrWhiteSpace(outputPath))
            throw new ArgumentException("Output path cannot be null or empty.", nameof(outputPath));
        if (config == null)
            throw new ArgumentNullException(nameof(config));

        // Validate the model can be exported
        if (!CanExport(model))
        {
            var errors = GetValidationErrors(model);
            throw new InvalidOperationException(
                $"Model cannot be exported to {ExportFormat}. Errors: {string.Join(", ", errors)}");
        }

        // Ensure output directory exists
        // Path.GetDirectoryName can return null for root paths or relative filenames
        var directory = Path.GetDirectoryName(outputPath);
<<<<<<< HEAD
        if (!string.IsNullOrWhiteSpace(directory))
=======
        if (!string.IsNullOrWhiteSpace(directory) && !Directory.Exists(directory))
>>>>>>> f6e4cb25
        {
            if (!Directory.Exists(directory))
            {
                Directory.CreateDirectory(directory);
            }
        }
        // If directory is null/empty, file will be written to current working directory

        // Perform the export
        var exportedBytes = ExportToBytes(model, config);
        File.WriteAllBytes(outputPath, exportedBytes);

        // Validate after export if requested
        if (config.ValidateAfterExport)
        {
            ValidateExportedModel(outputPath, config);
        }
    }

    /// <inheritdoc/>
    public abstract byte[] ExportToBytes(IFullModel<T, TInput, TOutput> model, ExportConfiguration config);

    /// <inheritdoc/>
    public virtual bool CanExport(IFullModel<T, TInput, TOutput> model)
    {
        return GetValidationErrors(model).Count == 0;
    }

    /// <inheritdoc/>
    public virtual IReadOnlyList<string> GetValidationErrors(IFullModel<T, TInput, TOutput> model)
    {
        var errors = new List<string>();

        if (model == null)
        {
            errors.Add("Model is null");
            return errors;
        }

        // IFullModel already extends IModelSerializer, so no need to check
        // All models using this exporter are guaranteed to be serializable

        return errors;
    }

    /// <summary>
    /// Validates the exported model file.
    /// </summary>
    /// <param name="exportedPath">Path to the exported model</param>
    /// <param name="config">Export configuration</param>
    protected virtual void ValidateExportedModel(string exportedPath, ExportConfiguration config)
    {
        if (!File.Exists(exportedPath))
        {
            throw new FileNotFoundException($"Exported model file not found: {exportedPath}");
        }

        var fileInfo = new FileInfo(exportedPath);
        if (fileInfo.Length == 0)
        {
            throw new InvalidOperationException($"Exported model file is empty: {exportedPath}");
        }
    }

    /// <summary>
    /// Gets the input shape from the model or configuration.
    /// </summary>
    protected int[] GetInputShape(IFullModel<T, TInput, TOutput> model, ExportConfiguration config)
    {
        if (config.InputShape != null && config.InputShape.Length > 0)
        {
            return config.InputShape;
        }

        // Input shape must be explicitly provided in configuration
        // Cannot reliably infer from parameter count as it represents total model parameters, not input dimensions
        throw new InvalidOperationException(
            "Could not determine input shape. Please specify InputShape in ExportConfiguration.");
    }
}<|MERGE_RESOLUTION|>--- conflicted
+++ resolved
@@ -38,16 +38,9 @@
         // Ensure output directory exists
         // Path.GetDirectoryName can return null for root paths or relative filenames
         var directory = Path.GetDirectoryName(outputPath);
-<<<<<<< HEAD
-        if (!string.IsNullOrWhiteSpace(directory))
-=======
         if (!string.IsNullOrWhiteSpace(directory) && !Directory.Exists(directory))
->>>>>>> f6e4cb25
         {
-            if (!Directory.Exists(directory))
-            {
-                Directory.CreateDirectory(directory);
-            }
+            Directory.CreateDirectory(directory);
         }
         // If directory is null/empty, file will be written to current working directory
 
