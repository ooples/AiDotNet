// Copyright (c) AiDotNet. All rights reserved.
// HIP backend for AMD GPU with real MFMA (Matrix Fused Multiply-Add) support.
// Target: 25,000+ GFLOPS on MI200, 15,000+ GFLOPS on RX 7900.

using System;
using System.Collections.Generic;
using System.Runtime.InteropServices;
using AiDotNet.Tensors.Engines.DirectGpu.Sparsity;
using AiDotNet.Tensors.Engines.DirectGpu.HIP.Kernels;

namespace AiDotNet.Tensors.Engines.DirectGpu.HIP;

/// <summary>
/// HIP backend for AMD GPUs with real MFMA (Matrix Core) acceleration.
/// Automatically selects the optimal kernel based on GPU architecture:
/// - CDNA (MI100/200/300): Full MFMA with wave64
/// - RDNA3 (RX 7000): WMMA with wave32
/// - RDNA2 (RX 6000): Optimized scalar with wave32
/// </summary>
/// <remarks>
/// <para><b>Performance Targets:</b></para>
/// <list type="bullet">
/// <item>MI200: 25,000+ GFLOPS (full MFMA)</item>
/// <item>MI100: 20,000+ GFLOPS (MFMA)</item>
/// <item>RX 7900 XTX: 15,000+ GFLOPS (WMMA)</item>
/// <item>RX 6800 XT: 8,000+ GFLOPS (optimized scalar)</item>
/// </list>
/// </remarks>
public sealed class HipBackend : IDirectGpuBackend
{
    private IntPtr _stream;
    private IntPtr _mfmaModule;
    private IntPtr _mfmaGemmF32;
    private IntPtr _mfmaGemmF16;
    private IntPtr _scalarGemmF32;
    private IntPtr _rdnaGemmWave32;
    private readonly Dictionary<string, IntPtr> _kernelCache;
    private AmdGpuArchitecture _architecture;
    private bool _disposed;
    private HipDeviceProperties _deviceProps;

    // Additional kernel modules
    private IntPtr _activationModule;
    private IntPtr _neuralNetModule;
    private IntPtr _convolutionModule;
    private IntPtr _poolingModule;
    private IntPtr _normalizationModule;
    private IntPtr _fusedModule;
    private IntPtr _attentionModule;
    private IntPtr _fftModule;

    private const int DefaultBlockSize = 256;

    public bool IsAvailable { get; }
    public string BackendName => $"HIP ({GetKernelTypeName()})";
    public string DeviceName { get; }

    private string GetKernelTypeName()
    {
        return _architecture switch
        {
            AmdGpuArchitecture.MI100 or AmdGpuArchitecture.MI200 or AmdGpuArchitecture.MI300 => "MFMA",
            AmdGpuArchitecture.RDNA3 => "RDNA3",
            AmdGpuArchitecture.RDNA2 => "RDNA2",
            AmdGpuArchitecture.RDNA => "RDNA",
            _ => "Scalar"
        };
    }
    public string DeviceVendor => "AMD";
    public int ComputeUnits { get; }
    public long GlobalMemoryBytes { get; }
    public long LocalMemoryBytes { get; }

    /// <summary>
    /// Gets the detected AMD GPU architecture.
    /// </summary>
    public AmdGpuArchitecture Architecture => _architecture;

    /// <summary>
    /// Gets whether HIP is available on this system.
    /// </summary>
    public static bool IsHipAvailable => HipNativeBindings.IsAvailable;

    /// <summary>
<<<<<<< HEAD
    /// Enables or disables diagnostic logging for HIP operations.
    /// </summary>
    public static bool EnableDiagnostics
    {
        get => HipNativeBindings.EnableDiagnostics;
        set => HipNativeBindings.EnableDiagnostics = value;
    }

    public HipBackend()
=======
    /// Gets whether elementwise operations are GPU-accelerated.
    /// Returns false for HipBackend as elementwise operations currently use CPU fallback.
    /// Only GEMM (matrix multiply) is GPU-accelerated via rocBLAS.
    /// </summary>
    public bool SupportsElementwiseGpu => false;

    public HipBackend() : this(0)
    {
    }

    public HipBackend(int deviceIndex)
>>>>>>> 4b0a9ef8
    {
        _kernelCache = new Dictionary<string, IntPtr>();

        if (!HipNativeBindings.IsAvailable)
        {
            IsAvailable = false;
            DeviceName = "None";
            return;
        }

        try
        {
            // Initialize HIP and get device info
            var result = HipNativeBindings.hipSetDevice(deviceIndex);
            if (result != HipError.Success)
            {
                IsAvailable = false;
                DeviceName = "None";
                return;
            }

            // Get device properties
            _deviceProps = new HipDeviceProperties();
            result = HipNativeBindings.hipGetDeviceProperties(ref _deviceProps, deviceIndex);
            if (result != HipError.Success)
            {
                IsAvailable = false;
                DeviceName = "None";
                return;
            }

            DeviceName = _deviceProps.Name?.Trim() ?? "Unknown AMD GPU";
            ComputeUnits = _deviceProps.MultiProcessorCount;
            GlobalMemoryBytes = (long)(ulong)_deviceProps.TotalGlobalMem;
            LocalMemoryBytes = (long)(ulong)_deviceProps.SharedMemPerBlock;

            // Detect architecture from GCN arch name
            _architecture = DetectArchitecture(_deviceProps.GcnArchName, 0);

            // Create compute stream
            result = HipNativeBindings.hipStreamCreate(ref _stream);
            if (result != HipError.Success)
            {
                IsAvailable = false;
                return;
            }

            // Compile MFMA kernels - backend is only available if kernel compilation succeeds
            bool kernelsCompiled = CompileKernels();
            if (!kernelsCompiled)
            {
                System.Diagnostics.Debug.WriteLine("HipBackend: Kernel compilation failed, backend not available");
                IsAvailable = false;
                return;
            }

            // Verify at least one GEMM kernel compiled successfully
            bool hasGemmKernel = _kernelCache.ContainsKey("scalar_gemm_f32") ||
                                 _kernelCache.ContainsKey("mfma_gemm_f32") ||
                                 _kernelCache.ContainsKey("rdna_gemm_wave32");

            if (!hasGemmKernel)
            {
                Console.WriteLine("[HipBackend] No GEMM kernels compiled - backend not available");
                IsAvailable = false;
                return;
            }

            IsAvailable = true;
        }
        catch (Exception ex)
        {
            System.Diagnostics.Debug.WriteLine($"HipBackend initialization failed: {ex.Message}");
            IsAvailable = false;
            DeviceName = "None";
        }
    }

    private AmdGpuArchitecture DetectArchitecture(string gcnArchName, int gcnArch)
    {
        // Parse GCN architecture name (e.g., "gfx90a", "gfx1100", "gfx1030")
        if (string.IsNullOrEmpty(gcnArchName))
        {
            return gcnArch switch
            {
                >= 1100 => AmdGpuArchitecture.RDNA3,
                >= 1030 => AmdGpuArchitecture.RDNA2,
                >= 1010 => AmdGpuArchitecture.RDNA,
                >= 940 => AmdGpuArchitecture.MI300,
                >= 908 => AmdGpuArchitecture.MI100,
                _ => AmdGpuArchitecture.GCN
            };
        }

        string archLower = gcnArchName.ToLowerInvariant();
        if (archLower.Contains("gfx942") || archLower.Contains("gfx941") || archLower.Contains("gfx940"))
            return AmdGpuArchitecture.MI300;
        if (archLower.Contains("gfx90a"))
            return AmdGpuArchitecture.MI200;
        if (archLower.Contains("gfx908"))
            return AmdGpuArchitecture.MI100;
        if (archLower.Contains("gfx1100") || archLower.Contains("gfx1101") || archLower.Contains("gfx1102"))
            return AmdGpuArchitecture.RDNA3;
        if (archLower.Contains("gfx1030") || archLower.Contains("gfx1031") || archLower.Contains("gfx1032"))
            return AmdGpuArchitecture.RDNA2;
        if (archLower.Contains("gfx1010") || archLower.Contains("gfx1011") || archLower.Contains("gfx1012"))
            return AmdGpuArchitecture.RDNA;

        return AmdGpuArchitecture.GCN;
    }

    private bool CompileKernels()
    {
        // Get kernel source
        string source = HipMfmaKernel.GetSource();
        string compileFlags = HipMfmaKernel.GetCompileFlags(_architecture);

        Console.WriteLine($"[HipBackend] Compiling kernels for {_architecture} with flags: {compileFlags}");

        try
        {
            // Compile MFMA/GEMM module
            CompileKernelModule(source, "mfma_gemm", ref _mfmaModule, new[]
            {
<<<<<<< HEAD
                "mfma_gemm_f32", "mfma_gemm_f16", "scalar_gemm_f32", "rdna_gemm_wave32"
            });

            // Store GEMM kernel handles for quick lookup
            if (_kernelCache.TryGetValue("mfma_gemm_f32", out var mfmaF32))
                _mfmaGemmF32 = mfmaF32;
            if (_kernelCache.TryGetValue("mfma_gemm_f16", out var mfmaF16))
                _mfmaGemmF16 = mfmaF16;
            if (_kernelCache.TryGetValue("scalar_gemm_f32", out var scalarF32))
                _scalarGemmF32 = scalarF32;
            if (_kernelCache.TryGetValue("rdna_gemm_wave32", out var rdnaWave32))
                _rdnaGemmWave32 = rdnaWave32;

            // Compile Activation kernels
            CompileKernelModule(HipActivationKernels.GetSource(), "activation", ref _activationModule,
                HipActivationKernels.GetKernelNames());

            // Compile Neural Net kernels
            CompileKernelModule(HipNeuralNetKernels.GetSource(), "neural_net", ref _neuralNetModule,
                HipNeuralNetKernels.GetKernelNames());

            // Compile Convolution kernels
            CompileKernelModule(HipConvolutionKernels.GetSource(), "convolution", ref _convolutionModule,
                HipConvolutionKernels.GetKernelNames());

            // Compile Pooling kernels
            CompileKernelModule(HipPoolingKernels.GetSource(), "pooling", ref _poolingModule,
                HipPoolingKernels.GetKernelNames());

            // Compile Normalization kernels
            CompileKernelModule(HipNormalizationKernels.GetSource(), "normalization", ref _normalizationModule,
                HipNormalizationKernels.GetKernelNames());

            // Compile Fused kernels (GEMM + Bias + Activation in single pass)
            CompileKernelModule(HipFusedKernels.GetSource(), "fused", ref _fusedModule,
                HipFusedKernels.GetKernelNames());

            // Compile Attention kernels (FlashAttention, GQA, ScaledDotProduct)
            CompileKernelModule(HipAttentionKernels.GetSource(), "attention", ref _attentionModule,
                HipAttentionKernels.GetKernelNames());

            // Compile FFT kernels (Cooley-Tukey radix-2 FFT, STFT, Mel spectrogram)
            CompileKernelModule(HipFFTKernels.GetSource(), "fft", ref _fftModule,
                HipFFTKernels.GetKernelNames());

            Console.WriteLine($"[HipBackend] Kernel compilation complete. Available kernels: {_kernelCache.Count}");
            System.Diagnostics.Debug.WriteLine($"HIP kernels compiled successfully for {_architecture}. Total: {_kernelCache.Count}");
        }
        catch (Exception ex)
        {
            Console.WriteLine($"[HipBackend] Kernel compilation EXCEPTION: {ex.GetType().Name}: {ex.Message}");
            System.Diagnostics.Debug.WriteLine($"HIP kernel compilation failed: {ex.Message}");
        }
    }
=======
                Console.WriteLine($"[HipBackend] Failed to create HIP RTC program: {rtcResult}");
                System.Diagnostics.Debug.WriteLine($"Failed to create HIP RTC program: {rtcResult}");
                return false;
            }
>>>>>>> 4b0a9ef8

    private void CompileKernelModule(string source, string moduleName, ref IntPtr module, string[] kernelNames)
    {
        string compileFlags = HipMfmaKernel.GetCompileFlags(_architecture);

<<<<<<< HEAD
        IntPtr prog = IntPtr.Zero;
        var rtcResult = HipNativeBindings.hiprtcCreateProgram(
            ref prog, source, moduleName, 0, IntPtr.Zero, IntPtr.Zero);

        if (rtcResult != HipRtcResult.Success)
        {
            Console.WriteLine($"[HipBackend] Failed to create program for {moduleName}: {rtcResult}");
            return;
        }
=======
            if (rtcResult != HipRtcResult.Success)
            {
                // Get compile log for debugging
                UIntPtr logSize = UIntPtr.Zero;
                HipNativeBindings.hiprtcGetProgramLogSize(prog, ref logSize);
                if ((ulong)logSize > 0)
                {
                    IntPtr logPtr = Marshal.AllocHGlobal((int)(ulong)logSize);
                    HipNativeBindings.hiprtcGetProgramLog(prog, logPtr);
                    string log = Marshal.PtrToStringAnsi(logPtr) ?? "";
                    Marshal.FreeHGlobal(logPtr);
                    Console.WriteLine($"[HipBackend] HIP RTC compile FAILED: {rtcResult}");
                    Console.WriteLine($"[HipBackend] Compile log: {log}");
                    System.Diagnostics.Debug.WriteLine($"HIP RTC compile log: {log}");
                }
                else
                {
                    Console.WriteLine($"[HipBackend] HIP RTC compile FAILED: {rtcResult} (no log)");
                }
                HipNativeBindings.hiprtcDestroyProgram(ref prog);
                return false;
            }
>>>>>>> 4b0a9ef8

        var options = new List<string>(compileFlags.Split(new[] { ' ' }, StringSplitOptions.RemoveEmptyEntries))
        {
            "-O3",
            "-ffast-math"
        };
        rtcResult = HipNativeBindings.hiprtcCompileProgram(prog, options.Count, options.ToArray());

        if (rtcResult != HipRtcResult.Success)
        {
            UIntPtr logSize = UIntPtr.Zero;
            HipNativeBindings.hiprtcGetProgramLogSize(prog, ref logSize);
            if ((ulong)logSize > 0)
            {
<<<<<<< HEAD
                IntPtr logPtr = Marshal.AllocHGlobal((int)(ulong)logSize);
                HipNativeBindings.hiprtcGetProgramLog(prog, logPtr);
                string log = Marshal.PtrToStringAnsi(logPtr) ?? "";
                Marshal.FreeHGlobal(logPtr);
                Console.WriteLine($"[HipBackend] Compile failed for {moduleName}: {log}");
=======
                Console.WriteLine($"[HipBackend] Failed to get code size: {rtcResult}");
                HipNativeBindings.hiprtcDestroyProgram(ref prog);
                return false;
>>>>>>> 4b0a9ef8
            }
            HipNativeBindings.hiprtcDestroyProgram(ref prog);
            return;
        }

        UIntPtr codeSize = UIntPtr.Zero;
        rtcResult = HipNativeBindings.hiprtcGetCodeSize(prog, ref codeSize);
        if (rtcResult != HipRtcResult.Success || (ulong)codeSize == 0)
        {
            HipNativeBindings.hiprtcDestroyProgram(ref prog);
            return;
        }

<<<<<<< HEAD
        IntPtr code = Marshal.AllocHGlobal((int)(ulong)codeSize);
        rtcResult = HipNativeBindings.hiprtcGetCode(prog, code);
        HipNativeBindings.hiprtcDestroyProgram(ref prog);
=======
            if (rtcResult != HipRtcResult.Success)
            {
                Console.WriteLine($"[HipBackend] Failed to get compiled code: {rtcResult}");
                Marshal.FreeHGlobal(code);
                return false;
            }
>>>>>>> 4b0a9ef8

        if (rtcResult != HipRtcResult.Success)
        {
            Marshal.FreeHGlobal(code);
            return;
        }

<<<<<<< HEAD
        var hipResult = HipNativeBindings.hipModuleLoadData(ref module, code);
        Marshal.FreeHGlobal(code);
=======
            if (hipResult != HipError.Success)
            {
                Console.WriteLine($"[HipBackend] Failed to load HIP module: {hipResult}");
                System.Diagnostics.Debug.WriteLine($"Failed to load HIP module: {hipResult}");
                return false;
            }
>>>>>>> 4b0a9ef8

        if (hipResult != HipError.Success)
        {
            Console.WriteLine($"[HipBackend] Failed to load module {moduleName}: {hipResult}");
            return;
        }

        // Load all kernel functions
        foreach (var kernelName in kernelNames)
        {
            IntPtr func = IntPtr.Zero;
            hipResult = HipNativeBindings.hipModuleGetFunction(ref func, module, kernelName);
            if (hipResult == HipError.Success)
                _kernelCache[kernelName] = func;
        }
    }

    private unsafe void LaunchKernel(IntPtr kernel, uint gridX, uint blockSize, IntPtr[] args, uint sharedMem = 0)
    {
        GCHandle argsHandle = GCHandle.Alloc(args, GCHandleType.Pinned);
        try
        {
            var result = HipNativeBindings.hipModuleLaunchKernel(
                kernel, gridX, 1, 1, blockSize, 1, 1,
                sharedMem, _stream, argsHandle.AddrOfPinnedObject(), IntPtr.Zero);
            HipNativeBindings.CheckError(result, "hipModuleLaunchKernel");
        }
        finally
        {
            argsHandle.Free();
        }
    }

    private unsafe void LaunchKernel2D(IntPtr kernel, uint gridX, uint gridY, uint blockX, uint blockY, IntPtr[] args, uint sharedMem = 0)
    {
        GCHandle argsHandle = GCHandle.Alloc(args, GCHandleType.Pinned);
        try
        {
            var result = HipNativeBindings.hipModuleLaunchKernel(
                kernel, gridX, gridY, 1, blockX, blockY, 1,
                sharedMem, _stream, argsHandle.AddrOfPinnedObject(), IntPtr.Zero);
            HipNativeBindings.CheckError(result, "hipModuleLaunchKernel");
        }
        finally
        {
            argsHandle.Free();
        }
    }

    private unsafe void LaunchKernel3D(IntPtr kernel, uint gridX, uint gridY, uint gridZ, uint blockX, uint blockY, uint blockZ, IntPtr[] args, uint sharedMem = 0)
    {
        GCHandle argsHandle = GCHandle.Alloc(args, GCHandleType.Pinned);
        try
        {
            var result = HipNativeBindings.hipModuleLaunchKernel(
                kernel, gridX, gridY, gridZ, blockX, blockY, blockZ,
                sharedMem, _stream, argsHandle.AddrOfPinnedObject(), IntPtr.Zero);
            HipNativeBindings.CheckError(result, "hipModuleLaunchKernel");
        }
        finally
        {
            argsHandle.Free();
        }
    }

    private unsafe void ExecuteFusedGemm(string kernelName, IGpuBuffer A, IGpuBuffer B, IGpuBuffer bias, IGpuBuffer output, int M, int N, int K)
    {
        if (!_kernelCache.TryGetValue(kernelName, out var kernel))
            throw new InvalidOperationException($"HIP fused kernel not found: {kernelName}");

        const int TILE_SIZE = 16;
        uint gridX = (uint)((N + TILE_SIZE - 1) / TILE_SIZE);
        uint gridY = (uint)((M + TILE_SIZE - 1) / TILE_SIZE);

        var handles = new GCHandle[7];
        try
        {
            handles[0] = GCHandle.Alloc(A.Handle, GCHandleType.Pinned);
            handles[1] = GCHandle.Alloc(B.Handle, GCHandleType.Pinned);
            handles[2] = GCHandle.Alloc(bias.Handle, GCHandleType.Pinned);
            handles[3] = GCHandle.Alloc(output.Handle, GCHandleType.Pinned);
            handles[4] = GCHandle.Alloc(M, GCHandleType.Pinned);
            handles[5] = GCHandle.Alloc(N, GCHandleType.Pinned);
            handles[6] = GCHandle.Alloc(K, GCHandleType.Pinned);

            var args = new IntPtr[]
            {
                handles[0].AddrOfPinnedObject(),
                handles[1].AddrOfPinnedObject(),
                handles[2].AddrOfPinnedObject(),
                handles[3].AddrOfPinnedObject(),
                handles[4].AddrOfPinnedObject(),
                handles[5].AddrOfPinnedObject(),
                handles[6].AddrOfPinnedObject()
            };

<<<<<<< HEAD
            LaunchKernel2D(kernel, gridX, gridY, TILE_SIZE, TILE_SIZE, args);
            Synchronize();
=======
            Console.WriteLine($"[HipBackend] Kernel compilation complete. Available kernels: {string.Join(", ", _kernelCache.Keys)}");
            System.Diagnostics.Debug.WriteLine($"HIP kernels compiled successfully for {_architecture}. Available kernels: {string.Join(", ", _kernelCache.Keys)}");

            // Return true only if at least one kernel was successfully loaded
            return _kernelCache.Count > 0;
>>>>>>> 4b0a9ef8
        }
        finally
        {
<<<<<<< HEAD
            foreach (var h in handles)
                if (h.IsAllocated)
                    h.Free();
=======
            Console.WriteLine($"[HipBackend] Kernel compilation EXCEPTION: {ex.GetType().Name}: {ex.Message}");
            System.Diagnostics.Debug.WriteLine($"HIP kernel compilation failed: {ex.Message}");
            return false;
>>>>>>> 4b0a9ef8
        }
    }

    #region Memory Management

    public IGpuBuffer AllocateBuffer(float[] data)
    {
        IntPtr devicePtr = IntPtr.Zero;
        var size = (UIntPtr)(data.Length * sizeof(float));

        var result = HipNativeBindings.hipMalloc(ref devicePtr, size);
        HipNativeBindings.CheckError(result, "hipMalloc");

        // Copy data to device
        GCHandle handle = GCHandle.Alloc(data, GCHandleType.Pinned);
        try
        {
            result = HipNativeBindings.hipMemcpy(
                devicePtr,
                handle.AddrOfPinnedObject(),
                size,
                HipMemcpyKind.HostToDevice);
            HipNativeBindings.CheckError(result, "hipMemcpy H2D");
        }
        finally
        {
            handle.Free();
        }

        return new HipGpuBuffer(devicePtr, data.Length);
    }

    public IGpuBuffer AllocateBuffer(int size)
    {
        IntPtr devicePtr = IntPtr.Zero;
        var sizeBytes = (UIntPtr)(size * sizeof(float));

        var result = HipNativeBindings.hipMalloc(ref devicePtr, sizeBytes);
        HipNativeBindings.CheckError(result, "hipMalloc");

        // Zero-initialize
        result = HipNativeBindings.hipMemset(devicePtr, 0, sizeBytes);
        HipNativeBindings.CheckError(result, "hipMemset");

        return new HipGpuBuffer(devicePtr, size);
    }

    public float[] DownloadBuffer(IGpuBuffer buffer)
    {
        var hipBuffer = (HipGpuBuffer)buffer;
        float[] result = new float[hipBuffer.Size];
        DownloadBuffer(buffer, result);
        return result;
    }

    public void DownloadBuffer(IGpuBuffer buffer, float[] destination)
    {
        var hipBuffer = (HipGpuBuffer)buffer;
        var size = (UIntPtr)(hipBuffer.Size * sizeof(float));

        GCHandle handle = GCHandle.Alloc(destination, GCHandleType.Pinned);
        try
        {
            var result = HipNativeBindings.hipMemcpy(
                handle.AddrOfPinnedObject(),
                hipBuffer.Handle,
                size,
                HipMemcpyKind.DeviceToHost);
            HipNativeBindings.CheckError(result, "hipMemcpy D2H");
        }
        finally
        {
            handle.Free();
        }
    }

    #endregion

    #region GEMM Operations

    public void Gemm(IGpuBuffer A, IGpuBuffer B, IGpuBuffer C, int M, int N, int K, float alpha = 1.0f, float beta = 0.0f)
    {
        var bufferA = (HipGpuBuffer)A;
        var bufferB = (HipGpuBuffer)B;
        var bufferC = (HipGpuBuffer)C;

        // Select kernel based on architecture and matrix size
        IntPtr kernel = SelectGemmKernel(M, N, K);

        if (kernel == IntPtr.Zero)
        {
            // Fallback to CPU (should not happen if initialized properly)
            throw new InvalidOperationException("No suitable GEMM kernel available");
        }

        // Calculate grid/block dimensions based on kernel type
        GemmKernelType kernelType = GetKernelType(kernel);

        int tileM, tileN, blockSize;
        switch (kernelType)
        {
            case GemmKernelType.Mfma:
                // MFMA: 128x128 workgroup tiles, 256 threads (4 warps of 64)
                tileM = 128;
                tileN = 128;
                blockSize = 256;
                break;
            case GemmKernelType.RdnaWave32:
                // RDNA wave32: 32x32 tiles, 256 threads
                tileM = 32;
                tileN = 32;
                blockSize = 256;
                break;
            case GemmKernelType.Scalar:
            default:
                // Scalar: 16x16 tiles, 256 threads
                tileM = 16;
                tileN = 16;
                blockSize = 256;
                break;
        }

        uint gridDimX = (uint)((M + tileM - 1) / tileM);
        uint gridDimY = (uint)((N + tileN - 1) / tileN);

        // Prepare kernel arguments
        IntPtr[] kernelArgs = new IntPtr[8];
        GCHandle[] handles = new GCHandle[8];

        try
        {
            // Marshal arguments
            var argA = bufferA.Handle;
            var argB = bufferB.Handle;
            var argC = bufferC.Handle;

            handles[0] = GCHandle.Alloc(argA, GCHandleType.Pinned);
            handles[1] = GCHandle.Alloc(argB, GCHandleType.Pinned);
            handles[2] = GCHandle.Alloc(argC, GCHandleType.Pinned);
            handles[3] = GCHandle.Alloc(M, GCHandleType.Pinned);
            handles[4] = GCHandle.Alloc(N, GCHandleType.Pinned);
            handles[5] = GCHandle.Alloc(K, GCHandleType.Pinned);
            handles[6] = GCHandle.Alloc(alpha, GCHandleType.Pinned);
            handles[7] = GCHandle.Alloc(beta, GCHandleType.Pinned);

            for (int i = 0; i < 8; i++)
            {
                kernelArgs[i] = handles[i].AddrOfPinnedObject();
            }

            // Allocate and populate kernel params array
            GCHandle kernelParamsHandle = GCHandle.Alloc(kernelArgs, GCHandleType.Pinned);
            try
            {
                var result = HipNativeBindings.hipModuleLaunchKernel(
                    kernel,
                    gridDimX, gridDimY, 1,
                    (uint)blockSize, 1, 1,
                    0, // shared memory
                    _stream,
                    kernelParamsHandle.AddrOfPinnedObject(),
                    IntPtr.Zero);

                HipNativeBindings.CheckError(result, "hipModuleLaunchKernel");
            }
            finally
            {
                kernelParamsHandle.Free();
            }
        }
        finally
        {
            foreach (var handle in handles)
            {
                if (handle.IsAllocated)
                    handle.Free();
            }
        }

        // Synchronize
        var syncResult = HipNativeBindings.hipStreamSynchronize(_stream);
        HipNativeBindings.CheckError(syncResult, "hipStreamSynchronize");
    }

    private IntPtr SelectGemmKernel(int M, int N, int K)
    {
        // Select kernel based on architecture - use the recommended kernel from HipMfmaKernel
        string recommendedKernel = HipMfmaKernel.GetRecommendedKernel(_architecture);

        if (_kernelCache.TryGetValue(recommendedKernel, out var kernel))
            return kernel;

        // Fallback order: try scalar first (works everywhere), then RDNA wave32, then MFMA
        if (_kernelCache.TryGetValue("scalar_gemm_f32", out var scalarKernel))
            return scalarKernel;

        if (_kernelCache.TryGetValue("rdna_gemm_wave32", out var rdnaKernel))
            return rdnaKernel;

        if (_kernelCache.TryGetValue("mfma_gemm_f32", out var mfmaKernel))
            return mfmaKernel;

        return IntPtr.Zero;
    }

    /// <summary>
    /// Gets the kernel type for the currently selected kernel.
    /// </summary>
    private GemmKernelType GetKernelType(IntPtr kernel)
    {
        if (_kernelCache.TryGetValue("mfma_gemm_f32", out var mfmaKernel) && kernel == mfmaKernel)
            return GemmKernelType.Mfma;
        if (_kernelCache.TryGetValue("mfma_gemm_f16", out var mfmaF16Kernel) && kernel == mfmaF16Kernel)
            return GemmKernelType.Mfma;
        if (_kernelCache.TryGetValue("rdna_gemm_wave32", out var rdnaKernel) && kernel == rdnaKernel)
            return GemmKernelType.RdnaWave32;
        if (_kernelCache.TryGetValue("scalar_gemm_f32", out var scalarKernel) && kernel == scalarKernel)
            return GemmKernelType.Scalar;

        return GemmKernelType.Scalar;  // Default to scalar dimensions
    }

    private enum GemmKernelType
    {
        Mfma,       // 128x128 workgroup tiles, 256 threads
        RdnaWave32, // 32x32 tiles, 256 threads
        Scalar      // 16x16 tiles, 256 threads
    }

    public IGpuBuffer MatMul(IGpuBuffer A, IGpuBuffer B, int M, int N, int K)
    {
        var C = AllocateBuffer(M * N);
        Gemm(A, B, C, M, N, K, 1.0f, 0.0f);
        return C;
    }

    public void BatchedGemm(IGpuBuffer A, IGpuBuffer B, IGpuBuffer C, int M, int N, int K, int batchCount, float alpha = 1.0f, float beta = 0.0f)
    {
        if (batchCount <= 0)
            throw new ArgumentException("Batch count must be positive", nameof(batchCount));

        System.Diagnostics.Debug.WriteLine("HipBackend BatchedGemm is executing on CPU fallback; TODO: implement GPU batched GEMM.");

        // Download all data
        var aData = DownloadBuffer(A);
        var bData = DownloadBuffer(B);
        var cData = DownloadBuffer(C);

        int aStride = M * K;
        int bStride = K * N;
        int cStride = M * N;

        // Process each batch
        for (int batch = 0; batch < batchCount; batch++)
        {
            int aOffset = batch * aStride;
            int bOffset = batch * bStride;
            int cOffset = batch * cStride;

            // Perform matrix multiplication for this batch
            for (int row = 0; row < M; row++)
            {
                for (int col = 0; col < N; col++)
                {
                    float sum = 0.0f;
                    for (int k = 0; k < K; k++)
                    {
                        sum += aData[aOffset + row * K + k] * bData[bOffset + k * N + col];
                    }
                    int cIdx = cOffset + row * N + col;
                    cData[cIdx] = alpha * sum + beta * cData[cIdx];
                }
            }
        }

        // Upload result
        UploadToBuffer(C, cData);
    }

    #endregion

    #region Fused Operations

    public IGpuBuffer GemmBiasRelu(IGpuBuffer A, IGpuBuffer B, IGpuBuffer bias, int M, int N, int K)
    {
        var output = AllocateBuffer(M * N);
        ExecuteFusedGemm("gemm_bias_relu", A, B, bias, output, M, N, K);
        return output;
    }

    public IGpuBuffer GemmBiasGelu(IGpuBuffer A, IGpuBuffer B, IGpuBuffer bias, int M, int N, int K)
    {
        var output = AllocateBuffer(M * N);
        ExecuteFusedGemm("gemm_bias_gelu", A, B, bias, output, M, N, K);
        return output;
    }

    public IGpuBuffer GemmBiasSigmoid(IGpuBuffer A, IGpuBuffer B, IGpuBuffer bias, int M, int N, int K)
    {
        var output = AllocateBuffer(M * N);
        ExecuteFusedGemm("gemm_bias_sigmoid", A, B, bias, output, M, N, K);
        return output;
    }

    public IGpuBuffer GemmBiasTanh(IGpuBuffer A, IGpuBuffer B, IGpuBuffer bias, int M, int N, int K)
    {
<<<<<<< HEAD
        var output = AllocateBuffer(M * N);
        ExecuteFusedGemm("gemm_bias_tanh", A, B, bias, output, M, N, K);
        return output;
=======
        var C = MatMul(A, B, M, N, K);
        ApplyBiasAndActivation(C, bias, M, N, ActivationType.Tanh);
        return C;
    }

    public IGpuBuffer GemmBias(IGpuBuffer A, IGpuBuffer B, IGpuBuffer bias, int M, int N, int K)
    {
        var C = MatMul(A, B, M, N, K);
        ApplyBiasAndActivation(C, bias, M, N, ActivationType.None);
        return C;
    }

    public void BiasAdd(IGpuBuffer A, IGpuBuffer bias, IGpuBuffer C, int M, int N)
    {
        // Apply bias broadcast using GPU kernel
        var aData = DownloadBuffer(A);
        var biasData = DownloadBuffer(bias);

        for (int row = 0; row < M; row++)
        {
            for (int col = 0; col < N; col++)
            {
                int idx = row * N + col;
                aData[idx] += biasData[col];
            }
        }

        // Upload result to C
        var hipBuffer = (HipGpuBuffer)C;
        var size = (UIntPtr)(aData.Length * sizeof(float));
        GCHandle handle = GCHandle.Alloc(aData, GCHandleType.Pinned);
        try
        {
            var result = HipNativeBindings.hipMemcpy(
                hipBuffer.Handle,
                handle.AddrOfPinnedObject(),
                size,
                HipMemcpyKind.HostToDevice);
            HipNativeBindings.CheckError(result, "hipMemcpy H2D (bias_add)");
        }
        finally
        {
            handle.Free();
        }
    }

    private void ApplyBiasAndActivation(IGpuBuffer C, IGpuBuffer bias, int M, int N, ActivationType activation)
    {
        // Download, apply on CPU, upload (temporary until fused kernel is ready)
        var cData = DownloadBuffer(C);
        var biasData = DownloadBuffer(bias);

        for (int row = 0; row < M; row++)
        {
            for (int col = 0; col < N; col++)
            {
                int idx = row * N + col;
                float val = cData[idx] + biasData[col];

                cData[idx] = activation switch
                {
                    ActivationType.ReLU => Math.Max(0, val),
                    ActivationType.Sigmoid => 1.0f / (1.0f + MathF.Exp(-val)),
                    ActivationType.Tanh => MathF.Tanh(val),
                    ActivationType.GELU => val * 0.5f * (1.0f + MathF.Tanh(0.7978845608f * (val + 0.044715f * val * val * val))),
                    _ => val
                };
            }
        }

        // Upload back
        var hipBuffer = (HipGpuBuffer)C;
        var size = (UIntPtr)(cData.Length * sizeof(float));
        GCHandle handle = GCHandle.Alloc(cData, GCHandleType.Pinned);
        try
        {
            var result = HipNativeBindings.hipMemcpy(
                hipBuffer.Handle,
                handle.AddrOfPinnedObject(),
                size,
                HipMemcpyKind.HostToDevice);
            HipNativeBindings.CheckError(result, "hipMemcpy H2D (bias+activation)");
        }
        finally
        {
            handle.Free();
        }
>>>>>>> 4b0a9ef8
    }

    #endregion

    #region Element-wise Operations

    public void Add(IGpuBuffer A, IGpuBuffer B, IGpuBuffer C, int size)
    {
        // CPU fallback - HIP elementwise kernels not yet implemented.
        // Only GEMM is GPU-accelerated. Check SupportsElementwiseGpu property.
        var aData = DownloadBuffer(A);
        var bData = DownloadBuffer(B);
        var cData = new float[size];

        for (int i = 0; i < size; i++)
            cData[i] = aData[i] + bData[i];

        UploadToBuffer(C, cData);
    }

    public void Subtract(IGpuBuffer A, IGpuBuffer B, IGpuBuffer C, int size)
    {
        var aData = DownloadBuffer(A);
        var bData = DownloadBuffer(B);
        var cData = new float[size];

        for (int i = 0; i < size; i++)
            cData[i] = aData[i] - bData[i];

        UploadToBuffer(C, cData);
    }

    public void Multiply(IGpuBuffer A, IGpuBuffer B, IGpuBuffer C, int size)    
    {
        var aData = DownloadBuffer(A);
        var bData = DownloadBuffer(B);
        var cData = new float[size];

        for (int i = 0; i < size; i++)
            cData[i] = aData[i] * bData[i];

        UploadToBuffer(C, cData);
    }

    public void Divide(IGpuBuffer A, IGpuBuffer B, IGpuBuffer C, int size)
    {
        var aData = DownloadBuffer(A);
        var bData = DownloadBuffer(B);
        var cData = new float[size];

        for (int i = 0; i < size; i++)
            cData[i] = aData[i] / bData[i];

        UploadToBuffer(C, cData);
    }

    public void Min(IGpuBuffer A, IGpuBuffer B, IGpuBuffer C, int size)
    {
        var aData = DownloadBuffer(A);
        var bData = DownloadBuffer(B);
        var cData = new float[size];

        for (int i = 0; i < size; i++)
            cData[i] = MathF.Min(aData[i], bData[i]);

        UploadToBuffer(C, cData);
    }

    public void Max(IGpuBuffer A, IGpuBuffer B, IGpuBuffer C, int size)
    {
        var aData = DownloadBuffer(A);
        var bData = DownloadBuffer(B);
        var cData = new float[size];

        for (int i = 0; i < size; i++)
            cData[i] = MathF.Max(aData[i], bData[i]);

        UploadToBuffer(C, cData);
    }

    public void Scale(IGpuBuffer A, IGpuBuffer B, float scalar, int size)       
    {
        var aData = DownloadBuffer(A);
        var bData = new float[size];

        for (int i = 0; i < size; i++)
            bData[i] = aData[i] * scalar;

        UploadToBuffer(B, bData);
    }

    public void Power(IGpuBuffer A, IGpuBuffer B, float exponent, int size)
    {
        var aData = DownloadBuffer(A);
        var bData = new float[size];

        for (int i = 0; i < size; i++)
            bData[i] = MathF.Pow(aData[i], exponent);

        UploadToBuffer(B, bData);
    }

    public void Abs(IGpuBuffer A, IGpuBuffer B, int size)
    {
        var aData = DownloadBuffer(A);
        var bData = new float[size];

        for (int i = 0; i < size; i++)
            bData[i] = MathF.Abs(aData[i]);

        UploadToBuffer(B, bData);
    }

    public void Exp(IGpuBuffer A, IGpuBuffer B, int size)
    {
        var aData = DownloadBuffer(A);
        var bData = new float[size];

        for (int i = 0; i < size; i++)
            bData[i] = MathF.Exp(aData[i]);

        UploadToBuffer(B, bData);
    }

    public void Exp2(IGpuBuffer A, IGpuBuffer B, int size)
    {
        var aData = DownloadBuffer(A);
        var bData = new float[size];

        for (int i = 0; i < size; i++)
            bData[i] = MathF.Pow(2.0f, aData[i]);

        UploadToBuffer(B, bData);
    }

    public void Exp10(IGpuBuffer A, IGpuBuffer B, int size)
    {
        var aData = DownloadBuffer(A);
        var bData = new float[size];

        for (int i = 0; i < size; i++)
            bData[i] = MathF.Pow(10.0f, aData[i]);

        UploadToBuffer(B, bData);
    }

    public void ExpM1(IGpuBuffer A, IGpuBuffer B, int size)
    {
        var aData = DownloadBuffer(A);
        var bData = new float[size];

        for (int i = 0; i < size; i++)
            bData[i] = MathF.Exp(aData[i]) - 1.0f;

        UploadToBuffer(B, bData);
    }

    public void Log(IGpuBuffer A, IGpuBuffer B, int size)
    {
        var aData = DownloadBuffer(A);
        var bData = new float[size];

        for (int i = 0; i < size; i++)
            bData[i] = MathF.Log(aData[i]);

        UploadToBuffer(B, bData);
    }

    public void Log2(IGpuBuffer A, IGpuBuffer B, int size)
    {
        var aData = DownloadBuffer(A);
        var bData = new float[size];

        // net471 compatible: MathF.Log2 is .NET 5.0+, use log change of base
        for (int i = 0; i < size; i++)
            bData[i] = MathF.Log(aData[i]) / MathF.Log(2.0f);

        UploadToBuffer(B, bData);
    }

    public void Log1P(IGpuBuffer A, IGpuBuffer B, int size)
    {
        var aData = DownloadBuffer(A);
        var bData = new float[size];

        for (int i = 0; i < size; i++)
            bData[i] = MathF.Log(1.0f + aData[i]);

        UploadToBuffer(B, bData);
    }

    public void Sqrt(IGpuBuffer A, IGpuBuffer B, int size)
    {
        var aData = DownloadBuffer(A);
        var bData = new float[size];

        for (int i = 0; i < size; i++)
            bData[i] = MathF.Sqrt(aData[i]);

        UploadToBuffer(B, bData);
    }

    public void Sign(IGpuBuffer A, IGpuBuffer B, int size)
    {
        var aData = DownloadBuffer(A);
        var bData = new float[size];

        for (int i = 0; i < size; i++)
            bData[i] = aData[i] > 0.0f ? 1.0f : (aData[i] < 0.0f ? -1.0f : 0.0f);

        UploadToBuffer(B, bData);
    }

    public void Relu(IGpuBuffer A, IGpuBuffer B, int size)
    {
        var aData = DownloadBuffer(A);
        var bData = new float[size];

        for (int i = 0; i < size; i++)
            bData[i] = Math.Max(0, aData[i]);

        UploadToBuffer(B, bData);
    }

    public void Sigmoid(IGpuBuffer A, IGpuBuffer B, int size)
    {
        var aData = DownloadBuffer(A);
        var bData = new float[size];

        for (int i = 0; i < size; i++)
            bData[i] = 1.0f / (1.0f + MathF.Exp(-aData[i]));

        UploadToBuffer(B, bData);
    }

    public void Tanh(IGpuBuffer A, IGpuBuffer B, int size)
    {
        var aData = DownloadBuffer(A);
        var bData = new float[size];

        for (int i = 0; i < size; i++)
            bData[i] = MathF.Tanh(aData[i]);

        UploadToBuffer(B, bData);
    }

    public void Gelu(IGpuBuffer A, IGpuBuffer B, int size)
    {
        var aData = DownloadBuffer(A);
        var bData = new float[size];

        const float SQRT_2_OVER_PI = 0.7978845608f;
        const float COEFF = 0.044715f;

        for (int i = 0; i < size; i++)
        {
            float x = aData[i];
            float x3 = x * x * x;
            float inner = SQRT_2_OVER_PI * (x + COEFF * x3);
            bData[i] = 0.5f * x * (1.0f + MathF.Tanh(inner));
        }

        UploadToBuffer(B, bData);
    }

    #region Trigonometric Operations

    public void Sin(IGpuBuffer A, IGpuBuffer B, int size)
    {
        var aData = DownloadBuffer(A);
        var bData = new float[size];

        for (int i = 0; i < size; i++)
            bData[i] = MathF.Sin(aData[i]);

        UploadToBuffer(B, bData);
    }

    public void Cos(IGpuBuffer A, IGpuBuffer B, int size)
    {
        var aData = DownloadBuffer(A);
        var bData = new float[size];

        for (int i = 0; i < size; i++)
            bData[i] = MathF.Cos(aData[i]);

        UploadToBuffer(B, bData);
    }

    public void Tan(IGpuBuffer A, IGpuBuffer B, int size)
    {
        var aData = DownloadBuffer(A);
        var bData = new float[size];

        for (int i = 0; i < size; i++)
            bData[i] = MathF.Tan(aData[i]);

        UploadToBuffer(B, bData);
    }

    public void Asin(IGpuBuffer A, IGpuBuffer B, int size)
    {
        var aData = DownloadBuffer(A);
        var bData = new float[size];

        for (int i = 0; i < size; i++)
            bData[i] = MathF.Asin(aData[i]);

        UploadToBuffer(B, bData);
    }

    public void Acos(IGpuBuffer A, IGpuBuffer B, int size)
    {
        var aData = DownloadBuffer(A);
        var bData = new float[size];

        for (int i = 0; i < size; i++)
            bData[i] = MathF.Acos(aData[i]);

        UploadToBuffer(B, bData);
    }

    public void Atan(IGpuBuffer A, IGpuBuffer B, int size)
    {
        var aData = DownloadBuffer(A);
        var bData = new float[size];

        for (int i = 0; i < size; i++)
            bData[i] = MathF.Atan(aData[i]);

        UploadToBuffer(B, bData);
    }

    #endregion

    #region Hyperbolic Operations

    public void Sinh(IGpuBuffer A, IGpuBuffer B, int size)
    {
        var aData = DownloadBuffer(A);
        var bData = new float[size];

        for (int i = 0; i < size; i++)
            bData[i] = MathF.Sinh(aData[i]);

        UploadToBuffer(B, bData);
    }

    public void Cosh(IGpuBuffer A, IGpuBuffer B, int size)
    {
        var aData = DownloadBuffer(A);
        var bData = new float[size];

        for (int i = 0; i < size; i++)
            bData[i] = MathF.Cosh(aData[i]);

        UploadToBuffer(B, bData);
    }

    public void Asinh(IGpuBuffer A, IGpuBuffer B, int size)
    {
        var aData = DownloadBuffer(A);
        var bData = new float[size];

        // asinh(x) = ln(x + sqrt(x^2 + 1))
        for (int i = 0; i < size; i++)
        {
            float x = aData[i];
            bData[i] = MathF.Log(x + MathF.Sqrt(x * x + 1.0f));
        }

        UploadToBuffer(B, bData);
    }

    public void Acosh(IGpuBuffer A, IGpuBuffer B, int size)
    {
        var aData = DownloadBuffer(A);
        var bData = new float[size];

        // acosh(x) = ln(x + sqrt(x^2 - 1)), x >= 1
        for (int i = 0; i < size; i++)
        {
            float x = aData[i];
            bData[i] = MathF.Log(x + MathF.Sqrt(x * x - 1.0f));
        }

        UploadToBuffer(B, bData);
    }

    public void Atanh(IGpuBuffer A, IGpuBuffer B, int size)
    {
        var aData = DownloadBuffer(A);
        var bData = new float[size];

        // atanh(x) = 0.5 * ln((1+x) / (1-x)), |x| < 1
        for (int i = 0; i < size; i++)
        {
            float x = aData[i];
            bData[i] = 0.5f * MathF.Log((1.0f + x) / (1.0f - x));
        }

        UploadToBuffer(B, bData);
    }

    #endregion

    #region Additional Unary Operations

    public void Reciprocal(IGpuBuffer A, IGpuBuffer B, int size)
    {
        var aData = DownloadBuffer(A);
        var bData = new float[size];

        for (int i = 0; i < size; i++)
            bData[i] = 1.0f / aData[i];

        UploadToBuffer(B, bData);
    }

    public void Cbrt(IGpuBuffer A, IGpuBuffer B, int size)
    {
        var aData = DownloadBuffer(A);
        var bData = new float[size];

        // cbrt(x) = sign(x) * |x|^(1/3)
        const float oneThird = 1.0f / 3.0f;
        for (int i = 0; i < size; i++)
        {
            float x = aData[i];
            float absX = MathF.Abs(x);
            float sign = x >= 0.0f ? 1.0f : -1.0f;
            bData[i] = sign * MathF.Pow(absX, oneThird);
        }

        UploadToBuffer(B, bData);
    }

    public void Log10(IGpuBuffer A, IGpuBuffer B, int size)
    {
        var aData = DownloadBuffer(A);
        var bData = new float[size];

        for (int i = 0; i < size; i++)
            bData[i] = MathF.Log10(aData[i]);

        UploadToBuffer(B, bData);
    }

    public void Negate(IGpuBuffer A, IGpuBuffer B, int size)
    {
        var aData = DownloadBuffer(A);
        var bData = new float[size];

        for (int i = 0; i < size; i++)
            bData[i] = -aData[i];

        UploadToBuffer(B, bData);
    }

    public void Floor(IGpuBuffer A, IGpuBuffer B, int size)
    {
        var aData = DownloadBuffer(A);
        var bData = new float[size];

        for (int i = 0; i < size; i++)
            bData[i] = MathF.Floor(aData[i]);

        UploadToBuffer(B, bData);
    }

    public void Ceiling(IGpuBuffer A, IGpuBuffer B, int size)
    {
        var aData = DownloadBuffer(A);
        var bData = new float[size];

        for (int i = 0; i < size; i++)
            bData[i] = MathF.Ceiling(aData[i]);

        UploadToBuffer(B, bData);
    }

    public void Round(IGpuBuffer A, IGpuBuffer B, int size)
    {
        var aData = DownloadBuffer(A);
        var bData = new float[size];

        for (int i = 0; i < size; i++)
            bData[i] = MathF.Round(aData[i]);

        UploadToBuffer(B, bData);
    }

    public void Truncate(IGpuBuffer A, IGpuBuffer B, int size)
    {
        var aData = DownloadBuffer(A);
        var bData = new float[size];

        for (int i = 0; i < size; i++)
            bData[i] = MathF.Truncate(aData[i]);

        UploadToBuffer(B, bData);
    }

    #endregion

    public void Softmax(IGpuBuffer A, IGpuBuffer B, int batchSize, int features)
    {
        var aData = DownloadBuffer(A);
        var bData = new float[batchSize * features];

        for (int b = 0; b < batchSize; b++)
        {
            int offset = b * features;

            // Find max for numerical stability
            float max = float.MinValue;
            for (int f = 0; f < features; f++)
                max = Math.Max(max, aData[offset + f]);

            // Compute exp and sum
            float sum = 0;
            for (int f = 0; f < features; f++)
            {
                bData[offset + f] = MathF.Exp(aData[offset + f] - max);
                sum += bData[offset + f];
            }

            // Normalize
            for (int f = 0; f < features; f++)
                bData[offset + f] /= sum;
        }

        UploadToBuffer(B, bData);
    }

    private void UploadToBuffer(IGpuBuffer buffer, float[] data)
    {
        var hipBuffer = (HipGpuBuffer)buffer;
        var size = (UIntPtr)(data.Length * sizeof(float));

        GCHandle handle = GCHandle.Alloc(data, GCHandleType.Pinned);
        try
        {
            var result = HipNativeBindings.hipMemcpy(
                hipBuffer.Handle,
                handle.AddrOfPinnedObject(),
                size,
                HipMemcpyKind.HostToDevice);
            HipNativeBindings.CheckError(result, "hipMemcpy H2D");
        }
        finally
        {
            handle.Free();
        }
    }

    #endregion

    #region Sparse Operations (2:4 Structured Sparsity)

    public IGpuBuffer AllocateByteBuffer(int size)
    {
        IntPtr devicePtr = IntPtr.Zero;
        var sizeBytes = (UIntPtr)size;

        var result = HipNativeBindings.hipMalloc(ref devicePtr, sizeBytes);
        HipNativeBindings.CheckError(result, "hipMalloc (byte buffer)");

        // Zero-initialize
        result = HipNativeBindings.hipMemset(devicePtr, 0, sizeBytes);
        HipNativeBindings.CheckError(result, "hipMemset (byte buffer)");

        return new HipGpuByteBuffer(devicePtr, size);
    }

    public void Enforce2x4Sparsity(IGpuBuffer denseInput, IGpuBuffer sparseValues, IGpuBuffer sparseIndices, int M, int K)
    {
        if (K % 4 != 0)
            throw new ArgumentException("K must be divisible by 4 for 2:4 sparsity", nameof(K));

        // Download dense data
        var denseData = DownloadBuffer(denseInput);

        // Use SparsityUtils for CPU-side sparsity enforcement
        var compressed = SparsityUtils.CompressTo2x4(denseData, M, K);

        // Upload compressed values
        UploadToBuffer(sparseValues, compressed.Values);

        // Upload indices
        var byteBuffer = (HipGpuByteBuffer)sparseIndices;
        UploadBytesToBuffer(byteBuffer, compressed.Indices);
    }

    public void Decompress2x4Sparse(IGpuBuffer sparseValues, IGpuBuffer sparseIndices, IGpuBuffer denseOutput, int M, int K)
    {
        if (K % 4 != 0)
            throw new ArgumentException("K must be divisible by 4 for 2:4 sparsity", nameof(K));

        // Download compressed data
        var values = DownloadBuffer(sparseValues);
        var indices = DownloadBytesFromBuffer((HipGpuByteBuffer)sparseIndices);

        // Create compressed representation
        var compressed = new Compressed2x4Sparse(values, indices, M, K);

        // Decompress
        var denseData = SparsityUtils.DecompressFrom2x4(compressed);

        // Upload result
        UploadToBuffer(denseOutput, denseData);
    }

    public void SparseGemm(
        IGpuBuffer sparseAValues, IGpuBuffer sparseAIndices,
        IGpuBuffer B, IGpuBuffer C,
        int M, int N, int K,
        float alpha = 1.0f, float beta = 0.0f)
    {
        if (K % 4 != 0)
            throw new ArgumentException("K must be divisible by 4 for 2:4 sparsity", nameof(K));

        // Download sparse A data
        var aValues = DownloadBuffer(sparseAValues);
        var aIndices = DownloadBytesFromBuffer((HipGpuByteBuffer)sparseAIndices);

        // Create compressed representation
        var sparseA = new Compressed2x4Sparse(aValues, aIndices, M, K);

        // Download B and existing C
        var bData = DownloadBuffer(B);
        var cData = DownloadBuffer(C);

        // Execute sparse GEMM on CPU (later can be HIP-accelerated)
        SparsityUtils.SparseGemmCpu(sparseA, bData, cData, N, alpha, beta);

        // Upload result
        UploadToBuffer(C, cData);
    }

    public IGpuBuffer SparseGemmBiasRelu(
        IGpuBuffer sparseAValues, IGpuBuffer sparseAIndices,
        IGpuBuffer B, IGpuBuffer bias,
        int M, int N, int K)
    {
        if (K % 4 != 0)
            throw new ArgumentException("K must be divisible by 4 for 2:4 sparsity", nameof(K));

        // Create output buffer
        var C = AllocateBuffer(M * N);

        // Execute sparse GEMM
        SparseGemm(sparseAValues, sparseAIndices, B, C, M, N, K, 1.0f, 0.0f);

        // Download, apply bias + ReLU
        var cData = DownloadBuffer(C);
        var biasData = DownloadBuffer(bias);

        for (int row = 0; row < M; row++)
        {
            for (int col = 0; col < N; col++)
            {
                int idx = row * N + col;
                float val = cData[idx] + biasData[col];
                cData[idx] = Math.Max(0, val);
            }
        }

        // Upload back
        UploadToBuffer(C, cData);
        return C;
    }

    private void UploadBytesToBuffer(HipGpuByteBuffer buffer, byte[] data)
    {
        var size = (UIntPtr)data.Length;

        GCHandle handle = GCHandle.Alloc(data, GCHandleType.Pinned);
        try
        {
            var result = HipNativeBindings.hipMemcpy(
                buffer.Handle,
                handle.AddrOfPinnedObject(),
                size,
                HipMemcpyKind.HostToDevice);
            HipNativeBindings.CheckError(result, "hipMemcpy H2D (bytes)");
        }
        finally
        {
            handle.Free();
        }
    }

    private byte[] DownloadBytesFromBuffer(HipGpuByteBuffer buffer)
    {
        byte[] result = new byte[buffer.Size];
        var size = (UIntPtr)buffer.Size;

        GCHandle handle = GCHandle.Alloc(result, GCHandleType.Pinned);
        try
        {
            var hipResult = HipNativeBindings.hipMemcpy(
                handle.AddrOfPinnedObject(),
                buffer.Handle,
                size,
                HipMemcpyKind.DeviceToHost);
            HipNativeBindings.CheckError(hipResult, "hipMemcpy D2H (bytes)");
        }
        finally
        {
            handle.Free();
        }

        return result;
    }

    #endregion

    #region Reduction Operations

    public float Sum(IGpuBuffer A, int size)
    {
        var data = DownloadBuffer(A);
        float sum = 0;
        for (int i = 0; i < size; i++)
            sum += data[i];
        return sum;
    }

    public float Max(IGpuBuffer A, int size)
    {
        var data = DownloadBuffer(A);
        float max = float.MinValue;
        for (int i = 0; i < size; i++)
            if (data[i] > max) max = data[i];
        return max;
    }

    public void SumAxis(IGpuBuffer A, IGpuBuffer B, int outerSize, int reduceSize)
    {
        var aData = DownloadBuffer(A);
        var bData = new float[outerSize];

        for (int o = 0; o < outerSize; o++)
        {
            float sum = 0;
            for (int r = 0; r < reduceSize; r++)
                sum += aData[o * reduceSize + r];
            bData[o] = sum;
        }

        UploadToBuffer(B, bData);
    }

    #endregion

    #region Convolution Operations

    public unsafe void Conv2D(IGpuBuffer input, IGpuBuffer kernel, IGpuBuffer output,
        int batch, int inChannels, int inHeight, int inWidth,
        int outChannels, int outHeight, int outWidth,
        int kernelH, int kernelW,
        int strideH, int strideW, int padH, int padW,
        int dilationH, int dilationW)
    {
        if (!_kernelCache.TryGetValue("conv2d_direct", out var krnl))
            throw new InvalidOperationException("HIP kernel not found: conv2d_direct");

        var handles = new GCHandle[14];
        try
        {
            var pInput = input.Handle;
            var pKernel = kernel.Handle;
            var pOutput = output.Handle;

            handles[0] = GCHandle.Alloc(pInput, GCHandleType.Pinned);
            handles[1] = GCHandle.Alloc(pKernel, GCHandleType.Pinned);
            handles[2] = GCHandle.Alloc(pOutput, GCHandleType.Pinned);
            handles[3] = GCHandle.Alloc(batch, GCHandleType.Pinned);
            handles[4] = GCHandle.Alloc(inChannels, GCHandleType.Pinned);
            handles[5] = GCHandle.Alloc(inHeight, GCHandleType.Pinned);
            handles[6] = GCHandle.Alloc(inWidth, GCHandleType.Pinned);
            handles[7] = GCHandle.Alloc(outChannels, GCHandleType.Pinned);
            handles[8] = GCHandle.Alloc(outHeight, GCHandleType.Pinned);
            handles[9] = GCHandle.Alloc(outWidth, GCHandleType.Pinned);
            handles[10] = GCHandle.Alloc(kernelH, GCHandleType.Pinned);
            handles[11] = GCHandle.Alloc(kernelW, GCHandleType.Pinned);
            handles[12] = GCHandle.Alloc(strideH, GCHandleType.Pinned);
            handles[13] = GCHandle.Alloc(strideW, GCHandleType.Pinned);

            var args = new IntPtr[18];
            for (int i = 0; i < 14; i++) args[i] = handles[i].AddrOfPinnedObject();

            // Additional params
            var h14 = GCHandle.Alloc(padH, GCHandleType.Pinned); args[14] = h14.AddrOfPinnedObject();
            var h15 = GCHandle.Alloc(padW, GCHandleType.Pinned); args[15] = h15.AddrOfPinnedObject();
            var h16 = GCHandle.Alloc(dilationH, GCHandleType.Pinned); args[16] = h16.AddrOfPinnedObject();
            var h17 = GCHandle.Alloc(dilationW, GCHandleType.Pinned); args[17] = h17.AddrOfPinnedObject();

            uint gridX = (uint)((outWidth + 15) / 16);
            uint gridY = (uint)((outHeight + 15) / 16);
            uint gridZ = (uint)(batch * outChannels);
            LaunchKernel3D(krnl, gridX, gridY, gridZ, 16, 16, 1, args);
            Synchronize();

            h14.Free(); h15.Free(); h16.Free(); h17.Free();
        }
        finally
        {
            foreach (var h in handles) if (h.IsAllocated) h.Free();
        }
    }

    public unsafe void Conv2DBackwardInput(IGpuBuffer gradOutput, IGpuBuffer kernel, IGpuBuffer gradInput,
        int batch, int inChannels, int inHeight, int inWidth,
        int outChannels, int outHeight, int outWidth,
        int kernelH, int kernelW,
        int strideH, int strideW, int padH, int padW,
        int dilationH, int dilationW)
    {
        if (!_kernelCache.TryGetValue("conv2d_backward_input", out var krnl))
            throw new InvalidOperationException("HIP kernel not found: conv2d_backward_input");

        var handles = new GCHandle[18];
        try
        {
            var pGradOut = gradOutput.Handle;
            var pKernel = kernel.Handle;
            var pGradIn = gradInput.Handle;

            handles[0] = GCHandle.Alloc(pGradOut, GCHandleType.Pinned);
            handles[1] = GCHandle.Alloc(pKernel, GCHandleType.Pinned);
            handles[2] = GCHandle.Alloc(pGradIn, GCHandleType.Pinned);
            handles[3] = GCHandle.Alloc(batch, GCHandleType.Pinned);
            handles[4] = GCHandle.Alloc(inChannels, GCHandleType.Pinned);
            handles[5] = GCHandle.Alloc(inHeight, GCHandleType.Pinned);
            handles[6] = GCHandle.Alloc(inWidth, GCHandleType.Pinned);
            handles[7] = GCHandle.Alloc(outChannels, GCHandleType.Pinned);
            handles[8] = GCHandle.Alloc(outHeight, GCHandleType.Pinned);
            handles[9] = GCHandle.Alloc(outWidth, GCHandleType.Pinned);
            handles[10] = GCHandle.Alloc(kernelH, GCHandleType.Pinned);
            handles[11] = GCHandle.Alloc(kernelW, GCHandleType.Pinned);
            handles[12] = GCHandle.Alloc(strideH, GCHandleType.Pinned);
            handles[13] = GCHandle.Alloc(strideW, GCHandleType.Pinned);
            handles[14] = GCHandle.Alloc(padH, GCHandleType.Pinned);
            handles[15] = GCHandle.Alloc(padW, GCHandleType.Pinned);
            handles[16] = GCHandle.Alloc(dilationH, GCHandleType.Pinned);
            handles[17] = GCHandle.Alloc(dilationW, GCHandleType.Pinned);

            var args = new IntPtr[18];
            for (int i = 0; i < 18; i++) args[i] = handles[i].AddrOfPinnedObject();

            uint gridX = (uint)((inWidth + 15) / 16);
            uint gridY = (uint)((inHeight + 15) / 16);
            uint gridZ = (uint)(batch * inChannels);
            LaunchKernel3D(krnl, gridX, gridY, gridZ, 16, 16, 1, args);
            Synchronize();
        }
        finally
        {
            foreach (var h in handles) if (h.IsAllocated) h.Free();
        }
    }

    public unsafe void Conv2DBackwardKernel(IGpuBuffer input, IGpuBuffer gradOutput, IGpuBuffer gradKernel,
        int batch, int inChannels, int inHeight, int inWidth,
        int outChannels, int outHeight, int outWidth,
        int kernelH, int kernelW,
        int strideH, int strideW, int padH, int padW,
        int dilationH, int dilationW)
    {
        if (!_kernelCache.TryGetValue("conv2d_backward_kernel", out var krnl))
            throw new InvalidOperationException("HIP kernel not found: conv2d_backward_kernel");

        var handles = new GCHandle[18];
        try
        {
            var pInput = input.Handle;
            var pGradOut = gradOutput.Handle;
            var pGradKernel = gradKernel.Handle;

            handles[0] = GCHandle.Alloc(pInput, GCHandleType.Pinned);
            handles[1] = GCHandle.Alloc(pGradOut, GCHandleType.Pinned);
            handles[2] = GCHandle.Alloc(pGradKernel, GCHandleType.Pinned);
            handles[3] = GCHandle.Alloc(batch, GCHandleType.Pinned);
            handles[4] = GCHandle.Alloc(inChannels, GCHandleType.Pinned);
            handles[5] = GCHandle.Alloc(inHeight, GCHandleType.Pinned);
            handles[6] = GCHandle.Alloc(inWidth, GCHandleType.Pinned);
            handles[7] = GCHandle.Alloc(outChannels, GCHandleType.Pinned);
            handles[8] = GCHandle.Alloc(outHeight, GCHandleType.Pinned);
            handles[9] = GCHandle.Alloc(outWidth, GCHandleType.Pinned);
            handles[10] = GCHandle.Alloc(kernelH, GCHandleType.Pinned);
            handles[11] = GCHandle.Alloc(kernelW, GCHandleType.Pinned);
            handles[12] = GCHandle.Alloc(strideH, GCHandleType.Pinned);
            handles[13] = GCHandle.Alloc(strideW, GCHandleType.Pinned);
            handles[14] = GCHandle.Alloc(padH, GCHandleType.Pinned);
            handles[15] = GCHandle.Alloc(padW, GCHandleType.Pinned);
            handles[16] = GCHandle.Alloc(dilationH, GCHandleType.Pinned);
            handles[17] = GCHandle.Alloc(dilationW, GCHandleType.Pinned);

            var args = new IntPtr[18];
            for (int i = 0; i < 18; i++) args[i] = handles[i].AddrOfPinnedObject();

            uint gridX = (uint)((kernelW + 15) / 16);
            uint gridY = (uint)((kernelH + 15) / 16);
            uint gridZ = (uint)(outChannels * inChannels);
            LaunchKernel3D(krnl, gridX, gridY, gridZ, 16, 16, 1, args);
            Synchronize();
        }
        finally
        {
            foreach (var h in handles) if (h.IsAllocated) h.Free();
        }
    }

    public unsafe void Conv3D(IGpuBuffer input, IGpuBuffer kernel, IGpuBuffer output,
        int batch, int inChannels, int inDepth, int inHeight, int inWidth,
        int outChannels, int outDepth, int outHeight, int outWidth,
        int kernelD, int kernelH, int kernelW,
        int strideD, int strideH, int strideW,
        int padD, int padH, int padW,
        int dilationD, int dilationH, int dilationW)
    {
        if (!_kernelCache.TryGetValue("conv3d_direct", out var krnl))
            throw new InvalidOperationException("HIP kernel not found: conv3d_direct");

        var handles = new GCHandle[22];
        try
        {
            var pInput = input.Handle;
            var pKernel = kernel.Handle;
            var pOutput = output.Handle;

            handles[0] = GCHandle.Alloc(pInput, GCHandleType.Pinned);
            handles[1] = GCHandle.Alloc(pKernel, GCHandleType.Pinned);
            handles[2] = GCHandle.Alloc(pOutput, GCHandleType.Pinned);
            handles[3] = GCHandle.Alloc(batch, GCHandleType.Pinned);
            handles[4] = GCHandle.Alloc(inChannels, GCHandleType.Pinned);
            handles[5] = GCHandle.Alloc(inDepth, GCHandleType.Pinned);
            handles[6] = GCHandle.Alloc(inHeight, GCHandleType.Pinned);
            handles[7] = GCHandle.Alloc(inWidth, GCHandleType.Pinned);
            handles[8] = GCHandle.Alloc(outChannels, GCHandleType.Pinned);
            handles[9] = GCHandle.Alloc(outDepth, GCHandleType.Pinned);
            handles[10] = GCHandle.Alloc(outHeight, GCHandleType.Pinned);
            handles[11] = GCHandle.Alloc(outWidth, GCHandleType.Pinned);
            handles[12] = GCHandle.Alloc(kernelD, GCHandleType.Pinned);
            handles[13] = GCHandle.Alloc(kernelH, GCHandleType.Pinned);
            handles[14] = GCHandle.Alloc(kernelW, GCHandleType.Pinned);
            handles[15] = GCHandle.Alloc(strideD, GCHandleType.Pinned);
            handles[16] = GCHandle.Alloc(strideH, GCHandleType.Pinned);
            handles[17] = GCHandle.Alloc(strideW, GCHandleType.Pinned);
            handles[18] = GCHandle.Alloc(padD, GCHandleType.Pinned);
            handles[19] = GCHandle.Alloc(padH, GCHandleType.Pinned);
            handles[20] = GCHandle.Alloc(padW, GCHandleType.Pinned);
            handles[21] = GCHandle.Alloc(dilationD, GCHandleType.Pinned);

            var args = new IntPtr[25];
            for (int i = 0; i < 22; i++) args[i] = handles[i].AddrOfPinnedObject();

            var h22 = GCHandle.Alloc(dilationH, GCHandleType.Pinned); args[22] = h22.AddrOfPinnedObject();
            var h23 = GCHandle.Alloc(dilationW, GCHandleType.Pinned); args[23] = h23.AddrOfPinnedObject();

            uint gridX = (uint)((outWidth + 7) / 8);
            uint gridY = (uint)((outHeight + 7) / 8);
            uint gridZ = (uint)(batch * outChannels * outDepth);
            LaunchKernel3D(krnl, gridX, gridY, gridZ, 8, 8, 1, args);
            Synchronize();

            h22.Free(); h23.Free();
        }
        finally
        {
            foreach (var h in handles) if (h.IsAllocated) h.Free();
        }
    }

    public unsafe void DepthwiseConv2D(IGpuBuffer input, IGpuBuffer kernel, IGpuBuffer output,
        int batch, int channels, int inHeight, int inWidth,
        int outHeight, int outWidth,
        int kernelH, int kernelW,
        int strideH, int strideW, int padH, int padW)
    {
        if (!_kernelCache.TryGetValue("depthwise_conv2d", out var krnl))
            throw new InvalidOperationException("HIP kernel not found: depthwise_conv2d");

        var handles = new GCHandle[14];
        try
        {
            var pInput = input.Handle;
            var pKernel = kernel.Handle;
            var pOutput = output.Handle;

            handles[0] = GCHandle.Alloc(pInput, GCHandleType.Pinned);
            handles[1] = GCHandle.Alloc(pKernel, GCHandleType.Pinned);
            handles[2] = GCHandle.Alloc(pOutput, GCHandleType.Pinned);
            handles[3] = GCHandle.Alloc(batch, GCHandleType.Pinned);
            handles[4] = GCHandle.Alloc(channels, GCHandleType.Pinned);
            handles[5] = GCHandle.Alloc(inHeight, GCHandleType.Pinned);
            handles[6] = GCHandle.Alloc(inWidth, GCHandleType.Pinned);
            handles[7] = GCHandle.Alloc(outHeight, GCHandleType.Pinned);
            handles[8] = GCHandle.Alloc(outWidth, GCHandleType.Pinned);
            handles[9] = GCHandle.Alloc(kernelH, GCHandleType.Pinned);
            handles[10] = GCHandle.Alloc(kernelW, GCHandleType.Pinned);
            handles[11] = GCHandle.Alloc(strideH, GCHandleType.Pinned);
            handles[12] = GCHandle.Alloc(strideW, GCHandleType.Pinned);
            handles[13] = GCHandle.Alloc(padH, GCHandleType.Pinned);

            var args = new IntPtr[15];
            for (int i = 0; i < 14; i++) args[i] = handles[i].AddrOfPinnedObject();
            var h14 = GCHandle.Alloc(padW, GCHandleType.Pinned); args[14] = h14.AddrOfPinnedObject();

            uint gridX = (uint)((outWidth + 15) / 16);
            uint gridY = (uint)((outHeight + 15) / 16);
            uint gridZ = (uint)(batch * channels);
            LaunchKernel3D(krnl, gridX, gridY, gridZ, 16, 16, 1, args);
            Synchronize();

            h14.Free();
        }
        finally
        {
            foreach (var h in handles) if (h.IsAllocated) h.Free();
        }
    }

    public unsafe void ConvTranspose2D(IGpuBuffer input, IGpuBuffer kernel, IGpuBuffer output,
        int batch, int inChannels, int inHeight, int inWidth,
        int outChannels, int outHeight, int outWidth,
        int kernelH, int kernelW,
        int strideH, int strideW, int padH, int padW,
        int outputPadH, int outputPadW)
    {
        if (!_kernelCache.TryGetValue("conv_transpose2d", out var krnl))
            throw new InvalidOperationException("HIP kernel not found: conv_transpose2d");

        var handles = new GCHandle[15];
        try
        {
            var pInput = input.Handle;
            var pKernel = kernel.Handle;
            var pOutput = output.Handle;

            handles[0] = GCHandle.Alloc(pInput, GCHandleType.Pinned);
            handles[1] = GCHandle.Alloc(pKernel, GCHandleType.Pinned);
            handles[2] = GCHandle.Alloc(pOutput, GCHandleType.Pinned);
            handles[3] = GCHandle.Alloc(batch, GCHandleType.Pinned);
            handles[4] = GCHandle.Alloc(inChannels, GCHandleType.Pinned);
            handles[5] = GCHandle.Alloc(inHeight, GCHandleType.Pinned);
            handles[6] = GCHandle.Alloc(inWidth, GCHandleType.Pinned);
            handles[7] = GCHandle.Alloc(outChannels, GCHandleType.Pinned);
            handles[8] = GCHandle.Alloc(outHeight, GCHandleType.Pinned);
            handles[9] = GCHandle.Alloc(outWidth, GCHandleType.Pinned);
            handles[10] = GCHandle.Alloc(kernelH, GCHandleType.Pinned);
            handles[11] = GCHandle.Alloc(kernelW, GCHandleType.Pinned);
            handles[12] = GCHandle.Alloc(strideH, GCHandleType.Pinned);
            handles[13] = GCHandle.Alloc(strideW, GCHandleType.Pinned);
            handles[14] = GCHandle.Alloc(padH, GCHandleType.Pinned);

            var args = new IntPtr[16];
            for (int i = 0; i < 15; i++) args[i] = handles[i].AddrOfPinnedObject();
            var h15 = GCHandle.Alloc(padW, GCHandleType.Pinned); args[15] = h15.AddrOfPinnedObject();

            uint gridX = (uint)((outWidth + 15) / 16);
            uint gridY = (uint)((outHeight + 15) / 16);
            uint gridZ = (uint)(batch * outChannels);
            LaunchKernel3D(krnl, gridX, gridY, gridZ, 16, 16, 1, args);
            Synchronize();

            h15.Free();
        }
        finally
        {
            foreach (var h in handles) if (h.IsAllocated) h.Free();
        }
    }

    #endregion

    #region Pooling Operations

    public unsafe void MaxPool2D(IGpuBuffer input, IGpuBuffer output, IGpuBuffer? indices,
        int batch, int channels, int inHeight, int inWidth,
        int outHeight, int outWidth,
        int kernelH, int kernelW,
        int strideH, int strideW, int padH, int padW)
    {
        if (!_kernelCache.TryGetValue("maxpool2d", out var krnl))
            throw new InvalidOperationException("HIP kernel not found: maxpool2d");

        var handles = new GCHandle[15];
        try
        {
            var pInput = input.Handle;
            var pOutput = output.Handle;
            var pIndices = indices?.Handle ?? IntPtr.Zero;
            int saveIndices = indices is not null ? 1 : 0;

            handles[0] = GCHandle.Alloc(pInput, GCHandleType.Pinned);
            handles[1] = GCHandle.Alloc(pOutput, GCHandleType.Pinned);
            handles[2] = GCHandle.Alloc(pIndices, GCHandleType.Pinned);
            handles[3] = GCHandle.Alloc(batch, GCHandleType.Pinned);
            handles[4] = GCHandle.Alloc(channels, GCHandleType.Pinned);
            handles[5] = GCHandle.Alloc(inHeight, GCHandleType.Pinned);
            handles[6] = GCHandle.Alloc(inWidth, GCHandleType.Pinned);
            handles[7] = GCHandle.Alloc(outHeight, GCHandleType.Pinned);
            handles[8] = GCHandle.Alloc(outWidth, GCHandleType.Pinned);
            handles[9] = GCHandle.Alloc(kernelH, GCHandleType.Pinned);
            handles[10] = GCHandle.Alloc(kernelW, GCHandleType.Pinned);
            handles[11] = GCHandle.Alloc(strideH, GCHandleType.Pinned);
            handles[12] = GCHandle.Alloc(strideW, GCHandleType.Pinned);
            handles[13] = GCHandle.Alloc(padH, GCHandleType.Pinned);
            handles[14] = GCHandle.Alloc(padW, GCHandleType.Pinned);

            var args = new IntPtr[16];
            for (int i = 0; i < 15; i++) args[i] = handles[i].AddrOfPinnedObject();
            var h15 = GCHandle.Alloc(saveIndices, GCHandleType.Pinned); args[15] = h15.AddrOfPinnedObject();

            uint gridX = (uint)((outWidth + 15) / 16);
            uint gridY = (uint)((outHeight + 15) / 16);
            uint gridZ = (uint)(batch * channels);
            LaunchKernel3D(krnl, gridX, gridY, gridZ, 16, 16, 1, args);
            Synchronize();

            h15.Free();
        }
        finally
        {
            foreach (var h in handles) if (h.IsAllocated) h.Free();
        }
    }

    public unsafe void MaxPool2DBackward(IGpuBuffer gradOutput, IGpuBuffer indices, IGpuBuffer gradInput,
        int batch, int channels, int inHeight, int inWidth,
        int outHeight, int outWidth,
        int kernelH, int kernelW,
        int strideH, int strideW, int padH, int padW)
    {
        if (!_kernelCache.TryGetValue("maxpool2d_backward", out var krnl))
            throw new InvalidOperationException("HIP kernel not found: maxpool2d_backward");

        var handles = new GCHandle[11];
        try
        {
            handles[0] = GCHandle.Alloc(gradOutput.Handle, GCHandleType.Pinned);
            handles[1] = GCHandle.Alloc(indices.Handle, GCHandleType.Pinned);
            handles[2] = GCHandle.Alloc(gradInput.Handle, GCHandleType.Pinned);
            handles[3] = GCHandle.Alloc(batch, GCHandleType.Pinned);
            handles[4] = GCHandle.Alloc(channels, GCHandleType.Pinned);
            handles[5] = GCHandle.Alloc(inHeight, GCHandleType.Pinned);
            handles[6] = GCHandle.Alloc(inWidth, GCHandleType.Pinned);
            handles[7] = GCHandle.Alloc(outHeight, GCHandleType.Pinned);
            handles[8] = GCHandle.Alloc(outWidth, GCHandleType.Pinned);

            var args = new IntPtr[9];
            for (int i = 0; i < 9; i++) args[i] = handles[i].AddrOfPinnedObject();

            uint gridX = (uint)((outWidth + 15) / 16);
            uint gridY = (uint)((outHeight + 15) / 16);
            uint gridZ = (uint)(batch * channels);
            LaunchKernel3D(krnl, gridX, gridY, gridZ, 16, 16, 1, args);
            Synchronize();
        }
        finally
        {
            foreach (var h in handles) if (h.IsAllocated) h.Free();
        }
    }

    public unsafe void AvgPool2D(IGpuBuffer input, IGpuBuffer output,
        int batch, int channels, int inHeight, int inWidth,
        int outHeight, int outWidth,
        int kernelH, int kernelW,
        int strideH, int strideW, int padH, int padW,
        bool countIncludePad)
    {
        if (!_kernelCache.TryGetValue("avgpool2d", out var krnl))
            throw new InvalidOperationException("HIP kernel not found: avgpool2d");

        var handles = new GCHandle[14];
        try
        {
            int countPadInt = countIncludePad ? 1 : 0;

            handles[0] = GCHandle.Alloc(input.Handle, GCHandleType.Pinned);
            handles[1] = GCHandle.Alloc(output.Handle, GCHandleType.Pinned);
            handles[2] = GCHandle.Alloc(batch, GCHandleType.Pinned);
            handles[3] = GCHandle.Alloc(channels, GCHandleType.Pinned);
            handles[4] = GCHandle.Alloc(inHeight, GCHandleType.Pinned);
            handles[5] = GCHandle.Alloc(inWidth, GCHandleType.Pinned);
            handles[6] = GCHandle.Alloc(outHeight, GCHandleType.Pinned);
            handles[7] = GCHandle.Alloc(outWidth, GCHandleType.Pinned);
            handles[8] = GCHandle.Alloc(kernelH, GCHandleType.Pinned);
            handles[9] = GCHandle.Alloc(kernelW, GCHandleType.Pinned);
            handles[10] = GCHandle.Alloc(strideH, GCHandleType.Pinned);
            handles[11] = GCHandle.Alloc(strideW, GCHandleType.Pinned);
            handles[12] = GCHandle.Alloc(padH, GCHandleType.Pinned);
            handles[13] = GCHandle.Alloc(padW, GCHandleType.Pinned);

            var args = new IntPtr[15];
            for (int i = 0; i < 14; i++) args[i] = handles[i].AddrOfPinnedObject();
            var h14 = GCHandle.Alloc(countPadInt, GCHandleType.Pinned); args[14] = h14.AddrOfPinnedObject();

            uint gridX = (uint)((outWidth + 15) / 16);
            uint gridY = (uint)((outHeight + 15) / 16);
            uint gridZ = (uint)(batch * channels);
            LaunchKernel3D(krnl, gridX, gridY, gridZ, 16, 16, 1, args);
            Synchronize();

            h14.Free();
        }
        finally
        {
            foreach (var h in handles) if (h.IsAllocated) h.Free();
        }
    }

    public unsafe void AvgPool2DBackward(IGpuBuffer gradOutput, IGpuBuffer gradInput,
        int batch, int channels, int inHeight, int inWidth,
        int outHeight, int outWidth,
        int kernelH, int kernelW,
        int strideH, int strideW, int padH, int padW,
        bool countIncludePad)
    {
        if (!_kernelCache.TryGetValue("avgpool2d_backward", out var krnl))
            throw new InvalidOperationException("HIP kernel not found: avgpool2d_backward");

        var handles = new GCHandle[14];
        try
        {
            int countPadInt = countIncludePad ? 1 : 0;

            handles[0] = GCHandle.Alloc(gradOutput.Handle, GCHandleType.Pinned);
            handles[1] = GCHandle.Alloc(gradInput.Handle, GCHandleType.Pinned);
            handles[2] = GCHandle.Alloc(batch, GCHandleType.Pinned);
            handles[3] = GCHandle.Alloc(channels, GCHandleType.Pinned);
            handles[4] = GCHandle.Alloc(inHeight, GCHandleType.Pinned);
            handles[5] = GCHandle.Alloc(inWidth, GCHandleType.Pinned);
            handles[6] = GCHandle.Alloc(outHeight, GCHandleType.Pinned);
            handles[7] = GCHandle.Alloc(outWidth, GCHandleType.Pinned);
            handles[8] = GCHandle.Alloc(kernelH, GCHandleType.Pinned);
            handles[9] = GCHandle.Alloc(kernelW, GCHandleType.Pinned);
            handles[10] = GCHandle.Alloc(strideH, GCHandleType.Pinned);
            handles[11] = GCHandle.Alloc(strideW, GCHandleType.Pinned);
            handles[12] = GCHandle.Alloc(padH, GCHandleType.Pinned);
            handles[13] = GCHandle.Alloc(padW, GCHandleType.Pinned);

            var args = new IntPtr[15];
            for (int i = 0; i < 14; i++) args[i] = handles[i].AddrOfPinnedObject();
            var h14 = GCHandle.Alloc(countPadInt, GCHandleType.Pinned); args[14] = h14.AddrOfPinnedObject();

            uint gridX = (uint)((inWidth + 15) / 16);
            uint gridY = (uint)((inHeight + 15) / 16);
            uint gridZ = (uint)(batch * channels);
            LaunchKernel3D(krnl, gridX, gridY, gridZ, 16, 16, 1, args);
            Synchronize();

            h14.Free();
        }
        finally
        {
            foreach (var h in handles) if (h.IsAllocated) h.Free();
        }
    }

    public unsafe void GlobalAvgPool2D(IGpuBuffer input, IGpuBuffer output, int batch, int channels, int height, int width)
    {
        if (!_kernelCache.TryGetValue("global_avgpool2d", out var krnl))
            throw new InvalidOperationException("HIP kernel not found: global_avgpool2d");

        var handles = new GCHandle[6];
        try
        {
            handles[0] = GCHandle.Alloc(input.Handle, GCHandleType.Pinned);
            handles[1] = GCHandle.Alloc(output.Handle, GCHandleType.Pinned);
            handles[2] = GCHandle.Alloc(batch, GCHandleType.Pinned);
            handles[3] = GCHandle.Alloc(channels, GCHandleType.Pinned);
            handles[4] = GCHandle.Alloc(height, GCHandleType.Pinned);
            handles[5] = GCHandle.Alloc(width, GCHandleType.Pinned);

            var args = new IntPtr[6];
            for (int i = 0; i < 6; i++) args[i] = handles[i].AddrOfPinnedObject();

            uint grid = (uint)((batch * channels + DefaultBlockSize - 1) / DefaultBlockSize);
            LaunchKernel(krnl, grid, DefaultBlockSize, args);
            Synchronize();
        }
        finally
        {
            foreach (var h in handles) if (h.IsAllocated) h.Free();
        }
    }

    public unsafe void GlobalMaxPool2D(IGpuBuffer input, IGpuBuffer output, int batch, int channels, int height, int width)
    {
        if (!_kernelCache.TryGetValue("global_maxpool2d", out var krnl))
            throw new InvalidOperationException("HIP kernel not found: global_maxpool2d");

        var handles = new GCHandle[6];
        try
        {
            handles[0] = GCHandle.Alloc(input.Handle, GCHandleType.Pinned);
            handles[1] = GCHandle.Alloc(output.Handle, GCHandleType.Pinned);
            handles[2] = GCHandle.Alloc(batch, GCHandleType.Pinned);
            handles[3] = GCHandle.Alloc(channels, GCHandleType.Pinned);
            handles[4] = GCHandle.Alloc(height, GCHandleType.Pinned);
            handles[5] = GCHandle.Alloc(width, GCHandleType.Pinned);

            var args = new IntPtr[6];
            for (int i = 0; i < 6; i++) args[i] = handles[i].AddrOfPinnedObject();

            uint grid = (uint)((batch * channels + DefaultBlockSize - 1) / DefaultBlockSize);
            LaunchKernel(krnl, grid, DefaultBlockSize, args);
            Synchronize();
        }
        finally
        {
            foreach (var h in handles) if (h.IsAllocated) h.Free();
        }
    }

    public unsafe void AdaptiveAvgPool2D(IGpuBuffer input, IGpuBuffer output, int batch, int channels, int inHeight, int inWidth, int outHeight, int outWidth)
    {
        if (!_kernelCache.TryGetValue("adaptive_avgpool2d", out var krnl))
            throw new InvalidOperationException("HIP kernel not found: adaptive_avgpool2d");

        var handles = new GCHandle[8];
        try
        {
            handles[0] = GCHandle.Alloc(input.Handle, GCHandleType.Pinned);
            handles[1] = GCHandle.Alloc(output.Handle, GCHandleType.Pinned);
            handles[2] = GCHandle.Alloc(batch, GCHandleType.Pinned);
            handles[3] = GCHandle.Alloc(channels, GCHandleType.Pinned);
            handles[4] = GCHandle.Alloc(inHeight, GCHandleType.Pinned);
            handles[5] = GCHandle.Alloc(inWidth, GCHandleType.Pinned);
            handles[6] = GCHandle.Alloc(outHeight, GCHandleType.Pinned);
            handles[7] = GCHandle.Alloc(outWidth, GCHandleType.Pinned);

            var args = new IntPtr[8];
            for (int i = 0; i < 8; i++) args[i] = handles[i].AddrOfPinnedObject();

            uint gridX = (uint)((outWidth + 15) / 16);
            uint gridY = (uint)((outHeight + 15) / 16);
            uint gridZ = (uint)(batch * channels);
            LaunchKernel3D(krnl, gridX, gridY, gridZ, 16, 16, 1, args);
            Synchronize();
        }
        finally
        {
            foreach (var h in handles) if (h.IsAllocated) h.Free();
        }
    }

    #endregion

    #region Normalization Operations

    public unsafe void BatchNorm(IGpuBuffer input, IGpuBuffer output, IGpuBuffer gamma, IGpuBuffer beta,
        IGpuBuffer runningMean, IGpuBuffer runningVar, IGpuBuffer saveMean, IGpuBuffer saveInvVar,
        int batch, int channels, int spatialSize, float epsilon, float momentum, bool training)
    {
        if (!_kernelCache.TryGetValue("batchnorm_forward", out var krnl))
            throw new InvalidOperationException("HIP kernel not found: batchnorm_forward");

        var handles = new GCHandle[14];
        try
        {
            int trainingInt = training ? 1 : 0;
            handles[0] = GCHandle.Alloc(input.Handle, GCHandleType.Pinned);
            handles[1] = GCHandle.Alloc(output.Handle, GCHandleType.Pinned);
            handles[2] = GCHandle.Alloc(gamma.Handle, GCHandleType.Pinned);
            handles[3] = GCHandle.Alloc(beta.Handle, GCHandleType.Pinned);
            handles[4] = GCHandle.Alloc(runningMean.Handle, GCHandleType.Pinned);
            handles[5] = GCHandle.Alloc(runningVar.Handle, GCHandleType.Pinned);
            handles[6] = GCHandle.Alloc(saveMean.Handle, GCHandleType.Pinned);
            handles[7] = GCHandle.Alloc(saveInvVar.Handle, GCHandleType.Pinned);
            handles[8] = GCHandle.Alloc(batch, GCHandleType.Pinned);
            handles[9] = GCHandle.Alloc(channels, GCHandleType.Pinned);
            handles[10] = GCHandle.Alloc(spatialSize, GCHandleType.Pinned);
            handles[11] = GCHandle.Alloc(epsilon, GCHandleType.Pinned);
            handles[12] = GCHandle.Alloc(momentum, GCHandleType.Pinned);
            handles[13] = GCHandle.Alloc(trainingInt, GCHandleType.Pinned);

            var args = new IntPtr[14];
            for (int i = 0; i < 14; i++) args[i] = handles[i].AddrOfPinnedObject();

            uint grid = (uint)((channels + DefaultBlockSize - 1) / DefaultBlockSize);
            LaunchKernel(krnl, grid, DefaultBlockSize, args);
            Synchronize();
        }
        finally
        {
            foreach (var h in handles) if (h.IsAllocated) h.Free();
        }
    }

    public unsafe void BatchNormBackward(IGpuBuffer gradOutput, IGpuBuffer input, IGpuBuffer gamma,
        IGpuBuffer saveMean, IGpuBuffer saveInvVar, IGpuBuffer gradInput, IGpuBuffer gradGamma, IGpuBuffer gradBeta,
        int batch, int channels, int spatialSize, float epsilon)
    {
        if (!_kernelCache.TryGetValue("batchnorm_backward", out var krnl))
            throw new InvalidOperationException("HIP kernel not found: batchnorm_backward");

        var handles = new GCHandle[12];
        try
        {
            handles[0] = GCHandle.Alloc(gradOutput.Handle, GCHandleType.Pinned);
            handles[1] = GCHandle.Alloc(input.Handle, GCHandleType.Pinned);
            handles[2] = GCHandle.Alloc(gamma.Handle, GCHandleType.Pinned);
            handles[3] = GCHandle.Alloc(saveMean.Handle, GCHandleType.Pinned);
            handles[4] = GCHandle.Alloc(saveInvVar.Handle, GCHandleType.Pinned);
            handles[5] = GCHandle.Alloc(gradInput.Handle, GCHandleType.Pinned);
            handles[6] = GCHandle.Alloc(gradGamma.Handle, GCHandleType.Pinned);
            handles[7] = GCHandle.Alloc(gradBeta.Handle, GCHandleType.Pinned);
            handles[8] = GCHandle.Alloc(batch, GCHandleType.Pinned);
            handles[9] = GCHandle.Alloc(channels, GCHandleType.Pinned);
            handles[10] = GCHandle.Alloc(spatialSize, GCHandleType.Pinned);
            handles[11] = GCHandle.Alloc(epsilon, GCHandleType.Pinned);

            var args = new IntPtr[12];
            for (int i = 0; i < 12; i++) args[i] = handles[i].AddrOfPinnedObject();

            uint grid = (uint)((channels + DefaultBlockSize - 1) / DefaultBlockSize);
            LaunchKernel(krnl, grid, DefaultBlockSize, args);
            Synchronize();
        }
        finally
        {
            foreach (var h in handles) if (h.IsAllocated) h.Free();
        }
    }

    public unsafe void LayerNorm(IGpuBuffer input, IGpuBuffer output, IGpuBuffer gamma, IGpuBuffer beta,
        IGpuBuffer saveMean, IGpuBuffer saveInvVar, int batchSize, int normalizedSize, float epsilon)
    {
        if (!_kernelCache.TryGetValue("layernorm_forward", out var krnl))
            throw new InvalidOperationException("HIP kernel not found: layernorm_forward");

        var handles = new GCHandle[9];
        try
        {
            handles[0] = GCHandle.Alloc(input.Handle, GCHandleType.Pinned);
            handles[1] = GCHandle.Alloc(output.Handle, GCHandleType.Pinned);
            handles[2] = GCHandle.Alloc(gamma.Handle, GCHandleType.Pinned);
            handles[3] = GCHandle.Alloc(beta.Handle, GCHandleType.Pinned);
            handles[4] = GCHandle.Alloc(saveMean.Handle, GCHandleType.Pinned);
            handles[5] = GCHandle.Alloc(saveInvVar.Handle, GCHandleType.Pinned);
            handles[6] = GCHandle.Alloc(batchSize, GCHandleType.Pinned);
            handles[7] = GCHandle.Alloc(normalizedSize, GCHandleType.Pinned);
            handles[8] = GCHandle.Alloc(epsilon, GCHandleType.Pinned);

            var args = new IntPtr[9];
            for (int i = 0; i < 9; i++) args[i] = handles[i].AddrOfPinnedObject();

            uint grid = (uint)((batchSize + DefaultBlockSize - 1) / DefaultBlockSize);
            LaunchKernel(krnl, grid, DefaultBlockSize, args);
            Synchronize();
        }
        finally
        {
            foreach (var h in handles) if (h.IsAllocated) h.Free();
        }
    }

    public unsafe void LayerNormBackward(IGpuBuffer gradOutput, IGpuBuffer input, IGpuBuffer gamma,
        IGpuBuffer saveMean, IGpuBuffer saveInvVar, IGpuBuffer gradInput, IGpuBuffer gradGamma, IGpuBuffer gradBeta,
        int batchSize, int normalizedSize, float epsilon)
    {
        // First pass: compute gradInput
        if (!_kernelCache.TryGetValue("layernorm_backward", out var krnl))
            throw new InvalidOperationException("HIP kernel not found: layernorm_backward");

        var handles = new GCHandle[11];
        try
        {
            handles[0] = GCHandle.Alloc(gradOutput.Handle, GCHandleType.Pinned);
            handles[1] = GCHandle.Alloc(input.Handle, GCHandleType.Pinned);
            handles[2] = GCHandle.Alloc(gamma.Handle, GCHandleType.Pinned);
            handles[3] = GCHandle.Alloc(saveMean.Handle, GCHandleType.Pinned);
            handles[4] = GCHandle.Alloc(saveInvVar.Handle, GCHandleType.Pinned);
            handles[5] = GCHandle.Alloc(gradInput.Handle, GCHandleType.Pinned);
            handles[6] = GCHandle.Alloc(gradGamma.Handle, GCHandleType.Pinned);
            handles[7] = GCHandle.Alloc(gradBeta.Handle, GCHandleType.Pinned);
            handles[8] = GCHandle.Alloc(batchSize, GCHandleType.Pinned);
            handles[9] = GCHandle.Alloc(normalizedSize, GCHandleType.Pinned);
            handles[10] = GCHandle.Alloc(epsilon, GCHandleType.Pinned);

            var args = new IntPtr[11];
            for (int i = 0; i < 11; i++) args[i] = handles[i].AddrOfPinnedObject();

            uint grid = (uint)((batchSize + DefaultBlockSize - 1) / DefaultBlockSize);
            LaunchKernel(krnl, grid, DefaultBlockSize, args);
            Synchronize();
        }
        finally
        {
            foreach (var h in handles) if (h.IsAllocated) h.Free();
        }

        // Second pass: compute gradGamma and gradBeta
        if (_kernelCache.TryGetValue("layernorm_grad_params", out var gradKrnl))
        {
            var handles2 = new GCHandle[8];
            try
            {
                handles2[0] = GCHandle.Alloc(gradOutput.Handle, GCHandleType.Pinned);
                handles2[1] = GCHandle.Alloc(input.Handle, GCHandleType.Pinned);
                handles2[2] = GCHandle.Alloc(saveMean.Handle, GCHandleType.Pinned);
                handles2[3] = GCHandle.Alloc(saveInvVar.Handle, GCHandleType.Pinned);
                handles2[4] = GCHandle.Alloc(gradGamma.Handle, GCHandleType.Pinned);
                handles2[5] = GCHandle.Alloc(gradBeta.Handle, GCHandleType.Pinned);
                handles2[6] = GCHandle.Alloc(batchSize, GCHandleType.Pinned);
                handles2[7] = GCHandle.Alloc(normalizedSize, GCHandleType.Pinned);

                var args2 = new IntPtr[8];
                for (int i = 0; i < 8; i++) args2[i] = handles2[i].AddrOfPinnedObject();

                uint grid2 = (uint)((normalizedSize + DefaultBlockSize - 1) / DefaultBlockSize);
                LaunchKernel(gradKrnl, grid2, DefaultBlockSize, args2);
                Synchronize();
            }
            finally
            {
                foreach (var h in handles2) if (h.IsAllocated) h.Free();
            }
        }
    }

    public unsafe void GroupNorm(IGpuBuffer input, IGpuBuffer output, IGpuBuffer gamma, IGpuBuffer beta,
        IGpuBuffer saveMean, IGpuBuffer saveInvVar, int batch, int numGroups, int channels, int spatialSize, float epsilon)
    {
        if (!_kernelCache.TryGetValue("groupnorm_forward", out var krnl))
            throw new InvalidOperationException("HIP kernel not found: groupnorm_forward");

        var handles = new GCHandle[11];
        try
        {
            handles[0] = GCHandle.Alloc(input.Handle, GCHandleType.Pinned);
            handles[1] = GCHandle.Alloc(output.Handle, GCHandleType.Pinned);
            handles[2] = GCHandle.Alloc(gamma.Handle, GCHandleType.Pinned);
            handles[3] = GCHandle.Alloc(beta.Handle, GCHandleType.Pinned);
            handles[4] = GCHandle.Alloc(saveMean.Handle, GCHandleType.Pinned);
            handles[5] = GCHandle.Alloc(saveInvVar.Handle, GCHandleType.Pinned);
            handles[6] = GCHandle.Alloc(batch, GCHandleType.Pinned);
            handles[7] = GCHandle.Alloc(numGroups, GCHandleType.Pinned);
            handles[8] = GCHandle.Alloc(channels, GCHandleType.Pinned);
            handles[9] = GCHandle.Alloc(spatialSize, GCHandleType.Pinned);
            handles[10] = GCHandle.Alloc(epsilon, GCHandleType.Pinned);

            var args = new IntPtr[11];
            for (int i = 0; i < 11; i++) args[i] = handles[i].AddrOfPinnedObject();

            uint grid = (uint)((batch * numGroups + DefaultBlockSize - 1) / DefaultBlockSize);
            LaunchKernel(krnl, grid, DefaultBlockSize, args);
            Synchronize();
        }
        finally
        {
            foreach (var h in handles) if (h.IsAllocated) h.Free();
        }
    }

    public unsafe void InstanceNorm(IGpuBuffer input, IGpuBuffer output, IGpuBuffer gamma, IGpuBuffer beta,
        IGpuBuffer saveMean, IGpuBuffer saveInvVar, int batch, int channels, int spatialSize, float epsilon)
    {
        if (!_kernelCache.TryGetValue("instancenorm_forward", out var krnl))
            throw new InvalidOperationException("HIP kernel not found: instancenorm_forward");

        var handles = new GCHandle[10];
        try
        {
            handles[0] = GCHandle.Alloc(input.Handle, GCHandleType.Pinned);
            handles[1] = GCHandle.Alloc(output.Handle, GCHandleType.Pinned);
            handles[2] = GCHandle.Alloc(gamma.Handle, GCHandleType.Pinned);
            handles[3] = GCHandle.Alloc(beta.Handle, GCHandleType.Pinned);
            handles[4] = GCHandle.Alloc(saveMean.Handle, GCHandleType.Pinned);
            handles[5] = GCHandle.Alloc(saveInvVar.Handle, GCHandleType.Pinned);
            handles[6] = GCHandle.Alloc(batch, GCHandleType.Pinned);
            handles[7] = GCHandle.Alloc(channels, GCHandleType.Pinned);
            handles[8] = GCHandle.Alloc(spatialSize, GCHandleType.Pinned);
            handles[9] = GCHandle.Alloc(epsilon, GCHandleType.Pinned);

            var args = new IntPtr[10];
            for (int i = 0; i < 10; i++) args[i] = handles[i].AddrOfPinnedObject();

            uint grid = (uint)((batch * channels + DefaultBlockSize - 1) / DefaultBlockSize);
            LaunchKernel(krnl, grid, DefaultBlockSize, args);
            Synchronize();
        }
        finally
        {
            foreach (var h in handles) if (h.IsAllocated) h.Free();
        }
    }

    public unsafe void RmsNorm(IGpuBuffer input, IGpuBuffer output, IGpuBuffer gamma, IGpuBuffer saveRms,
        int batchSize, int normalizedSize, float epsilon)
    {
        if (!_kernelCache.TryGetValue("rmsnorm_forward", out var krnl))
            throw new InvalidOperationException("HIP kernel not found: rmsnorm_forward");

        var handles = new GCHandle[7];
        try
        {
            handles[0] = GCHandle.Alloc(input.Handle, GCHandleType.Pinned);
            handles[1] = GCHandle.Alloc(output.Handle, GCHandleType.Pinned);
            handles[2] = GCHandle.Alloc(gamma.Handle, GCHandleType.Pinned);
            handles[3] = GCHandle.Alloc(saveRms.Handle, GCHandleType.Pinned);
            handles[4] = GCHandle.Alloc(batchSize, GCHandleType.Pinned);
            handles[5] = GCHandle.Alloc(normalizedSize, GCHandleType.Pinned);
            handles[6] = GCHandle.Alloc(epsilon, GCHandleType.Pinned);

            var args = new IntPtr[7];
            for (int i = 0; i < 7; i++) args[i] = handles[i].AddrOfPinnedObject();

            uint grid = (uint)((batchSize + DefaultBlockSize - 1) / DefaultBlockSize);
            LaunchKernel(krnl, grid, DefaultBlockSize, args);
            Synchronize();
        }
        finally
        {
            foreach (var h in handles) if (h.IsAllocated) h.Free();
        }
    }

    public unsafe void RmsNormBackward(IGpuBuffer gradOutput, IGpuBuffer input, IGpuBuffer gamma, IGpuBuffer saveRms,
        IGpuBuffer gradInput, IGpuBuffer gradGamma, int batchSize, int normalizedSize, float epsilon)
    {
        if (!_kernelCache.TryGetValue("rmsnorm_backward", out var krnl))
            throw new InvalidOperationException("HIP kernel not found: rmsnorm_backward");

        var handles = new GCHandle[9];
        try
        {
            handles[0] = GCHandle.Alloc(gradOutput.Handle, GCHandleType.Pinned);
            handles[1] = GCHandle.Alloc(input.Handle, GCHandleType.Pinned);
            handles[2] = GCHandle.Alloc(gamma.Handle, GCHandleType.Pinned);
            handles[3] = GCHandle.Alloc(saveRms.Handle, GCHandleType.Pinned);
            handles[4] = GCHandle.Alloc(gradInput.Handle, GCHandleType.Pinned);
            handles[5] = GCHandle.Alloc(gradGamma.Handle, GCHandleType.Pinned);
            handles[6] = GCHandle.Alloc(batchSize, GCHandleType.Pinned);
            handles[7] = GCHandle.Alloc(normalizedSize, GCHandleType.Pinned);
            handles[8] = GCHandle.Alloc(epsilon, GCHandleType.Pinned);

            var args = new IntPtr[9];
            for (int i = 0; i < 9; i++) args[i] = handles[i].AddrOfPinnedObject();

            uint grid = (uint)batchSize;
            LaunchKernel(krnl, grid, DefaultBlockSize, args);
            Synchronize();
        }
        finally
        {
            foreach (var h in handles) if (h.IsAllocated) h.Free();
        }

        // Compute gradGamma
        if (!_kernelCache.TryGetValue("rmsnorm_grad_gamma", out var krnl2))
            throw new InvalidOperationException("HIP kernel not found: rmsnorm_grad_gamma");

        var handles2 = new GCHandle[6];
        try
        {
            handles2[0] = GCHandle.Alloc(gradOutput.Handle, GCHandleType.Pinned);
            handles2[1] = GCHandle.Alloc(input.Handle, GCHandleType.Pinned);
            handles2[2] = GCHandle.Alloc(saveRms.Handle, GCHandleType.Pinned);
            handles2[3] = GCHandle.Alloc(gradGamma.Handle, GCHandleType.Pinned);
            handles2[4] = GCHandle.Alloc(batchSize, GCHandleType.Pinned);
            handles2[5] = GCHandle.Alloc(normalizedSize, GCHandleType.Pinned);

            var args2 = new IntPtr[6];
            for (int i = 0; i < 6; i++) args2[i] = handles2[i].AddrOfPinnedObject();

            uint grid2 = (uint)((normalizedSize + DefaultBlockSize - 1) / DefaultBlockSize);
            LaunchKernel(krnl2, grid2, DefaultBlockSize, args2);
            Synchronize();
        }
        finally
        {
            foreach (var h in handles2) if (h.IsAllocated) h.Free();
        }
    }

    #endregion

    #region Dropout Operations

    public unsafe void Dropout(IGpuBuffer input, IGpuBuffer output, IGpuBuffer mask, int size, float dropoutRate, ulong seed, bool training)
    {
        if (!training)
        {
            // During inference, just copy input to output
            Copy(input, output, size);
            return;
        }

        // Generate mask using CPU and upload (GPU RNG would need additional kernel)
        float scale = 1.0f / (1.0f - dropoutRate);
        var rand = new Random((int)(seed % int.MaxValue));
        var maskData = new float[size];
        for (int i = 0; i < size; i++)
            maskData[i] = rand.NextDouble() > dropoutRate ? 1.0f : 0.0f;

        // Upload mask to GPU
        fixed (float* ptr = maskData)
        {
            var result = HipNativeBindings.hipMemcpy(
                mask.Handle, (IntPtr)ptr,
                (UIntPtr)(size * sizeof(float)),
                HipMemcpyKind.HostToDevice);
            HipNativeBindings.CheckError(result, "hipMemcpy H2D (mask)");
        }

        if (!_kernelCache.TryGetValue("dropout_forward", out var krnl))
            throw new InvalidOperationException("HIP kernel not found: dropout_forward");

        var handles = new GCHandle[5];
        try
        {
            handles[0] = GCHandle.Alloc(input.Handle, GCHandleType.Pinned);
            handles[1] = GCHandle.Alloc(output.Handle, GCHandleType.Pinned);
            handles[2] = GCHandle.Alloc(mask.Handle, GCHandleType.Pinned);
            handles[3] = GCHandle.Alloc(scale, GCHandleType.Pinned);
            handles[4] = GCHandle.Alloc(size, GCHandleType.Pinned);

            var args = new IntPtr[5];
            for (int i = 0; i < 5; i++) args[i] = handles[i].AddrOfPinnedObject();

            uint grid = (uint)((size + DefaultBlockSize - 1) / DefaultBlockSize);
            LaunchKernel(krnl, grid, DefaultBlockSize, args);
            Synchronize();
        }
        finally
        {
            foreach (var h in handles) if (h.IsAllocated) h.Free();
        }
    }

    public unsafe void DropoutBackward(IGpuBuffer gradOutput, IGpuBuffer mask, IGpuBuffer gradInput, int size, float dropoutRate)
    {
        if (!_kernelCache.TryGetValue("dropout_backward", out var krnl))
            throw new InvalidOperationException("HIP kernel not found: dropout_backward");

        float scale = 1.0f / (1.0f - dropoutRate);
        var handles = new GCHandle[5];
        try
        {
            handles[0] = GCHandle.Alloc(gradOutput.Handle, GCHandleType.Pinned);
            handles[1] = GCHandle.Alloc(mask.Handle, GCHandleType.Pinned);
            handles[2] = GCHandle.Alloc(gradInput.Handle, GCHandleType.Pinned);
            handles[3] = GCHandle.Alloc(scale, GCHandleType.Pinned);
            handles[4] = GCHandle.Alloc(size, GCHandleType.Pinned);

            var args = new IntPtr[5];
            for (int i = 0; i < 5; i++) args[i] = handles[i].AddrOfPinnedObject();

            uint grid = (uint)((size + DefaultBlockSize - 1) / DefaultBlockSize);
            LaunchKernel(krnl, grid, DefaultBlockSize, args);
            Synchronize();
        }
        finally
        {
            foreach (var h in handles) if (h.IsAllocated) h.Free();
        }
    }

    #endregion

    #region Embedding Operations

    public unsafe void Embedding(IGpuBuffer indices, IGpuBuffer embeddingTable, IGpuBuffer output, int numIndices, int embeddingDim)
    {
        if (!_kernelCache.TryGetValue("embedding_forward", out var krnl))
            throw new InvalidOperationException("HIP kernel not found: embedding_forward");

        var handles = new GCHandle[5];
        try
        {
            handles[0] = GCHandle.Alloc(indices.Handle, GCHandleType.Pinned);
            handles[1] = GCHandle.Alloc(embeddingTable.Handle, GCHandleType.Pinned);
            handles[2] = GCHandle.Alloc(output.Handle, GCHandleType.Pinned);
            handles[3] = GCHandle.Alloc(numIndices, GCHandleType.Pinned);
            handles[4] = GCHandle.Alloc(embeddingDim, GCHandleType.Pinned);

            var args = new IntPtr[5];
            for (int i = 0; i < 5; i++) args[i] = handles[i].AddrOfPinnedObject();

            uint grid = (uint)((numIndices + DefaultBlockSize - 1) / DefaultBlockSize);
            LaunchKernel(krnl, grid, DefaultBlockSize, args);
            Synchronize();
        }
        finally
        {
            foreach (var h in handles) if (h.IsAllocated) h.Free();
        }
    }

    public unsafe void EmbeddingBackward(IGpuBuffer gradOutput, IGpuBuffer indices, IGpuBuffer gradEmbedding, int numIndices, int embeddingDim, int vocabSize)
    {
        if (!_kernelCache.TryGetValue("embedding_backward", out var krnl))
            throw new InvalidOperationException("HIP kernel not found: embedding_backward");

        var handles = new GCHandle[5];
        try
        {
            handles[0] = GCHandle.Alloc(gradOutput.Handle, GCHandleType.Pinned);
            handles[1] = GCHandle.Alloc(indices.Handle, GCHandleType.Pinned);
            handles[2] = GCHandle.Alloc(gradEmbedding.Handle, GCHandleType.Pinned);
            handles[3] = GCHandle.Alloc(numIndices, GCHandleType.Pinned);
            handles[4] = GCHandle.Alloc(embeddingDim, GCHandleType.Pinned);

            var args = new IntPtr[5];
            for (int i = 0; i < 5; i++) args[i] = handles[i].AddrOfPinnedObject();

            uint grid = (uint)((numIndices + DefaultBlockSize - 1) / DefaultBlockSize);
            LaunchKernel(krnl, grid, DefaultBlockSize, args);
            Synchronize();
        }
        finally
        {
            foreach (var h in handles) if (h.IsAllocated) h.Free();
        }
    }

    public IGpuBuffer AllocateIntBuffer(int size)
    {
        IntPtr devicePtr = IntPtr.Zero;
        var sizeBytes = (UIntPtr)(size * sizeof(int));

        var result = HipNativeBindings.hipMalloc(ref devicePtr, sizeBytes);
        HipNativeBindings.CheckError(result, "hipMalloc(int)");

        result = HipNativeBindings.hipMemset(devicePtr, 0, sizeBytes);
        HipNativeBindings.CheckError(result, "hipMemset(int)");

        return new HipGpuBuffer(devicePtr, size);
    }

    public IGpuBuffer AllocateIntBuffer(int[] data)
    {
        IntPtr devicePtr = IntPtr.Zero;
        var size = data.Length;
        var sizeBytes = (UIntPtr)(size * sizeof(int));

        var result = HipNativeBindings.hipMalloc(ref devicePtr, sizeBytes);
        HipNativeBindings.CheckError(result, "hipMalloc(int)");

        GCHandle handle = GCHandle.Alloc(data, GCHandleType.Pinned);
        try
        {
            result = HipNativeBindings.hipMemcpy(
                devicePtr,
                handle.AddrOfPinnedObject(),
                sizeBytes,
                HipMemcpyKind.HostToDevice);
            HipNativeBindings.CheckError(result, "hipMemcpy H2D (int)");
        }
        finally
        {
            handle.Free();
        }

        return new HipGpuBuffer(devicePtr, size);
    }

    #endregion

    #region Attention Operations

    public unsafe void ScaledDotProductAttention(IGpuBuffer query, IGpuBuffer key, IGpuBuffer value,
        IGpuBuffer output, IGpuBuffer? attentionWeights, IGpuBuffer? mask,
        int batch, int numHeads, int seqLen, int headDim, float scale, bool isCausal)
    {
        // Compute attention: softmax((Q @ K^T) * scale) @ V
        int totalBatches = batch * numHeads;
        int matrixSize = seqLen * headDim;

        // Allocate temporary buffers for Q @ K^T result (scores)
        using var scores = AllocateBuffer(new float[totalBatches * seqLen * seqLen]);
        using var keyT = AllocateBuffer(new float[totalBatches * headDim * seqLen]);

        // Transpose K for each batch
        BatchedTranspose(key, keyT, totalBatches, seqLen, headDim);

        // Q @ K^T for each batch
        for (int b = 0; b < totalBatches; b++)
        {
            int qOffset = b * matrixSize;
            int kOffset = b * matrixSize;
            int sOffset = b * seqLen * seqLen;

            // Use offset-based gemm or slice buffers
            using var qSlice = AllocateBuffer(new float[seqLen * headDim]);
            using var kSlice = AllocateBuffer(new float[headDim * seqLen]);
            using var sSlice = AllocateBuffer(new float[seqLen * seqLen]);

            Copy(query, qSlice, seqLen * headDim);
            Copy(keyT, kSlice, headDim * seqLen);
            Gemm(qSlice, kSlice, sSlice, seqLen, seqLen, headDim);
            Scale(sSlice, sSlice, scale, seqLen * seqLen);
            Softmax(sSlice, sSlice, seqLen, seqLen);

            // Store attention weights if requested
            if (attentionWeights is not null)
                Copy(sSlice, attentionWeights, seqLen * seqLen);

            // scores @ V
            using var outSlice = AllocateBuffer(new float[seqLen * headDim]);
            using var vSlice = AllocateBuffer(new float[seqLen * headDim]);
            Copy(value, vSlice, seqLen * headDim);
            Gemm(sSlice, vSlice, outSlice, seqLen, headDim, seqLen);
            Copy(outSlice, output, seqLen * headDim);
        }
    }

    public void ScaledDotProductAttentionBackward(IGpuBuffer gradOutput, IGpuBuffer query, IGpuBuffer key, IGpuBuffer value,
        IGpuBuffer attentionWeights, IGpuBuffer gradQuery, IGpuBuffer gradKey, IGpuBuffer gradValue,
        int batch, int numHeads, int seqLen, int headDim, float scale, bool isCausal)
    {
        // Simplified backward pass using stored attention weights
        int totalBatches = batch * numHeads;

        for (int b = 0; b < totalBatches; b++)
        {
            // gradValue = attentionWeights^T @ gradOutput
            using var attnT = AllocateBuffer(new float[seqLen * seqLen]);
            using var attnSlice = AllocateBuffer(new float[seqLen * seqLen]);
            using var gradOutSlice = AllocateBuffer(new float[seqLen * headDim]);
            using var gradVSlice = AllocateBuffer(new float[seqLen * headDim]);

            Copy(attentionWeights, attnSlice, seqLen * seqLen);
            Transpose(attnSlice, attnT, seqLen, seqLen);
            Copy(gradOutput, gradOutSlice, seqLen * headDim);
            Gemm(attnT, gradOutSlice, gradVSlice, seqLen, headDim, seqLen);
            Copy(gradVSlice, gradValue, seqLen * headDim);

            // gradQuery = (gradScores @ K) where gradScores = gradAttn * scale
            using var gradScores = AllocateBuffer(new float[seqLen * seqLen]);
            using var vSlice = AllocateBuffer(new float[seqLen * headDim]);
            Copy(value, vSlice, seqLen * headDim);
            using var vT = AllocateBuffer(new float[headDim * seqLen]);
            Transpose(vSlice, vT, seqLen, headDim);
            Gemm(gradOutSlice, vT, gradScores, seqLen, seqLen, headDim);

            // Apply softmax backward
            using var softmaxGrad = AllocateBuffer(new float[seqLen * seqLen]);
            SoftmaxBackward(gradScores, attnSlice, softmaxGrad, seqLen, seqLen);
            Scale(softmaxGrad, softmaxGrad, scale, seqLen * seqLen);

            // gradQuery = gradScores @ K
            using var kSlice = AllocateBuffer(new float[seqLen * headDim]);
            using var gradQSlice = AllocateBuffer(new float[seqLen * headDim]);
            Copy(key, kSlice, seqLen * headDim);
            Gemm(softmaxGrad, kSlice, gradQSlice, seqLen, headDim, seqLen);
            Copy(gradQSlice, gradQuery, seqLen * headDim);

            // gradKey = gradScores^T @ Q
            using var gradScoresT = AllocateBuffer(new float[seqLen * seqLen]);
            Transpose(softmaxGrad, gradScoresT, seqLen, seqLen);
            using var qSlice = AllocateBuffer(new float[seqLen * headDim]);
            using var gradKSlice = AllocateBuffer(new float[seqLen * headDim]);
            Copy(query, qSlice, seqLen * headDim);
            Gemm(gradScoresT, qSlice, gradKSlice, seqLen, headDim, seqLen);
            Copy(gradKSlice, gradKey, seqLen * headDim);
        }
    }

    public void FlashAttention(IGpuBuffer query, IGpuBuffer key, IGpuBuffer value,
        IGpuBuffer output, IGpuBuffer? mask, int batch, int numHeads, int seqLen, int headDim, float scale, bool isCausal)
    {
        // Allocate temporary buffer for softmax stats (not returned but required by FlashAttentionV2)
        using var softmaxStats = AllocateBuffer(batch * numHeads * seqLen);

        // Use FlashAttentionV2 which is the proper GPU-accelerated implementation
        FlashAttentionV2(query, key, value, output, softmaxStats, batch, numHeads, seqLen, seqLen, headDim, scale, isCausal);
    }

    public unsafe void FlashAttentionV2(IGpuBuffer query, IGpuBuffer key, IGpuBuffer value,
        IGpuBuffer output, IGpuBuffer softmaxStats,
        int batch, int numHeads, int seqQ, int seqK, int headDim, float scale, bool isCausal)
    {
        if (!_kernelCache.TryGetValue("flash_attention_v2", out var krnl))
            throw new InvalidOperationException("HIP kernel not found: flash_attention_v2");

        int causalFlag = isCausal ? 1 : 0;
        var handles = new GCHandle[12];
        try
        {
            handles[0] = GCHandle.Alloc(query.Handle, GCHandleType.Pinned);
            handles[1] = GCHandle.Alloc(key.Handle, GCHandleType.Pinned);
            handles[2] = GCHandle.Alloc(value.Handle, GCHandleType.Pinned);
            handles[3] = GCHandle.Alloc(output.Handle, GCHandleType.Pinned);
            handles[4] = GCHandle.Alloc(softmaxStats.Handle, GCHandleType.Pinned);
            handles[5] = GCHandle.Alloc(batch, GCHandleType.Pinned);
            handles[6] = GCHandle.Alloc(numHeads, GCHandleType.Pinned);
            handles[7] = GCHandle.Alloc(seqQ, GCHandleType.Pinned);
            handles[8] = GCHandle.Alloc(seqK, GCHandleType.Pinned);
            handles[9] = GCHandle.Alloc(headDim, GCHandleType.Pinned);
            handles[10] = GCHandle.Alloc(scale, GCHandleType.Pinned);
            handles[11] = GCHandle.Alloc(causalFlag, GCHandleType.Pinned);

            var args = new IntPtr[12];
            for (int i = 0; i < 12; i++) args[i] = handles[i].AddrOfPinnedObject();

            uint gridX = (uint)((seqQ + 31) / 32);
            uint gridY = (uint)(batch * numHeads);
            LaunchKernel2D(krnl, gridX, gridY, 32, 1, args);
            Synchronize();
        }
        finally
        {
            foreach (var h in handles) if (h.IsAllocated) h.Free();
        }
    }

    public unsafe void FlashAttentionBackward(IGpuBuffer gradOutput, IGpuBuffer query, IGpuBuffer key, IGpuBuffer value,
        IGpuBuffer output, IGpuBuffer softmaxStats,
        IGpuBuffer gradQuery, IGpuBuffer gradKey, IGpuBuffer gradValue,
        int batch, int numHeads, int seqQ, int seqK, int headDim, float scale, bool isCausal)
    {
        if (!_kernelCache.TryGetValue("flash_attention_backward", out var krnl))
            throw new InvalidOperationException("HIP kernel not found: flash_attention_backward");

        int causalFlag = isCausal ? 1 : 0;
        var handles = new GCHandle[16];
        try
        {
            handles[0] = GCHandle.Alloc(gradOutput.Handle, GCHandleType.Pinned);
            handles[1] = GCHandle.Alloc(query.Handle, GCHandleType.Pinned);
            handles[2] = GCHandle.Alloc(key.Handle, GCHandleType.Pinned);
            handles[3] = GCHandle.Alloc(value.Handle, GCHandleType.Pinned);
            handles[4] = GCHandle.Alloc(output.Handle, GCHandleType.Pinned);
            handles[5] = GCHandle.Alloc(softmaxStats.Handle, GCHandleType.Pinned);
            handles[6] = GCHandle.Alloc(gradQuery.Handle, GCHandleType.Pinned);
            handles[7] = GCHandle.Alloc(gradKey.Handle, GCHandleType.Pinned);
            handles[8] = GCHandle.Alloc(gradValue.Handle, GCHandleType.Pinned);
            handles[9] = GCHandle.Alloc(batch, GCHandleType.Pinned);
            handles[10] = GCHandle.Alloc(numHeads, GCHandleType.Pinned);
            handles[11] = GCHandle.Alloc(seqQ, GCHandleType.Pinned);
            handles[12] = GCHandle.Alloc(seqK, GCHandleType.Pinned);
            handles[13] = GCHandle.Alloc(headDim, GCHandleType.Pinned);
            handles[14] = GCHandle.Alloc(scale, GCHandleType.Pinned);
            handles[15] = GCHandle.Alloc(causalFlag, GCHandleType.Pinned);

            var args = new IntPtr[16];
            for (int i = 0; i < 16; i++) args[i] = handles[i].AddrOfPinnedObject();

            uint gridX = (uint)((seqQ + 63) / 64);
            uint gridY = (uint)(batch * numHeads);
            LaunchKernel2D(krnl, gridX, gridY, 64, 1, args);
            Synchronize();
        }
        finally
        {
            foreach (var h in handles) if (h.IsAllocated) h.Free();
        }
    }

    public unsafe void GroupedQueryAttention(IGpuBuffer query, IGpuBuffer key, IGpuBuffer value,
        IGpuBuffer output, IGpuBuffer? attentionWeights,
        int batch, int numQHeads, int numKVHeads, int seqQ, int seqK, int headDim, float scale, bool isCausal)
    {
        if (!_kernelCache.TryGetValue("grouped_query_attention", out var krnl))
            throw new InvalidOperationException("HIP kernel not found: grouped_query_attention");

        int queriesPerKV = numQHeads / numKVHeads;
        int causalFlag = isCausal ? 1 : 0;
        int storeWeights = attentionWeights != null ? 1 : 0;
        IntPtr wPtr = attentionWeights?.Handle ?? IntPtr.Zero;

        var handles = new GCHandle[15];
        try
        {
            handles[0] = GCHandle.Alloc(query.Handle, GCHandleType.Pinned);
            handles[1] = GCHandle.Alloc(key.Handle, GCHandleType.Pinned);
            handles[2] = GCHandle.Alloc(value.Handle, GCHandleType.Pinned);
            handles[3] = GCHandle.Alloc(output.Handle, GCHandleType.Pinned);
            handles[4] = GCHandle.Alloc(wPtr, GCHandleType.Pinned);
            handles[5] = GCHandle.Alloc(batch, GCHandleType.Pinned);
            handles[6] = GCHandle.Alloc(numQHeads, GCHandleType.Pinned);
            handles[7] = GCHandle.Alloc(numKVHeads, GCHandleType.Pinned);
            handles[8] = GCHandle.Alloc(queriesPerKV, GCHandleType.Pinned);
            handles[9] = GCHandle.Alloc(seqQ, GCHandleType.Pinned);
            handles[10] = GCHandle.Alloc(seqK, GCHandleType.Pinned);
            handles[11] = GCHandle.Alloc(headDim, GCHandleType.Pinned);
            handles[12] = GCHandle.Alloc(scale, GCHandleType.Pinned);
            handles[13] = GCHandle.Alloc(causalFlag, GCHandleType.Pinned);
            handles[14] = GCHandle.Alloc(storeWeights, GCHandleType.Pinned);

            var args = new IntPtr[15];
            for (int i = 0; i < 15; i++) args[i] = handles[i].AddrOfPinnedObject();

            uint gridX = (uint)((seqQ + 31) / 32);
            uint gridY = (uint)(batch * numQHeads);
            LaunchKernel2D(krnl, gridX, gridY, 32, 1, args);
            Synchronize();
        }
        finally
        {
            foreach (var h in handles) if (h.IsAllocated) h.Free();
        }
    }

    public unsafe void GroupedQueryAttentionBackward(IGpuBuffer gradOutput, IGpuBuffer query, IGpuBuffer key, IGpuBuffer value,
        IGpuBuffer attentionWeights,
        IGpuBuffer gradQuery, IGpuBuffer gradKey, IGpuBuffer gradValue,
        int batch, int numQHeads, int numKVHeads, int seqQ, int seqK, int headDim, float scale)
    {
        if (!_kernelCache.TryGetValue("grouped_query_attention_backward", out var krnl))
            throw new InvalidOperationException("HIP kernel not found: grouped_query_attention_backward");

        int queriesPerKV = numQHeads / numKVHeads;

        var handles = new GCHandle[16];
        try
        {
            handles[0] = GCHandle.Alloc(gradOutput.Handle, GCHandleType.Pinned);
            handles[1] = GCHandle.Alloc(query.Handle, GCHandleType.Pinned);
            handles[2] = GCHandle.Alloc(key.Handle, GCHandleType.Pinned);
            handles[3] = GCHandle.Alloc(value.Handle, GCHandleType.Pinned);
            handles[4] = GCHandle.Alloc(attentionWeights.Handle, GCHandleType.Pinned);
            handles[5] = GCHandle.Alloc(gradQuery.Handle, GCHandleType.Pinned);
            handles[6] = GCHandle.Alloc(gradKey.Handle, GCHandleType.Pinned);
            handles[7] = GCHandle.Alloc(gradValue.Handle, GCHandleType.Pinned);
            handles[8] = GCHandle.Alloc(batch, GCHandleType.Pinned);
            handles[9] = GCHandle.Alloc(numQHeads, GCHandleType.Pinned);
            handles[10] = GCHandle.Alloc(numKVHeads, GCHandleType.Pinned);
            handles[11] = GCHandle.Alloc(queriesPerKV, GCHandleType.Pinned);
            handles[12] = GCHandle.Alloc(seqQ, GCHandleType.Pinned);
            handles[13] = GCHandle.Alloc(seqK, GCHandleType.Pinned);
            handles[14] = GCHandle.Alloc(headDim, GCHandleType.Pinned);
            handles[15] = GCHandle.Alloc(scale, GCHandleType.Pinned);

            var args = new IntPtr[16];
            for (int i = 0; i < 16; i++) args[i] = handles[i].AddrOfPinnedObject();

            uint gridX = (uint)((seqQ + 31) / 32);
            uint gridY = (uint)(batch * numQHeads);
            LaunchKernel2D(krnl, gridX, gridY, 32, 1, args);
            Synchronize();
        }
        finally
        {
            foreach (var h in handles) if (h.IsAllocated) h.Free();
        }
    }

    #endregion

    #region Transpose and Reshape Operations

    public unsafe void Transpose(IGpuBuffer A, IGpuBuffer B, int rows, int cols)
    {
        if (!_kernelCache.TryGetValue("transpose_2d", out var krnl))
            throw new InvalidOperationException("HIP kernel not found: transpose_2d");

        var handles = new GCHandle[4];
        try
        {
            handles[0] = GCHandle.Alloc(A.Handle, GCHandleType.Pinned);
            handles[1] = GCHandle.Alloc(B.Handle, GCHandleType.Pinned);
            handles[2] = GCHandle.Alloc(rows, GCHandleType.Pinned);
            handles[3] = GCHandle.Alloc(cols, GCHandleType.Pinned);

            var args = new IntPtr[4];
            for (int i = 0; i < 4; i++) args[i] = handles[i].AddrOfPinnedObject();

            uint gridX = (uint)((cols + 15) / 16);
            uint gridY = (uint)((rows + 15) / 16);
            LaunchKernel2D(krnl, gridX, gridY, 16, 16, args);
            Synchronize();
        }
        finally
        {
            foreach (var h in handles) if (h.IsAllocated) h.Free();
        }
    }

    public unsafe void BatchedTranspose(IGpuBuffer A, IGpuBuffer B, int batch, int rows, int cols)
    {
        if (!_kernelCache.TryGetValue("batched_transpose", out var krnl))
            throw new InvalidOperationException("HIP kernel not found: batched_transpose");

        var handles = new GCHandle[5];
        try
        {
            handles[0] = GCHandle.Alloc(A.Handle, GCHandleType.Pinned);
            handles[1] = GCHandle.Alloc(B.Handle, GCHandleType.Pinned);
            handles[2] = GCHandle.Alloc(batch, GCHandleType.Pinned);
            handles[3] = GCHandle.Alloc(rows, GCHandleType.Pinned);
            handles[4] = GCHandle.Alloc(cols, GCHandleType.Pinned);

            var args = new IntPtr[5];
            for (int i = 0; i < 5; i++) args[i] = handles[i].AddrOfPinnedObject();

            uint gridX = (uint)((cols + 15) / 16);
            uint gridY = (uint)((rows + 15) / 16);
            uint gridZ = (uint)batch;
            LaunchKernel3D(krnl, gridX, gridY, gridZ, 16, 16, 1, args);
            Synchronize();
        }
        finally
        {
            foreach (var h in handles) if (h.IsAllocated) h.Free();
        }
    }

    public unsafe void Permute(IGpuBuffer input, IGpuBuffer output, int[] shape, int[] permutation)
    {
        int ndims = shape.Length;
        if (ndims == 2 && permutation[0] == 1 && permutation[1] == 0)
        {
            Transpose(input, output, shape[0], shape[1]);
            return;
        }

        if (!_kernelCache.TryGetValue("permute_general", out var krnl))
            throw new InvalidOperationException("HIP kernel not found: permute_general");

        int totalSize = 1;
        for (int i = 0; i < ndims; i++) totalSize *= shape[i];

        int[] inputStrides = new int[ndims];
        inputStrides[ndims - 1] = 1;
        for (int i = ndims - 2; i >= 0; i--)
            inputStrides[i] = inputStrides[i + 1] * shape[i + 1];

        int[] outputShape = new int[ndims];
        for (int i = 0; i < ndims; i++)
            outputShape[i] = shape[permutation[i]];

        int[] outputStrides = new int[ndims];
        outputStrides[ndims - 1] = 1;
        for (int i = ndims - 2; i >= 0; i--)
            outputStrides[i] = outputStrides[i + 1] * outputShape[i + 1];

        using var inputStridesBuffer = AllocateIntBuffer(inputStrides);
        using var outputStridesBuffer = AllocateIntBuffer(outputStrides);
        using var permutationBuffer = AllocateIntBuffer(permutation);

        var handles = new GCHandle[7];
        try
        {
            handles[0] = GCHandle.Alloc(input.Handle, GCHandleType.Pinned);
            handles[1] = GCHandle.Alloc(output.Handle, GCHandleType.Pinned);
            handles[2] = GCHandle.Alloc(inputStridesBuffer.Handle, GCHandleType.Pinned);
            handles[3] = GCHandle.Alloc(outputStridesBuffer.Handle, GCHandleType.Pinned);
            handles[4] = GCHandle.Alloc(permutationBuffer.Handle, GCHandleType.Pinned);
            handles[5] = GCHandle.Alloc(ndims, GCHandleType.Pinned);
            handles[6] = GCHandle.Alloc(totalSize, GCHandleType.Pinned);

            var args = new IntPtr[7];
            for (int i = 0; i < 7; i++) args[i] = handles[i].AddrOfPinnedObject();

            uint grid = (uint)((totalSize + DefaultBlockSize - 1) / DefaultBlockSize);
            LaunchKernel(krnl, grid, DefaultBlockSize, args);
            Synchronize();
        }
        finally
        {
            foreach (var h in handles) if (h.IsAllocated) h.Free();
        }
    }

    public void Copy(IGpuBuffer source, IGpuBuffer destination, int size)
    {
        var sizeBytes = (UIntPtr)(size * sizeof(float));
        var result = HipNativeBindings.hipMemcpy(
            destination.Handle,
            source.Handle,
            sizeBytes,
            HipMemcpyKind.DeviceToDevice);
        HipNativeBindings.CheckError(result, "hipMemcpy D2D");
    }

    public void Fill(IGpuBuffer buffer, float value, int size)
    {
        // Download, fill, upload (HIP doesn't have direct memset for float patterns)
        var data = new float[size];
        for (int i = 0; i < size; i++)
            data[i] = value;
        UploadToBuffer(buffer, data);
    }

    #endregion

    #region Activation Gradient Operations

    public unsafe void ReluBackward(IGpuBuffer gradOutput, IGpuBuffer input, IGpuBuffer gradInput, int size)
    {
        if (!_kernelCache.TryGetValue("relu_backward", out var krnl))
            throw new InvalidOperationException("HIP kernel not found: relu_backward");

        LaunchUnaryOp(krnl, gradOutput.Handle, input.Handle, gradInput.Handle, size);
    }

    public unsafe void SigmoidBackward(IGpuBuffer gradOutput, IGpuBuffer output, IGpuBuffer gradInput, int size)
    {
        if (!_kernelCache.TryGetValue("sigmoid_backward", out var krnl))
            throw new InvalidOperationException("HIP kernel not found: sigmoid_backward");

        LaunchUnaryOp(krnl, gradOutput.Handle, output.Handle, gradInput.Handle, size);
    }

    public unsafe void TanhBackward(IGpuBuffer gradOutput, IGpuBuffer output, IGpuBuffer gradInput, int size)
    {
        if (!_kernelCache.TryGetValue("tanh_backward", out var krnl))
            throw new InvalidOperationException("HIP kernel not found: tanh_backward");

        LaunchUnaryOp(krnl, gradOutput.Handle, output.Handle, gradInput.Handle, size);
    }

    public unsafe void GeluBackward(IGpuBuffer gradOutput, IGpuBuffer input, IGpuBuffer gradInput, int size)
    {
        if (!_kernelCache.TryGetValue("gelu_backward", out var krnl))
            throw new InvalidOperationException("HIP kernel not found: gelu_backward");

        LaunchUnaryOp(krnl, gradOutput.Handle, input.Handle, gradInput.Handle, size);
    }

    public unsafe void SoftmaxBackward(IGpuBuffer gradOutput, IGpuBuffer output, IGpuBuffer gradInput, int batchSize, int features)
    {
        if (!_kernelCache.TryGetValue("softmax_backward", out var krnl))
            throw new InvalidOperationException("HIP kernel not found: softmax_backward");

        var handles = new GCHandle[5];
        try
        {
            handles[0] = GCHandle.Alloc(gradOutput.Handle, GCHandleType.Pinned);
            handles[1] = GCHandle.Alloc(output.Handle, GCHandleType.Pinned);
            handles[2] = GCHandle.Alloc(gradInput.Handle, GCHandleType.Pinned);
            handles[3] = GCHandle.Alloc(batchSize, GCHandleType.Pinned);
            handles[4] = GCHandle.Alloc(features, GCHandleType.Pinned);

            var args = new IntPtr[5];
            for (int i = 0; i < 5; i++) args[i] = handles[i].AddrOfPinnedObject();

            uint grid = (uint)((batchSize + DefaultBlockSize - 1) / DefaultBlockSize);
            LaunchKernel(krnl, grid, DefaultBlockSize, args);
            Synchronize();
        }
        finally
        {
            foreach (var h in handles) if (h.IsAllocated) h.Free();
        }
    }

    public unsafe void LeakyRelu(IGpuBuffer A, IGpuBuffer B, float alpha, int size)
    {
        if (!_kernelCache.TryGetValue("leaky_relu", out var krnl))
            throw new InvalidOperationException("HIP kernel not found: leaky_relu");

        LaunchUnaryOpWithScalar(krnl, A.Handle, B.Handle, alpha, size);
    }

    public unsafe void LeakyReluBackward(IGpuBuffer gradOutput, IGpuBuffer input, IGpuBuffer gradInput, float alpha, int size)
    {
        if (!_kernelCache.TryGetValue("leaky_relu_backward", out var krnl))
            throw new InvalidOperationException("HIP kernel not found: leaky_relu_backward");

        var handles = new GCHandle[5];
        try
        {
            handles[0] = GCHandle.Alloc(gradOutput.Handle, GCHandleType.Pinned);
            handles[1] = GCHandle.Alloc(input.Handle, GCHandleType.Pinned);
            handles[2] = GCHandle.Alloc(gradInput.Handle, GCHandleType.Pinned);
            handles[3] = GCHandle.Alloc(alpha, GCHandleType.Pinned);
            handles[4] = GCHandle.Alloc(size, GCHandleType.Pinned);

            var args = new IntPtr[5];
            for (int i = 0; i < 5; i++) args[i] = handles[i].AddrOfPinnedObject();

            uint grid = (uint)((size + DefaultBlockSize - 1) / DefaultBlockSize);
            LaunchKernel(krnl, grid, DefaultBlockSize, args);
            Synchronize();
        }
        finally
        {
            foreach (var h in handles) if (h.IsAllocated) h.Free();
        }
    }

    public unsafe void Elu(IGpuBuffer A, IGpuBuffer B, float alpha, int size)
    {
        if (!_kernelCache.TryGetValue("elu", out var krnl))
            throw new InvalidOperationException("HIP kernel not found: elu");

        LaunchUnaryOpWithScalar(krnl, A.Handle, B.Handle, alpha, size);
    }

    public unsafe void EluBackward(IGpuBuffer gradOutput, IGpuBuffer input, IGpuBuffer output, IGpuBuffer gradInput, float alpha, int size)
    {
        if (!_kernelCache.TryGetValue("elu_backward", out var krnl))
            throw new InvalidOperationException("HIP kernel not found: elu_backward");

        var handles = new GCHandle[6];
        try
        {
            handles[0] = GCHandle.Alloc(gradOutput.Handle, GCHandleType.Pinned);
            handles[1] = GCHandle.Alloc(input.Handle, GCHandleType.Pinned);
            handles[2] = GCHandle.Alloc(output.Handle, GCHandleType.Pinned);
            handles[3] = GCHandle.Alloc(gradInput.Handle, GCHandleType.Pinned);
            handles[4] = GCHandle.Alloc(alpha, GCHandleType.Pinned);
            handles[5] = GCHandle.Alloc(size, GCHandleType.Pinned);

            var args = new IntPtr[6];
            for (int i = 0; i < 6; i++) args[i] = handles[i].AddrOfPinnedObject();

            uint grid = (uint)((size + DefaultBlockSize - 1) / DefaultBlockSize);
            LaunchKernel(krnl, grid, DefaultBlockSize, args);
            Synchronize();
        }
        finally
        {
            foreach (var h in handles) if (h.IsAllocated) h.Free();
        }
    }

    public unsafe void Swish(IGpuBuffer A, IGpuBuffer B, int size)
    {
        if (!_kernelCache.TryGetValue("swish", out var krnl))
            throw new InvalidOperationException("HIP kernel not found: swish");

        LaunchElementwiseOp(krnl, A.Handle, B.Handle, size);
    }

    public unsafe void SwishBackward(IGpuBuffer gradOutput, IGpuBuffer input, IGpuBuffer gradInput, int size)
    {
        if (!_kernelCache.TryGetValue("swish_backward", out var krnl))
            throw new InvalidOperationException("HIP kernel not found: swish_backward");

        LaunchUnaryOp(krnl, gradOutput.Handle, input.Handle, gradInput.Handle, size);
    }

    public unsafe void Silu(IGpuBuffer A, IGpuBuffer B, int size)
    {
        if (!_kernelCache.TryGetValue("silu", out var krnl))
            throw new InvalidOperationException("HIP kernel not found: silu");

        LaunchElementwiseOp(krnl, A.Handle, B.Handle, size);
    }

    public unsafe void Mish(IGpuBuffer A, IGpuBuffer B, int size)
    {
        if (!_kernelCache.TryGetValue("mish", out var krnl))
            throw new InvalidOperationException("HIP kernel not found: mish");

        LaunchElementwiseOp(krnl, A.Handle, B.Handle, size);
    }

    public unsafe void Softplus(IGpuBuffer A, IGpuBuffer B, int size)
    {
        if (!_kernelCache.TryGetValue("softplus", out var krnl))
            throw new InvalidOperationException("HIP kernel not found: softplus");

        LaunchElementwiseOp(krnl, A.Handle, B.Handle, size);
    }

    public unsafe void Hardswish(IGpuBuffer A, IGpuBuffer B, int size)
    {
        if (!_kernelCache.TryGetValue("hardswish", out var krnl))
            throw new InvalidOperationException("HIP kernel not found: hardswish");

        LaunchElementwiseOp(krnl, A.Handle, B.Handle, size);
    }

    private unsafe void LaunchElementwiseOp(IntPtr krnl, IntPtr input, IntPtr output, int size)
    {
        var handles = new GCHandle[3];
        try
        {
            handles[0] = GCHandle.Alloc(input, GCHandleType.Pinned);
            handles[1] = GCHandle.Alloc(output, GCHandleType.Pinned);
            handles[2] = GCHandle.Alloc(size, GCHandleType.Pinned);

            var args = new IntPtr[3];
            for (int i = 0; i < 3; i++) args[i] = handles[i].AddrOfPinnedObject();

            uint grid = (uint)((size + DefaultBlockSize - 1) / DefaultBlockSize);
            LaunchKernel(krnl, grid, DefaultBlockSize, args);
            Synchronize();
        }
        finally
        {
            foreach (var h in handles) if (h.IsAllocated) h.Free();
        }
    }

    private unsafe void LaunchUnaryOp(IntPtr krnl, IntPtr a, IntPtr b, IntPtr c, int size)
    {
        var handles = new GCHandle[4];
        try
        {
            handles[0] = GCHandle.Alloc(a, GCHandleType.Pinned);
            handles[1] = GCHandle.Alloc(b, GCHandleType.Pinned);
            handles[2] = GCHandle.Alloc(c, GCHandleType.Pinned);
            handles[3] = GCHandle.Alloc(size, GCHandleType.Pinned);

            var args = new IntPtr[4];
            for (int i = 0; i < 4; i++) args[i] = handles[i].AddrOfPinnedObject();

            uint grid = (uint)((size + DefaultBlockSize - 1) / DefaultBlockSize);
            LaunchKernel(krnl, grid, DefaultBlockSize, args);
            Synchronize();
        }
        finally
        {
            foreach (var h in handles) if (h.IsAllocated) h.Free();
        }
    }

    private unsafe void LaunchUnaryOpWithScalar(IntPtr krnl, IntPtr input, IntPtr output, float scalar, int size)
    {
        var handles = new GCHandle[4];
        try
        {
            handles[0] = GCHandle.Alloc(input, GCHandleType.Pinned);
            handles[1] = GCHandle.Alloc(output, GCHandleType.Pinned);
            handles[2] = GCHandle.Alloc(scalar, GCHandleType.Pinned);
            handles[3] = GCHandle.Alloc(size, GCHandleType.Pinned);

            var args = new IntPtr[4];
            for (int i = 0; i < 4; i++) args[i] = handles[i].AddrOfPinnedObject();

            uint grid = (uint)((size + DefaultBlockSize - 1) / DefaultBlockSize);
            LaunchKernel(krnl, grid, DefaultBlockSize, args);
            Synchronize();
        }
        finally
        {
            foreach (var h in handles) if (h.IsAllocated) h.Free();
        }
    }

    #endregion

    #region Loss Function Operations

    public unsafe float CrossEntropyLoss(IGpuBuffer predictions, IGpuBuffer targets, int batchSize, int numClasses)
    {
        if (!_kernelCache.TryGetValue("cross_entropy_loss", out var krnl))
            throw new InvalidOperationException("HIP kernel not found: cross_entropy_loss");

        using var lossBuffer = AllocateBuffer(new float[batchSize]);

        var handles = new GCHandle[5];
        try
        {
            handles[0] = GCHandle.Alloc(predictions.Handle, GCHandleType.Pinned);
            handles[1] = GCHandle.Alloc(targets.Handle, GCHandleType.Pinned);
            handles[2] = GCHandle.Alloc(lossBuffer.Handle, GCHandleType.Pinned);
            handles[3] = GCHandle.Alloc(batchSize, GCHandleType.Pinned);
            handles[4] = GCHandle.Alloc(numClasses, GCHandleType.Pinned);

            var args = new IntPtr[5];
            for (int i = 0; i < 5; i++) args[i] = handles[i].AddrOfPinnedObject();

            uint grid = (uint)((batchSize + DefaultBlockSize - 1) / DefaultBlockSize);
            LaunchKernel(krnl, grid, DefaultBlockSize, args);
            Synchronize();
        }
        finally
        {
            foreach (var h in handles) if (h.IsAllocated) h.Free();
        }

        var lossData = new float[batchSize];
        DownloadBuffer(lossBuffer, lossData);
        float sum = 0;
        for (int i = 0; i < batchSize; i++) sum += lossData[i];
        return sum / batchSize;
    }

    public unsafe void CrossEntropyBackward(IGpuBuffer predictions, IGpuBuffer targets, IGpuBuffer gradInput, int batchSize, int numClasses)
    {
        if (!_kernelCache.TryGetValue("cross_entropy_backward", out var krnl))
            throw new InvalidOperationException("HIP kernel not found: cross_entropy_backward");

        int total = batchSize * numClasses;
        var handles = new GCHandle[5];
        try
        {
            handles[0] = GCHandle.Alloc(predictions.Handle, GCHandleType.Pinned);
            handles[1] = GCHandle.Alloc(targets.Handle, GCHandleType.Pinned);
            handles[2] = GCHandle.Alloc(gradInput.Handle, GCHandleType.Pinned);
            handles[3] = GCHandle.Alloc(batchSize, GCHandleType.Pinned);
            handles[4] = GCHandle.Alloc(numClasses, GCHandleType.Pinned);

            var args = new IntPtr[5];
            for (int i = 0; i < 5; i++) args[i] = handles[i].AddrOfPinnedObject();

            uint grid = (uint)((total + DefaultBlockSize - 1) / DefaultBlockSize);
            LaunchKernel(krnl, grid, DefaultBlockSize, args);
            Synchronize();
        }
        finally
        {
            foreach (var h in handles) if (h.IsAllocated) h.Free();
        }
    }

    public unsafe float BinaryCrossEntropyLoss(IGpuBuffer predictions, IGpuBuffer targets, int size)
    {
        if (!_kernelCache.TryGetValue("bce_loss", out var krnl))
            throw new InvalidOperationException("HIP kernel not found: bce_loss");

        using var lossBuffer = AllocateBuffer(new float[size]);

        var handles = new GCHandle[4];
        try
        {
            handles[0] = GCHandle.Alloc(predictions.Handle, GCHandleType.Pinned);
            handles[1] = GCHandle.Alloc(targets.Handle, GCHandleType.Pinned);
            handles[2] = GCHandle.Alloc(lossBuffer.Handle, GCHandleType.Pinned);
            handles[3] = GCHandle.Alloc(size, GCHandleType.Pinned);

            var args = new IntPtr[4];
            for (int i = 0; i < 4; i++) args[i] = handles[i].AddrOfPinnedObject();

            uint grid = (uint)((size + DefaultBlockSize - 1) / DefaultBlockSize);
            LaunchKernel(krnl, grid, DefaultBlockSize, args);
            Synchronize();
        }
        finally
        {
            foreach (var h in handles) if (h.IsAllocated) h.Free();
        }

        var lossData = new float[size];
        DownloadBuffer(lossBuffer, lossData);
        float sum = 0;
        for (int i = 0; i < size; i++) sum += lossData[i];
        return sum / size;
    }

    public unsafe void BinaryCrossEntropyBackward(IGpuBuffer predictions, IGpuBuffer targets, IGpuBuffer gradInput, int size)
    {
        if (!_kernelCache.TryGetValue("bce_backward", out var krnl))
            throw new InvalidOperationException("HIP kernel not found: bce_backward");

        LaunchUnaryOp(krnl, predictions.Handle, targets.Handle, gradInput.Handle, size);
    }

    public unsafe float MseLoss(IGpuBuffer predictions, IGpuBuffer targets, int size)
    {
        if (!_kernelCache.TryGetValue("mse_loss", out var krnl))
            throw new InvalidOperationException("HIP kernel not found: mse_loss");

        using var lossBuffer = AllocateBuffer(new float[size]);

        var handles = new GCHandle[4];
        try
        {
            handles[0] = GCHandle.Alloc(predictions.Handle, GCHandleType.Pinned);
            handles[1] = GCHandle.Alloc(targets.Handle, GCHandleType.Pinned);
            handles[2] = GCHandle.Alloc(lossBuffer.Handle, GCHandleType.Pinned);
            handles[3] = GCHandle.Alloc(size, GCHandleType.Pinned);

            var args = new IntPtr[4];
            for (int i = 0; i < 4; i++) args[i] = handles[i].AddrOfPinnedObject();

            uint grid = (uint)((size + DefaultBlockSize - 1) / DefaultBlockSize);
            LaunchKernel(krnl, grid, DefaultBlockSize, args);
            Synchronize();
        }
        finally
        {
            foreach (var h in handles) if (h.IsAllocated) h.Free();
        }

        var lossData = new float[size];
        DownloadBuffer(lossBuffer, lossData);
        float sum = 0;
        for (int i = 0; i < size; i++) sum += lossData[i];
        return sum / size;
    }

    public unsafe void MseBackward(IGpuBuffer predictions, IGpuBuffer targets, IGpuBuffer gradInput, int size)
    {
        if (!_kernelCache.TryGetValue("mse_backward", out var krnl))
            throw new InvalidOperationException("HIP kernel not found: mse_backward");

        LaunchUnaryOp(krnl, predictions.Handle, targets.Handle, gradInput.Handle, size);
    }

    public unsafe float SmoothL1Loss(IGpuBuffer predictions, IGpuBuffer targets, int size, float beta)
    {
        if (!_kernelCache.TryGetValue("smooth_l1_loss", out var krnl))
            throw new InvalidOperationException("HIP kernel not found: smooth_l1_loss");

        using var lossBuffer = AllocateBuffer(new float[size]);

        var handles = new GCHandle[5];
        try
        {
            handles[0] = GCHandle.Alloc(predictions.Handle, GCHandleType.Pinned);
            handles[1] = GCHandle.Alloc(targets.Handle, GCHandleType.Pinned);
            handles[2] = GCHandle.Alloc(lossBuffer.Handle, GCHandleType.Pinned);
            handles[3] = GCHandle.Alloc(size, GCHandleType.Pinned);
            handles[4] = GCHandle.Alloc(beta, GCHandleType.Pinned);

            var args = new IntPtr[5];
            for (int i = 0; i < 5; i++) args[i] = handles[i].AddrOfPinnedObject();

            uint grid = (uint)((size + DefaultBlockSize - 1) / DefaultBlockSize);
            LaunchKernel(krnl, grid, DefaultBlockSize, args);
            Synchronize();
        }
        finally
        {
            foreach (var h in handles) if (h.IsAllocated) h.Free();
        }

        var lossData = new float[size];
        DownloadBuffer(lossBuffer, lossData);
        float sum = 0;
        for (int i = 0; i < size; i++) sum += lossData[i];
        return sum / size;
    }

    public unsafe void SmoothL1Backward(IGpuBuffer predictions, IGpuBuffer targets, IGpuBuffer gradInput, int size, float beta)
    {
        if (!_kernelCache.TryGetValue("smooth_l1_backward", out var krnl))
            throw new InvalidOperationException("HIP kernel not found: smooth_l1_backward");

        var handles = new GCHandle[5];
        try
        {
            handles[0] = GCHandle.Alloc(predictions.Handle, GCHandleType.Pinned);
            handles[1] = GCHandle.Alloc(targets.Handle, GCHandleType.Pinned);
            handles[2] = GCHandle.Alloc(gradInput.Handle, GCHandleType.Pinned);
            handles[3] = GCHandle.Alloc(size, GCHandleType.Pinned);
            handles[4] = GCHandle.Alloc(beta, GCHandleType.Pinned);

            var args = new IntPtr[5];
            for (int i = 0; i < 5; i++) args[i] = handles[i].AddrOfPinnedObject();

            uint grid = (uint)((size + DefaultBlockSize - 1) / DefaultBlockSize);
            LaunchKernel(krnl, grid, DefaultBlockSize, args);
            Synchronize();
        }
        finally
        {
            foreach (var h in handles) if (h.IsAllocated) h.Free();
        }
    }

    #endregion

    #region Utility Operations

    public unsafe void Clamp(IGpuBuffer A, IGpuBuffer B, float min, float max, int size)
    {
        if (!_kernelCache.TryGetValue("clamp", out var krnl))
            throw new InvalidOperationException("HIP kernel not found: clamp");

        var handles = new GCHandle[5];
        try
        {
            handles[0] = GCHandle.Alloc(A.Handle, GCHandleType.Pinned);
            handles[1] = GCHandle.Alloc(B.Handle, GCHandleType.Pinned);
            handles[2] = GCHandle.Alloc(min, GCHandleType.Pinned);
            handles[3] = GCHandle.Alloc(max, GCHandleType.Pinned);
            handles[4] = GCHandle.Alloc(size, GCHandleType.Pinned);

            var args = new IntPtr[5];
            for (int i = 0; i < 5; i++) args[i] = handles[i].AddrOfPinnedObject();

            uint grid = (uint)((size + DefaultBlockSize - 1) / DefaultBlockSize);
            LaunchKernel(krnl, grid, DefaultBlockSize, args);
            Synchronize();
        }
        finally
        {
            foreach (var h in handles) if (h.IsAllocated) h.Free();
        }
    }

    public unsafe float L2Norm(IGpuBuffer A, int size)
    {
        if (!_kernelCache.TryGetValue("l2_norm_squared", out var krnl))
            throw new InvalidOperationException("HIP kernel not found: l2_norm_squared");

        using var squaredBuffer = AllocateBuffer(new float[size]);
        LaunchElementwiseOp(krnl, A.Handle, squaredBuffer.Handle, size);

        var data = new float[size];
        DownloadBuffer(squaredBuffer, data);
        float sum = 0;
        for (int i = 0; i < size; i++) sum += data[i];
        return (float)Math.Sqrt(sum);
    }

    public void ClipByValue(IGpuBuffer A, IGpuBuffer B, float clipValue, int size)
    {
        Clamp(A, B, -clipValue, clipValue, size);
    }

    public unsafe void ClipByNorm(IGpuBuffer A, IGpuBuffer B, float maxNorm, int size)
    {
        float norm = L2Norm(A, size);
        if (norm > maxNorm)
        {
            float scale = maxNorm / norm;
            Scale(A, B, scale, size);
        }
        else
        {
            Copy(A, B, size);
        }
    }

    public unsafe void Fma(IGpuBuffer A, IGpuBuffer B, IGpuBuffer C, IGpuBuffer D, int size)
    {
        // D = A * B + C
        Multiply(A, B, D, size);
        Add(D, C, D, size);
    }

    public unsafe void ScatterAdd(IGpuBuffer source, IGpuBuffer indices, IGpuBuffer destination, int sourceSize, int destSize)
    {
        // CPU fallback for scatter - no dedicated kernel
        var srcData = new float[sourceSize];
        var idxData = new float[sourceSize];
        var dstData = new float[destSize];

        DownloadBuffer(source, srcData);
        DownloadBuffer(indices, idxData);
        DownloadBuffer(destination, dstData);

        for (int i = 0; i < sourceSize; i++)
        {
            int idx = (int)idxData[i];
            if (idx >= 0 && idx < destSize)
                dstData[idx] += srcData[i];
        }

        UploadToBuffer(destination, dstData);
    }

    public unsafe void ScatterAddBackward(IGpuBuffer gradDestination, IGpuBuffer indices, IGpuBuffer gradSource,
        int numIndices, int featureSize)
    {
        // ScatterAddBackward is essentially a Gather operation
        // Uses the embedding forward kernel since it's equivalent
        Embedding(indices, gradDestination, gradSource, numIndices, featureSize);
    }

    public unsafe void Gather(IGpuBuffer source, IGpuBuffer indices, IGpuBuffer output, int numIndices, int featureSize)
    {
        // Uses the embedding forward kernel since it's equivalent
        Embedding(indices, source, output, numIndices, featureSize);
    }

    #endregion

    #region Comparison Operations

    public unsafe void GreaterThan(IGpuBuffer A, IGpuBuffer B, IGpuBuffer C, int size)
    {
        if (!_kernelCache.TryGetValue("greater_than", out var krnl))
            throw new InvalidOperationException("HIP kernel not found: greater_than");

        LaunchBinaryOp(krnl, A, B, C, size);
    }

    public unsafe void LessThan(IGpuBuffer A, IGpuBuffer B, IGpuBuffer C, int size)
    {
        if (!_kernelCache.TryGetValue("less_than", out var krnl))
            throw new InvalidOperationException("HIP kernel not found: less_than");

        LaunchBinaryOp(krnl, A, B, C, size);
    }

    public unsafe void Equal(IGpuBuffer A, IGpuBuffer B, IGpuBuffer C, int size)
    {
        if (!_kernelCache.TryGetValue("equals", out var krnl))
            throw new InvalidOperationException("HIP kernel not found: equals");

        LaunchBinaryOp(krnl, A, B, C, size);
    }

    public unsafe void Where(IGpuBuffer condition, IGpuBuffer A, IGpuBuffer B, IGpuBuffer C, int size)
    {
        if (!_kernelCache.TryGetValue("where_cond", out var krnl))
            throw new InvalidOperationException("HIP kernel not found: where_cond");

        var handles = new GCHandle[5];
        try
        {
            handles[0] = GCHandle.Alloc(condition.Handle, GCHandleType.Pinned);
            handles[1] = GCHandle.Alloc(A.Handle, GCHandleType.Pinned);
            handles[2] = GCHandle.Alloc(B.Handle, GCHandleType.Pinned);
            handles[3] = GCHandle.Alloc(C.Handle, GCHandleType.Pinned);
            handles[4] = GCHandle.Alloc(size, GCHandleType.Pinned);

            var args = new IntPtr[5];
            for (int i = 0; i < 5; i++) args[i] = handles[i].AddrOfPinnedObject();

            uint grid = (uint)((size + DefaultBlockSize - 1) / DefaultBlockSize);
            LaunchKernel(krnl, grid, DefaultBlockSize, args);
            Synchronize();
        }
        finally
        {
            foreach (var h in handles) if (h.IsAllocated) h.Free();
        }
    }

    private unsafe void LaunchBinaryOp(IntPtr krnl, IGpuBuffer A, IGpuBuffer B, IGpuBuffer C, int size)
    {
        var handles = new GCHandle[4];
        try
        {
            handles[0] = GCHandle.Alloc(A.Handle, GCHandleType.Pinned);
            handles[1] = GCHandle.Alloc(B.Handle, GCHandleType.Pinned);
            handles[2] = GCHandle.Alloc(C.Handle, GCHandleType.Pinned);
            handles[3] = GCHandle.Alloc(size, GCHandleType.Pinned);

            var args = new IntPtr[4];
            for (int i = 0; i < 4; i++) args[i] = handles[i].AddrOfPinnedObject();

            uint grid = (uint)((size + DefaultBlockSize - 1) / DefaultBlockSize);
            LaunchKernel(krnl, grid, DefaultBlockSize, args);
            Synchronize();
        }
        finally
        {
            foreach (var h in handles) if (h.IsAllocated) h.Free();
        }
    }

    #endregion

    #region Statistics Operations

    public unsafe void MeanAxis(IGpuBuffer A, IGpuBuffer B, int outerSize, int reduceSize)
    {
        if (!_kernelCache.TryGetValue("sum_axis", out var krnl))
            throw new InvalidOperationException("HIP kernel not found: sum_axis");

        // First sum, then divide
        var handles = new GCHandle[4];
        try
        {
            handles[0] = GCHandle.Alloc(A.Handle, GCHandleType.Pinned);
            handles[1] = GCHandle.Alloc(B.Handle, GCHandleType.Pinned);
            handles[2] = GCHandle.Alloc(outerSize, GCHandleType.Pinned);
            handles[3] = GCHandle.Alloc(reduceSize, GCHandleType.Pinned);

            var args = new IntPtr[4];
            for (int i = 0; i < 4; i++) args[i] = handles[i].AddrOfPinnedObject();

            uint grid = (uint)((outerSize + DefaultBlockSize - 1) / DefaultBlockSize);
            LaunchKernel(krnl, grid, DefaultBlockSize, args);
            Synchronize();
        }
        finally
        {
            foreach (var h in handles) if (h.IsAllocated) h.Free();
        }

        // Divide by reduceSize to get mean
        Scale(B, B, 1.0f / reduceSize, outerSize);
    }

    public unsafe void VarAxis(IGpuBuffer A, IGpuBuffer mean, IGpuBuffer variance, int outerSize, int reduceSize)
    {
        if (!_kernelCache.TryGetValue("compute_mean_var", out var krnl))
            throw new InvalidOperationException("HIP kernel not found: compute_mean_var");

        var handles = new GCHandle[5];
        try
        {
            handles[0] = GCHandle.Alloc(A.Handle, GCHandleType.Pinned);
            handles[1] = GCHandle.Alloc(mean.Handle, GCHandleType.Pinned);
            handles[2] = GCHandle.Alloc(variance.Handle, GCHandleType.Pinned);
            handles[3] = GCHandle.Alloc(outerSize, GCHandleType.Pinned);
            handles[4] = GCHandle.Alloc(reduceSize, GCHandleType.Pinned);

            var args = new IntPtr[5];
            for (int i = 0; i < 5; i++) args[i] = handles[i].AddrOfPinnedObject();

            uint grid = (uint)((reduceSize + DefaultBlockSize - 1) / DefaultBlockSize);
            LaunchKernel(krnl, grid, DefaultBlockSize, args);
            Synchronize();
        }
        finally
        {
            foreach (var h in handles) if (h.IsAllocated) h.Free();
        }
    }

    public unsafe void ArgMax(IGpuBuffer A, IGpuBuffer indices, int outerSize, int reduceSize)
    {
        if (!_kernelCache.TryGetValue("argmax_axis", out var krnl))
            throw new InvalidOperationException("HIP kernel not found: argmax_axis");

        var handles = new GCHandle[4];
        try
        {
            handles[0] = GCHandle.Alloc(A.Handle, GCHandleType.Pinned);
            handles[1] = GCHandle.Alloc(indices.Handle, GCHandleType.Pinned);
            handles[2] = GCHandle.Alloc(outerSize, GCHandleType.Pinned);
            handles[3] = GCHandle.Alloc(reduceSize, GCHandleType.Pinned);

            var args = new IntPtr[4];
            for (int i = 0; i < 4; i++) args[i] = handles[i].AddrOfPinnedObject();

            uint grid = (uint)((outerSize + DefaultBlockSize - 1) / DefaultBlockSize);
            LaunchKernel(krnl, grid, DefaultBlockSize, args);
            Synchronize();
        }
        finally
        {
            foreach (var h in handles) if (h.IsAllocated) h.Free();
        }
    }

    public unsafe void ArgMin(IGpuBuffer A, IGpuBuffer indices, int outerSize, int reduceSize)
    {
        if (!_kernelCache.TryGetValue("argmin_axis", out var krnl))
            throw new InvalidOperationException("HIP kernel not found: argmin_axis");

        var handles = new GCHandle[4];
        try
        {
            handles[0] = GCHandle.Alloc(A.Handle, GCHandleType.Pinned);
            handles[1] = GCHandle.Alloc(indices.Handle, GCHandleType.Pinned);
            handles[2] = GCHandle.Alloc(outerSize, GCHandleType.Pinned);
            handles[3] = GCHandle.Alloc(reduceSize, GCHandleType.Pinned);

            var args = new IntPtr[4];
            for (int i = 0; i < 4; i++) args[i] = handles[i].AddrOfPinnedObject();

            uint grid = (uint)((outerSize + DefaultBlockSize - 1) / DefaultBlockSize);
            LaunchKernel(krnl, grid, DefaultBlockSize, args);
            Synchronize();
        }
        finally
        {
            foreach (var h in handles) if (h.IsAllocated) h.Free();
        }
    }

    #endregion

    #region Optimizer Operations

    public unsafe void SgdMomentumUpdate(IGpuBuffer param, IGpuBuffer gradient, IGpuBuffer velocity,
        float learningRate, float momentum, float weightDecay, int size)
    {
        if (!_kernelCache.TryGetValue("sgd_step", out var krnl))
            throw new InvalidOperationException("HIP kernel not found: sgd_step");

        var handles = new GCHandle[7];
        try
        {
            handles[0] = GCHandle.Alloc(param.Handle, GCHandleType.Pinned);
            handles[1] = GCHandle.Alloc(gradient.Handle, GCHandleType.Pinned);
            handles[2] = GCHandle.Alloc(velocity.Handle, GCHandleType.Pinned);
            handles[3] = GCHandle.Alloc(learningRate, GCHandleType.Pinned);
            handles[4] = GCHandle.Alloc(momentum, GCHandleType.Pinned);
            handles[5] = GCHandle.Alloc(weightDecay, GCHandleType.Pinned);
            handles[6] = GCHandle.Alloc(size, GCHandleType.Pinned);

            var args = new IntPtr[7];
            for (int i = 0; i < 7; i++) args[i] = handles[i].AddrOfPinnedObject();

            uint grid = (uint)((size + DefaultBlockSize - 1) / DefaultBlockSize);
            LaunchKernel(krnl, grid, DefaultBlockSize, args);
            Synchronize();
        }
        finally
        {
            foreach (var h in handles) if (h.IsAllocated) h.Free();
        }
    }

    public unsafe void AdamUpdate(IGpuBuffer param, IGpuBuffer gradient, IGpuBuffer m, IGpuBuffer v,
        float learningRate, float beta1, float beta2, float epsilon, float weightDecay, int step, int size)
    {
        if (!_kernelCache.TryGetValue("adam_step", out var krnl))
            throw new InvalidOperationException("HIP kernel not found: adam_step");

        var handles = new GCHandle[11];
        try
        {
            handles[0] = GCHandle.Alloc(param.Handle, GCHandleType.Pinned);
            handles[1] = GCHandle.Alloc(gradient.Handle, GCHandleType.Pinned);
            handles[2] = GCHandle.Alloc(m.Handle, GCHandleType.Pinned);
            handles[3] = GCHandle.Alloc(v.Handle, GCHandleType.Pinned);
            handles[4] = GCHandle.Alloc(learningRate, GCHandleType.Pinned);
            handles[5] = GCHandle.Alloc(beta1, GCHandleType.Pinned);
            handles[6] = GCHandle.Alloc(beta2, GCHandleType.Pinned);
            handles[7] = GCHandle.Alloc(epsilon, GCHandleType.Pinned);
            handles[8] = GCHandle.Alloc(weightDecay, GCHandleType.Pinned);
            handles[9] = GCHandle.Alloc(step, GCHandleType.Pinned);
            handles[10] = GCHandle.Alloc(size, GCHandleType.Pinned);

            var args = new IntPtr[11];
            for (int i = 0; i < 11; i++) args[i] = handles[i].AddrOfPinnedObject();

            uint grid = (uint)((size + DefaultBlockSize - 1) / DefaultBlockSize);
            LaunchKernel(krnl, grid, DefaultBlockSize, args);
            Synchronize();
        }
        finally
        {
            foreach (var h in handles) if (h.IsAllocated) h.Free();
        }
    }

    public unsafe void AdamWUpdate(IGpuBuffer param, IGpuBuffer gradient, IGpuBuffer m, IGpuBuffer v,
        float learningRate, float beta1, float beta2, float epsilon, float weightDecay, int step, int size)
    {
        if (!_kernelCache.TryGetValue("adamw_step", out var krnl))
            throw new InvalidOperationException("HIP kernel not found: adamw_step");

        var handles = new GCHandle[11];
        try
        {
            handles[0] = GCHandle.Alloc(param.Handle, GCHandleType.Pinned);
            handles[1] = GCHandle.Alloc(gradient.Handle, GCHandleType.Pinned);
            handles[2] = GCHandle.Alloc(m.Handle, GCHandleType.Pinned);
            handles[3] = GCHandle.Alloc(v.Handle, GCHandleType.Pinned);
            handles[4] = GCHandle.Alloc(learningRate, GCHandleType.Pinned);
            handles[5] = GCHandle.Alloc(beta1, GCHandleType.Pinned);
            handles[6] = GCHandle.Alloc(beta2, GCHandleType.Pinned);
            handles[7] = GCHandle.Alloc(epsilon, GCHandleType.Pinned);
            handles[8] = GCHandle.Alloc(weightDecay, GCHandleType.Pinned);
            handles[9] = GCHandle.Alloc(step, GCHandleType.Pinned);
            handles[10] = GCHandle.Alloc(size, GCHandleType.Pinned);

            var args = new IntPtr[11];
            for (int i = 0; i < 11; i++) args[i] = handles[i].AddrOfPinnedObject();

            uint grid = (uint)((size + DefaultBlockSize - 1) / DefaultBlockSize);
            LaunchKernel(krnl, grid, DefaultBlockSize, args);
            Synchronize();
        }
        finally
        {
            foreach (var h in handles) if (h.IsAllocated) h.Free();
        }
    }

    #endregion

    #region FFT and Signal Processing

    /// <summary>
    /// Performs in-place FFT or IFFT using the Cooley-Tukey radix-2 algorithm.
    /// </summary>
    public unsafe void FFT(IGpuBuffer inputReal, IGpuBuffer inputImag, IGpuBuffer outputReal, IGpuBuffer outputImag, int n, bool inverse)
    {
        if (!IsAvailable)
            throw new InvalidOperationException("HIP backend not available");

        // Copy input to output buffers for in-place operation
        HipCopyBuffer(inputReal, outputReal, n);
        HipCopyBuffer(inputImag, outputImag, n);

        int log2n = (int)Math.Log(n, 2);

        // Bit-reversal permutation
        if (_kernelCache.TryGetValue("bit_reverse_permutation", out var bitRevKernel))
        {
            uint gridSize = (uint)((n + DefaultBlockSize - 1) / DefaultBlockSize);
            var handles = new GCHandle[4];
            try
            {
                handles[0] = GCHandle.Alloc(outputReal.Handle, GCHandleType.Pinned);
                handles[1] = GCHandle.Alloc(outputImag.Handle, GCHandleType.Pinned);
                handles[2] = GCHandle.Alloc(n, GCHandleType.Pinned);
                handles[3] = GCHandle.Alloc(log2n, GCHandleType.Pinned);

                var args = new IntPtr[]
                {
                    handles[0].AddrOfPinnedObject(),
                    handles[1].AddrOfPinnedObject(),
                    handles[2].AddrOfPinnedObject(),
                    handles[3].AddrOfPinnedObject()
                };

                LaunchKernel(bitRevKernel, gridSize, (uint)DefaultBlockSize, args);
            }
            finally
            {
                foreach (var h in handles) if (h.IsAllocated) h.Free();
            }
        }

        // Butterfly stages
        if (_kernelCache.TryGetValue("fft_butterfly", out var butterflyKernel))
        {
            int inverseFlag = inverse ? 1 : 0;
            for (int stride = 2; stride <= n; stride *= 2)
            {
                int numButterflies = n / 2;
                uint gridSize = (uint)((numButterflies + DefaultBlockSize - 1) / DefaultBlockSize);

                var handles = new GCHandle[5];
                try
                {
                    handles[0] = GCHandle.Alloc(outputReal.Handle, GCHandleType.Pinned);
                    handles[1] = GCHandle.Alloc(outputImag.Handle, GCHandleType.Pinned);
                    handles[2] = GCHandle.Alloc(n, GCHandleType.Pinned);
                    handles[3] = GCHandle.Alloc(stride, GCHandleType.Pinned);
                    handles[4] = GCHandle.Alloc(inverseFlag, GCHandleType.Pinned);

                    var args = new IntPtr[]
                    {
                        handles[0].AddrOfPinnedObject(),
                        handles[1].AddrOfPinnedObject(),
                        handles[2].AddrOfPinnedObject(),
                        handles[3].AddrOfPinnedObject(),
                        handles[4].AddrOfPinnedObject()
                    };

                    LaunchKernel(butterflyKernel, gridSize, (uint)DefaultBlockSize, args);
                }
                finally
                {
                    foreach (var h in handles) if (h.IsAllocated) h.Free();
                }
            }
        }

        // Scale by 1/N for inverse FFT
        if (inverse && _kernelCache.TryGetValue("scale_inverse", out var scaleKernel))
        {
            uint gridSize = (uint)((n + DefaultBlockSize - 1) / DefaultBlockSize);
            var handles = new GCHandle[3];
            try
            {
                handles[0] = GCHandle.Alloc(outputReal.Handle, GCHandleType.Pinned);
                handles[1] = GCHandle.Alloc(outputImag.Handle, GCHandleType.Pinned);
                handles[2] = GCHandle.Alloc(n, GCHandleType.Pinned);

                var args = new IntPtr[]
                {
                    handles[0].AddrOfPinnedObject(),
                    handles[1].AddrOfPinnedObject(),
                    handles[2].AddrOfPinnedObject()
                };

                LaunchKernel(scaleKernel, gridSize, (uint)DefaultBlockSize, args);
            }
            finally
            {
                foreach (var h in handles) if (h.IsAllocated) h.Free();
            }
        }

        Synchronize();
    }

    /// <summary>
    /// Real-to-complex FFT exploiting conjugate symmetry.
    /// </summary>
    public unsafe void RFFT(IGpuBuffer input, IGpuBuffer outputReal, IGpuBuffer outputImag, int n)
    {
        if (!IsAvailable)
            throw new InvalidOperationException("HIP backend not available");

        // Allocate temporary buffers for full complex FFT
        using var tempReal = AllocateBuffer(n);
        using var tempImag = AllocateBuffer(n);

        // Copy real input to tempReal, zero tempImag
        HipCopyBuffer(input, tempReal, n);
        HipZeroBuffer(tempImag, n);

        // Perform full FFT
        FFT(tempReal, tempImag, tempReal, tempImag, n, inverse: false);

        // Post-process to extract positive frequencies (n/2 + 1 elements)
        if (_kernelCache.TryGetValue("rfft_postprocess", out var postprocessKernel))
        {
            int outLen = n / 2 + 1;
            uint gridSize = (uint)((outLen + DefaultBlockSize - 1) / DefaultBlockSize);

            var handles = new GCHandle[5];
            try
            {
                handles[0] = GCHandle.Alloc(tempReal.Handle, GCHandleType.Pinned);
                handles[1] = GCHandle.Alloc(tempImag.Handle, GCHandleType.Pinned);
                handles[2] = GCHandle.Alloc(outputReal.Handle, GCHandleType.Pinned);
                handles[3] = GCHandle.Alloc(outputImag.Handle, GCHandleType.Pinned);
                handles[4] = GCHandle.Alloc(n, GCHandleType.Pinned);

                var args = new IntPtr[]
                {
                    handles[0].AddrOfPinnedObject(),
                    handles[1].AddrOfPinnedObject(),
                    handles[2].AddrOfPinnedObject(),
                    handles[3].AddrOfPinnedObject(),
                    handles[4].AddrOfPinnedObject()
                };

                LaunchKernel(postprocessKernel, gridSize, (uint)DefaultBlockSize, args);
            }
            finally
            {
                foreach (var h in handles) if (h.IsAllocated) h.Free();
            }
        }

        Synchronize();
    }

    /// <summary>
    /// Complex-to-real IFFT exploiting conjugate symmetry.
    /// </summary>
    public unsafe void IRFFT(IGpuBuffer inputReal, IGpuBuffer inputImag, IGpuBuffer output, int n)
    {
        if (!IsAvailable)
            throw new InvalidOperationException("HIP backend not available");

        // Allocate temporary buffers for full complex FFT
        using var tempReal = AllocateBuffer(n);
        using var tempImag = AllocateBuffer(n);

        // Pre-process to reconstruct negative frequencies
        if (_kernelCache.TryGetValue("irfft_preprocess", out var preprocessKernel))
        {
            uint gridSize = (uint)((n + DefaultBlockSize - 1) / DefaultBlockSize);

            var handles = new GCHandle[5];
            try
            {
                handles[0] = GCHandle.Alloc(inputReal.Handle, GCHandleType.Pinned);
                handles[1] = GCHandle.Alloc(inputImag.Handle, GCHandleType.Pinned);
                handles[2] = GCHandle.Alloc(tempReal.Handle, GCHandleType.Pinned);
                handles[3] = GCHandle.Alloc(tempImag.Handle, GCHandleType.Pinned);
                handles[4] = GCHandle.Alloc(n, GCHandleType.Pinned);

                var args = new IntPtr[]
                {
                    handles[0].AddrOfPinnedObject(),
                    handles[1].AddrOfPinnedObject(),
                    handles[2].AddrOfPinnedObject(),
                    handles[3].AddrOfPinnedObject(),
                    handles[4].AddrOfPinnedObject()
                };

                LaunchKernel(preprocessKernel, gridSize, (uint)DefaultBlockSize, args);
            }
            finally
            {
                foreach (var h in handles) if (h.IsAllocated) h.Free();
            }
        }

        // Perform full inverse FFT
        using var outputImag = AllocateBuffer(n);
        FFT(tempReal, tempImag, output, outputImag, n, inverse: true);
    }

    /// <summary>
    /// Batched FFT for processing multiple signals in parallel.
    /// </summary>
    public unsafe void BatchedFFT(IGpuBuffer inputReal, IGpuBuffer inputImag, IGpuBuffer outputReal, IGpuBuffer outputImag, int batch, int n, bool inverse)
    {
        if (!IsAvailable)
            throw new InvalidOperationException("HIP backend not available");

        // Copy input to output buffers for in-place operation
        HipCopyBuffer(inputReal, outputReal, batch * n);
        HipCopyBuffer(inputImag, outputImag, batch * n);

        int log2n = (int)Math.Log(n, 2);

        // Batched bit-reversal permutation
        if (_kernelCache.TryGetValue("batched_bit_reverse", out var bitRevKernel))
        {
            uint gridX = (uint)((n + DefaultBlockSize - 1) / DefaultBlockSize);
            uint gridY = (uint)batch;

            var handles = new GCHandle[5];
            try
            {
                handles[0] = GCHandle.Alloc(outputReal.Handle, GCHandleType.Pinned);
                handles[1] = GCHandle.Alloc(outputImag.Handle, GCHandleType.Pinned);
                handles[2] = GCHandle.Alloc(batch, GCHandleType.Pinned);
                handles[3] = GCHandle.Alloc(n, GCHandleType.Pinned);
                handles[4] = GCHandle.Alloc(log2n, GCHandleType.Pinned);

                var args = new IntPtr[]
                {
                    handles[0].AddrOfPinnedObject(),
                    handles[1].AddrOfPinnedObject(),
                    handles[2].AddrOfPinnedObject(),
                    handles[3].AddrOfPinnedObject(),
                    handles[4].AddrOfPinnedObject()
                };

                LaunchKernel2D(bitRevKernel, gridX, gridY, (uint)DefaultBlockSize, 1, args);
            }
            finally
            {
                foreach (var h in handles) if (h.IsAllocated) h.Free();
            }
        }

        // Batched butterfly stages
        if (_kernelCache.TryGetValue("batched_fft_butterfly", out var butterflyKernel))
        {
            int inverseFlag = inverse ? 1 : 0;
            for (int stride = 2; stride <= n; stride *= 2)
            {
                int numButterflies = n / 2;
                uint gridX = (uint)((numButterflies + DefaultBlockSize - 1) / DefaultBlockSize);
                uint gridZ = (uint)batch;

                var handles = new GCHandle[6];
                try
                {
                    handles[0] = GCHandle.Alloc(outputReal.Handle, GCHandleType.Pinned);
                    handles[1] = GCHandle.Alloc(outputImag.Handle, GCHandleType.Pinned);
                    handles[2] = GCHandle.Alloc(batch, GCHandleType.Pinned);
                    handles[3] = GCHandle.Alloc(n, GCHandleType.Pinned);
                    handles[4] = GCHandle.Alloc(stride, GCHandleType.Pinned);
                    handles[5] = GCHandle.Alloc(inverseFlag, GCHandleType.Pinned);

                    var args = new IntPtr[]
                    {
                        handles[0].AddrOfPinnedObject(),
                        handles[1].AddrOfPinnedObject(),
                        handles[2].AddrOfPinnedObject(),
                        handles[3].AddrOfPinnedObject(),
                        handles[4].AddrOfPinnedObject(),
                        handles[5].AddrOfPinnedObject()
                    };

                    LaunchKernel3D(butterflyKernel, gridX, 1, gridZ, (uint)DefaultBlockSize, 1, 1, args);
                }
                finally
                {
                    foreach (var h in handles) if (h.IsAllocated) h.Free();
                }
            }
        }

        // Scale by 1/N for inverse FFT (batched)
        if (inverse && _kernelCache.TryGetValue("scale_inverse", out var scaleKernel))
        {
            int total = batch * n;
            uint gridSize = (uint)((total + DefaultBlockSize - 1) / DefaultBlockSize);
            var handles = new GCHandle[3];
            try
            {
                handles[0] = GCHandle.Alloc(outputReal.Handle, GCHandleType.Pinned);
                handles[1] = GCHandle.Alloc(outputImag.Handle, GCHandleType.Pinned);
                handles[2] = GCHandle.Alloc(total, GCHandleType.Pinned);

                var args = new IntPtr[]
                {
                    handles[0].AddrOfPinnedObject(),
                    handles[1].AddrOfPinnedObject(),
                    handles[2].AddrOfPinnedObject()
                };

                LaunchKernel(scaleKernel, gridSize, (uint)DefaultBlockSize, args);
            }
            finally
            {
                foreach (var h in handles) if (h.IsAllocated) h.Free();
            }
        }

        Synchronize();
    }

    /// <summary>
    /// 2D FFT using row-column decomposition.
    /// </summary>
    public unsafe void FFT2D(IGpuBuffer inputReal, IGpuBuffer inputImag, IGpuBuffer outputReal, IGpuBuffer outputImag, int height, int width, bool inverse)
    {
        if (!IsAvailable)
            throw new InvalidOperationException("HIP backend not available");

        int total = height * width;
        int log2Width = (int)Math.Log(width, 2);
        int log2Height = (int)Math.Log(height, 2);

        // Copy input to output buffers for in-place operation
        HipCopyBuffer(inputReal, outputReal, total);
        HipCopyBuffer(inputImag, outputImag, total);

        // Row-wise bit reversal and FFT
        if (_kernelCache.TryGetValue("bit_reverse_permutation", out var bitRevKernel) &&
            _kernelCache.TryGetValue("fft_rows_butterfly", out var rowsButterflyKernel))
        {
            // Bit reversal for each row (using batched approach)
            for (int row = 0; row < height; row++)
            {
                int offset = row * width;
                // Note: For production, we should use offset buffers or batched kernel
                // This is a simplified version that operates row by row
            }

            int inverseFlag = inverse ? 1 : 0;
            for (int stride = 2; stride <= width; stride *= 2)
            {
                int numButterflies = width / 2;
                uint gridX = (uint)((numButterflies + DefaultBlockSize - 1) / DefaultBlockSize);
                uint gridY = (uint)height;

                var handles = new GCHandle[6];
                try
                {
                    handles[0] = GCHandle.Alloc(outputReal.Handle, GCHandleType.Pinned);
                    handles[1] = GCHandle.Alloc(outputImag.Handle, GCHandleType.Pinned);
                    handles[2] = GCHandle.Alloc(height, GCHandleType.Pinned);
                    handles[3] = GCHandle.Alloc(width, GCHandleType.Pinned);
                    handles[4] = GCHandle.Alloc(stride, GCHandleType.Pinned);
                    handles[5] = GCHandle.Alloc(inverseFlag, GCHandleType.Pinned);

                    var args = new IntPtr[]
                    {
                        handles[0].AddrOfPinnedObject(),
                        handles[1].AddrOfPinnedObject(),
                        handles[2].AddrOfPinnedObject(),
                        handles[3].AddrOfPinnedObject(),
                        handles[4].AddrOfPinnedObject(),
                        handles[5].AddrOfPinnedObject()
                    };

                    LaunchKernel2D(rowsButterflyKernel, gridX, gridY, (uint)DefaultBlockSize, 1, args);
                }
                finally
                {
                    foreach (var h in handles) if (h.IsAllocated) h.Free();
                }
            }
        }

        // Column-wise FFT
        if (_kernelCache.TryGetValue("fft_cols_butterfly", out var colsButterflyKernel))
        {
            int inverseFlag = inverse ? 1 : 0;
            for (int stride = 2; stride <= height; stride *= 2)
            {
                int numButterflies = height / 2;
                uint gridX = (uint)((numButterflies + DefaultBlockSize - 1) / DefaultBlockSize);
                uint gridY = (uint)width;

                var handles = new GCHandle[6];
                try
                {
                    handles[0] = GCHandle.Alloc(outputReal.Handle, GCHandleType.Pinned);
                    handles[1] = GCHandle.Alloc(outputImag.Handle, GCHandleType.Pinned);
                    handles[2] = GCHandle.Alloc(height, GCHandleType.Pinned);
                    handles[3] = GCHandle.Alloc(width, GCHandleType.Pinned);
                    handles[4] = GCHandle.Alloc(stride, GCHandleType.Pinned);
                    handles[5] = GCHandle.Alloc(inverseFlag, GCHandleType.Pinned);

                    var args = new IntPtr[]
                    {
                        handles[0].AddrOfPinnedObject(),
                        handles[1].AddrOfPinnedObject(),
                        handles[2].AddrOfPinnedObject(),
                        handles[3].AddrOfPinnedObject(),
                        handles[4].AddrOfPinnedObject(),
                        handles[5].AddrOfPinnedObject()
                    };

                    LaunchKernel2D(colsButterflyKernel, gridX, gridY, (uint)DefaultBlockSize, 1, args);
                }
                finally
                {
                    foreach (var h in handles) if (h.IsAllocated) h.Free();
                }
            }
        }

        // Scale by 1/(height*width) for inverse FFT
        if (inverse && _kernelCache.TryGetValue("scale_inverse", out var scaleKernel))
        {
            uint gridSize = (uint)((total + DefaultBlockSize - 1) / DefaultBlockSize);
            var handles = new GCHandle[3];
            try
            {
                handles[0] = GCHandle.Alloc(outputReal.Handle, GCHandleType.Pinned);
                handles[1] = GCHandle.Alloc(outputImag.Handle, GCHandleType.Pinned);
                handles[2] = GCHandle.Alloc(total, GCHandleType.Pinned);

                var args = new IntPtr[]
                {
                    handles[0].AddrOfPinnedObject(),
                    handles[1].AddrOfPinnedObject(),
                    handles[2].AddrOfPinnedObject()
                };

                LaunchKernel(scaleKernel, gridSize, (uint)DefaultBlockSize, args);
            }
            finally
            {
                foreach (var h in handles) if (h.IsAllocated) h.Free();
            }
        }

        Synchronize();
    }

    /// <summary>
    /// Applies a window function element-wise.
    /// </summary>
    public unsafe void ApplyWindow(IGpuBuffer input, IGpuBuffer window, IGpuBuffer output, int n)
    {
        if (!IsAvailable)
            throw new InvalidOperationException("HIP backend not available");

        if (!_kernelCache.TryGetValue("apply_window", out var kernel))
            throw new InvalidOperationException("apply_window kernel not found");

        uint gridSize = (uint)((n + DefaultBlockSize - 1) / DefaultBlockSize);

        var handles = new GCHandle[4];
        try
        {
            handles[0] = GCHandle.Alloc(input.Handle, GCHandleType.Pinned);
            handles[1] = GCHandle.Alloc(window.Handle, GCHandleType.Pinned);
            handles[2] = GCHandle.Alloc(output.Handle, GCHandleType.Pinned);
            handles[3] = GCHandle.Alloc(n, GCHandleType.Pinned);

            var args = new IntPtr[]
            {
                handles[0].AddrOfPinnedObject(),
                handles[1].AddrOfPinnedObject(),
                handles[2].AddrOfPinnedObject(),
                handles[3].AddrOfPinnedObject()
            };

            LaunchKernel(kernel, gridSize, (uint)DefaultBlockSize, args);
            Synchronize();
        }
        finally
        {
            foreach (var h in handles) if (h.IsAllocated) h.Free();
        }
    }

    /// <summary>
    /// Computes magnitude from complex numbers: magnitude = sqrt(real^2 + imag^2).
    /// </summary>
    public unsafe void ComplexMagnitude(IGpuBuffer real, IGpuBuffer imag, IGpuBuffer magnitude, int n)
    {
        if (!IsAvailable)
            throw new InvalidOperationException("HIP backend not available");

        if (!_kernelCache.TryGetValue("complex_magnitude", out var kernel))
            throw new InvalidOperationException("complex_magnitude kernel not found");

        uint gridSize = (uint)((n + DefaultBlockSize - 1) / DefaultBlockSize);

        var handles = new GCHandle[4];
        try
        {
            handles[0] = GCHandle.Alloc(real.Handle, GCHandleType.Pinned);
            handles[1] = GCHandle.Alloc(imag.Handle, GCHandleType.Pinned);
            handles[2] = GCHandle.Alloc(magnitude.Handle, GCHandleType.Pinned);
            handles[3] = GCHandle.Alloc(n, GCHandleType.Pinned);

            var args = new IntPtr[]
            {
                handles[0].AddrOfPinnedObject(),
                handles[1].AddrOfPinnedObject(),
                handles[2].AddrOfPinnedObject(),
                handles[3].AddrOfPinnedObject()
            };

            LaunchKernel(kernel, gridSize, (uint)DefaultBlockSize, args);
            Synchronize();
        }
        finally
        {
            foreach (var h in handles) if (h.IsAllocated) h.Free();
        }
    }

    /// <summary>
    /// Computes phase from complex numbers: phase = atan2(imag, real).
    /// </summary>
    public unsafe void ComplexPhase(IGpuBuffer real, IGpuBuffer imag, IGpuBuffer phase, int n)
    {
        if (!IsAvailable)
            throw new InvalidOperationException("HIP backend not available");

        if (!_kernelCache.TryGetValue("complex_phase", out var kernel))
            throw new InvalidOperationException("complex_phase kernel not found");

        uint gridSize = (uint)((n + DefaultBlockSize - 1) / DefaultBlockSize);

        var handles = new GCHandle[4];
        try
        {
            handles[0] = GCHandle.Alloc(real.Handle, GCHandleType.Pinned);
            handles[1] = GCHandle.Alloc(imag.Handle, GCHandleType.Pinned);
            handles[2] = GCHandle.Alloc(phase.Handle, GCHandleType.Pinned);
            handles[3] = GCHandle.Alloc(n, GCHandleType.Pinned);

            var args = new IntPtr[]
            {
                handles[0].AddrOfPinnedObject(),
                handles[1].AddrOfPinnedObject(),
                handles[2].AddrOfPinnedObject(),
                handles[3].AddrOfPinnedObject()
            };

            LaunchKernel(kernel, gridSize, (uint)DefaultBlockSize, args);
            Synchronize();
        }
        finally
        {
            foreach (var h in handles) if (h.IsAllocated) h.Free();
        }
    }

    /// <summary>
    /// Converts polar coordinates to complex: real = mag*cos(phase), imag = mag*sin(phase).
    /// </summary>
    public unsafe void PolarToComplex(IGpuBuffer magnitude, IGpuBuffer phase, IGpuBuffer real, IGpuBuffer imag, int n)
    {
        if (!IsAvailable)
            throw new InvalidOperationException("HIP backend not available");

        if (!_kernelCache.TryGetValue("polar_to_complex", out var kernel))
            throw new InvalidOperationException("polar_to_complex kernel not found");

        uint gridSize = (uint)((n + DefaultBlockSize - 1) / DefaultBlockSize);

        var handles = new GCHandle[5];
        try
        {
            handles[0] = GCHandle.Alloc(magnitude.Handle, GCHandleType.Pinned);
            handles[1] = GCHandle.Alloc(phase.Handle, GCHandleType.Pinned);
            handles[2] = GCHandle.Alloc(real.Handle, GCHandleType.Pinned);
            handles[3] = GCHandle.Alloc(imag.Handle, GCHandleType.Pinned);
            handles[4] = GCHandle.Alloc(n, GCHandleType.Pinned);

            var args = new IntPtr[]
            {
                handles[0].AddrOfPinnedObject(),
                handles[1].AddrOfPinnedObject(),
                handles[2].AddrOfPinnedObject(),
                handles[3].AddrOfPinnedObject(),
                handles[4].AddrOfPinnedObject()
            };

            LaunchKernel(kernel, gridSize, (uint)DefaultBlockSize, args);
            Synchronize();
        }
        finally
        {
            foreach (var h in handles) if (h.IsAllocated) h.Free();
        }
    }

    /// <summary>
    /// Applies Mel filterbank to power spectrum.
    /// </summary>
    public unsafe void ApplyMelFilterbank(IGpuBuffer powerSpec, IGpuBuffer filterbank, IGpuBuffer melSpec, int numFrames, int numFreqs, int nMels)
    {
        if (!IsAvailable)
            throw new InvalidOperationException("HIP backend not available");

        if (!_kernelCache.TryGetValue("apply_mel_filterbank", out var kernel))
            throw new InvalidOperationException("apply_mel_filterbank kernel not found");

        uint gridX = (uint)numFrames;
        uint gridY = (uint)((nMels + DefaultBlockSize - 1) / DefaultBlockSize);

        var handles = new GCHandle[6];
        try
        {
            handles[0] = GCHandle.Alloc(powerSpec.Handle, GCHandleType.Pinned);
            handles[1] = GCHandle.Alloc(filterbank.Handle, GCHandleType.Pinned);
            handles[2] = GCHandle.Alloc(melSpec.Handle, GCHandleType.Pinned);
            handles[3] = GCHandle.Alloc(numFrames, GCHandleType.Pinned);
            handles[4] = GCHandle.Alloc(numFreqs, GCHandleType.Pinned);
            handles[5] = GCHandle.Alloc(nMels, GCHandleType.Pinned);

            var args = new IntPtr[]
            {
                handles[0].AddrOfPinnedObject(),
                handles[1].AddrOfPinnedObject(),
                handles[2].AddrOfPinnedObject(),
                handles[3].AddrOfPinnedObject(),
                handles[4].AddrOfPinnedObject(),
                handles[5].AddrOfPinnedObject()
            };

            LaunchKernel2D(kernel, gridX, gridY, 1, (uint)DefaultBlockSize, args);
            Synchronize();
        }
        finally
        {
            foreach (var h in handles) if (h.IsAllocated) h.Free();
        }
    }

    /// <summary>
    /// Converts power spectrum to decibels.
    /// </summary>
    public unsafe void PowerToDb(IGpuBuffer power, IGpuBuffer db, int n, float refValue, float minDb)
    {
        if (!IsAvailable)
            throw new InvalidOperationException("HIP backend not available");

        if (!_kernelCache.TryGetValue("power_to_db", out var kernel))
            throw new InvalidOperationException("power_to_db kernel not found");

        uint gridSize = (uint)((n + DefaultBlockSize - 1) / DefaultBlockSize);

        var handles = new GCHandle[5];
        try
        {
            handles[0] = GCHandle.Alloc(power.Handle, GCHandleType.Pinned);
            handles[1] = GCHandle.Alloc(db.Handle, GCHandleType.Pinned);
            handles[2] = GCHandle.Alloc(n, GCHandleType.Pinned);
            handles[3] = GCHandle.Alloc(refValue, GCHandleType.Pinned);
            handles[4] = GCHandle.Alloc(minDb, GCHandleType.Pinned);

            var args = new IntPtr[]
            {
                handles[0].AddrOfPinnedObject(),
                handles[1].AddrOfPinnedObject(),
                handles[2].AddrOfPinnedObject(),
                handles[3].AddrOfPinnedObject(),
                handles[4].AddrOfPinnedObject()
            };

            LaunchKernel(kernel, gridSize, (uint)DefaultBlockSize, args);
            Synchronize();
        }
        finally
        {
            foreach (var h in handles) if (h.IsAllocated) h.Free();
        }
    }

    /// <summary>
    /// Converts decibels to power spectrum.
    /// </summary>
    public unsafe void DbToPower(IGpuBuffer db, IGpuBuffer power, int n, float refValue)
    {
        if (!IsAvailable)
            throw new InvalidOperationException("HIP backend not available");

        if (!_kernelCache.TryGetValue("db_to_power", out var kernel))
            throw new InvalidOperationException("db_to_power kernel not found");

        uint gridSize = (uint)((n + DefaultBlockSize - 1) / DefaultBlockSize);

        var handles = new GCHandle[4];
        try
        {
            handles[0] = GCHandle.Alloc(db.Handle, GCHandleType.Pinned);
            handles[1] = GCHandle.Alloc(power.Handle, GCHandleType.Pinned);
            handles[2] = GCHandle.Alloc(n, GCHandleType.Pinned);
            handles[3] = GCHandle.Alloc(refValue, GCHandleType.Pinned);

            var args = new IntPtr[]
            {
                handles[0].AddrOfPinnedObject(),
                handles[1].AddrOfPinnedObject(),
                handles[2].AddrOfPinnedObject(),
                handles[3].AddrOfPinnedObject()
            };

            LaunchKernel(kernel, gridSize, (uint)DefaultBlockSize, args);
            Synchronize();
        }
        finally
        {
            foreach (var h in handles) if (h.IsAllocated) h.Free();
        }
    }

    /// <summary>
    /// Helper method to copy GPU buffer contents.
    /// </summary>
    private void HipCopyBuffer(IGpuBuffer source, IGpuBuffer destination, int count)
    {
        var size = (UIntPtr)(count * sizeof(float));
        var result = HipNativeBindings.hipMemcpy(
            destination.Handle,
            source.Handle,
            size,
            HipMemcpyKind.DeviceToDevice);
        HipNativeBindings.CheckError(result, "hipMemcpy D2D");
    }

    /// <summary>
    /// Helper method to zero GPU buffer contents.
    /// </summary>
    private void HipZeroBuffer(IGpuBuffer buffer, int count)
    {
        var size = (UIntPtr)(count * sizeof(float));
        var result = HipNativeBindings.hipMemset(buffer.Handle, 0, size);
        HipNativeBindings.CheckError(result, "hipMemset");
    }

    #endregion

    public void Synchronize()
    {
        if (_stream != IntPtr.Zero)
        {
            var result = HipNativeBindings.hipStreamSynchronize(_stream);
            // Don't throw on sync errors, just log
            if (result != HipError.Success)
            {
                System.Diagnostics.Debug.WriteLine($"hipStreamSynchronize warning: {result}");
            }
        }
    }

    public void Dispose()
    {
        if (_disposed) return;

        // Unload all kernel modules
        if (_mfmaModule != IntPtr.Zero)
        {
            HipNativeBindings.hipModuleUnload(_mfmaModule);
            _mfmaModule = IntPtr.Zero;
        }
        if (_activationModule != IntPtr.Zero)
        {
            HipNativeBindings.hipModuleUnload(_activationModule);
            _activationModule = IntPtr.Zero;
        }
        if (_neuralNetModule != IntPtr.Zero)
        {
            HipNativeBindings.hipModuleUnload(_neuralNetModule);
            _neuralNetModule = IntPtr.Zero;
        }
        if (_convolutionModule != IntPtr.Zero)
        {
            HipNativeBindings.hipModuleUnload(_convolutionModule);
            _convolutionModule = IntPtr.Zero;
        }
        if (_poolingModule != IntPtr.Zero)
        {
            HipNativeBindings.hipModuleUnload(_poolingModule);
            _poolingModule = IntPtr.Zero;
        }
        if (_normalizationModule != IntPtr.Zero)
        {
            HipNativeBindings.hipModuleUnload(_normalizationModule);
            _normalizationModule = IntPtr.Zero;
        }
        if (_fusedModule != IntPtr.Zero)
        {
            HipNativeBindings.hipModuleUnload(_fusedModule);
            _fusedModule = IntPtr.Zero;
        }
        if (_attentionModule != IntPtr.Zero)
        {
            HipNativeBindings.hipModuleUnload(_attentionModule);
            _attentionModule = IntPtr.Zero;
        }
        if (_fftModule != IntPtr.Zero)
        {
            HipNativeBindings.hipModuleUnload(_fftModule);
            _fftModule = IntPtr.Zero;
        }

        if (_stream != IntPtr.Zero)
        {
            HipNativeBindings.hipStreamDestroy(_stream);
            _stream = IntPtr.Zero;
        }

        _kernelCache.Clear();
        _disposed = true;
    }
}

/// <summary>
/// HIP GPU buffer wrapper implementing IGpuBuffer.
/// </summary>
internal sealed class HipGpuBuffer : IGpuBuffer
{
    public IntPtr Handle { get; }
    public int Size { get; }
    public long SizeInBytes => Size * sizeof(float);
    private bool _disposed;

    public HipGpuBuffer(IntPtr handle, int size)
    {
        Handle = handle;
        Size = size;
    }

    public void Dispose()
    {
        if (_disposed) return;

        if (Handle != IntPtr.Zero)
        {
            var result = HipNativeBindings.hipFree(Handle);
            if (result != HipError.Success)
            {
                System.Diagnostics.Debug.WriteLine($"hipFree warning: {result}");
            }
        }

        _disposed = true;
    }
}

/// <summary>
/// HIP GPU byte buffer wrapper implementing IGpuBuffer.
/// Used for sparse matrix indices (1 byte per group of 4 elements).
/// </summary>
internal sealed class HipGpuByteBuffer : IGpuBuffer
{
    public IntPtr Handle { get; }
    public int Size { get; }
    public long SizeInBytes => Size;
    private bool _disposed;

    public HipGpuByteBuffer(IntPtr handle, int size)
    {
        Handle = handle;
        Size = size;
    }

    public void Dispose()
    {
        if (_disposed) return;

        if (Handle != IntPtr.Zero)
        {
            var result = HipNativeBindings.hipFree(Handle);
            if (result != HipError.Success)
            {
                System.Diagnostics.Debug.WriteLine($"hipFree (byte buffer) warning: {result}");
            }
        }

        _disposed = true;
    }
}<|MERGE_RESOLUTION|>--- conflicted
+++ resolved
@@ -82,7 +82,6 @@
     public static bool IsHipAvailable => HipNativeBindings.IsAvailable;
 
     /// <summary>
-<<<<<<< HEAD
     /// Enables or disables diagnostic logging for HIP operations.
     /// </summary>
     public static bool EnableDiagnostics
@@ -91,8 +90,7 @@
         set => HipNativeBindings.EnableDiagnostics = value;
     }
 
-    public HipBackend()
-=======
+    /// <summary>
     /// Gets whether elementwise operations are GPU-accelerated.
     /// Returns false for HipBackend as elementwise operations currently use CPU fallback.
     /// Only GEMM (matrix multiply) is GPU-accelerated via rocBLAS.
@@ -104,7 +102,6 @@
     }
 
     public HipBackend(int deviceIndex)
->>>>>>> 4b0a9ef8
     {
         _kernelCache = new Dictionary<string, IntPtr>();
 
@@ -152,14 +149,8 @@
                 return;
             }
 
-            // Compile MFMA kernels - backend is only available if kernel compilation succeeds
-            bool kernelsCompiled = CompileKernels();
-            if (!kernelsCompiled)
-            {
-                System.Diagnostics.Debug.WriteLine("HipBackend: Kernel compilation failed, backend not available");
-                IsAvailable = false;
-                return;
-            }
+            // Compile MFMA kernels
+            CompileKernels();
 
             // Verify at least one GEMM kernel compiled successfully
             bool hasGemmKernel = _kernelCache.ContainsKey("scalar_gemm_f32") ||
@@ -216,7 +207,7 @@
         return AmdGpuArchitecture.GCN;
     }
 
-    private bool CompileKernels()
+    private void CompileKernels()
     {
         // Get kernel source
         string source = HipMfmaKernel.GetSource();
@@ -229,7 +220,6 @@
             // Compile MFMA/GEMM module
             CompileKernelModule(source, "mfma_gemm", ref _mfmaModule, new[]
             {
-<<<<<<< HEAD
                 "mfma_gemm_f32", "mfma_gemm_f16", "scalar_gemm_f32", "rdna_gemm_wave32"
             });
 
@@ -284,18 +274,11 @@
             System.Diagnostics.Debug.WriteLine($"HIP kernel compilation failed: {ex.Message}");
         }
     }
-=======
-                Console.WriteLine($"[HipBackend] Failed to create HIP RTC program: {rtcResult}");
-                System.Diagnostics.Debug.WriteLine($"Failed to create HIP RTC program: {rtcResult}");
-                return false;
-            }
->>>>>>> 4b0a9ef8
 
     private void CompileKernelModule(string source, string moduleName, ref IntPtr module, string[] kernelNames)
     {
         string compileFlags = HipMfmaKernel.GetCompileFlags(_architecture);
 
-<<<<<<< HEAD
         IntPtr prog = IntPtr.Zero;
         var rtcResult = HipNativeBindings.hiprtcCreateProgram(
             ref prog, source, moduleName, 0, IntPtr.Zero, IntPtr.Zero);
@@ -305,30 +288,6 @@
             Console.WriteLine($"[HipBackend] Failed to create program for {moduleName}: {rtcResult}");
             return;
         }
-=======
-            if (rtcResult != HipRtcResult.Success)
-            {
-                // Get compile log for debugging
-                UIntPtr logSize = UIntPtr.Zero;
-                HipNativeBindings.hiprtcGetProgramLogSize(prog, ref logSize);
-                if ((ulong)logSize > 0)
-                {
-                    IntPtr logPtr = Marshal.AllocHGlobal((int)(ulong)logSize);
-                    HipNativeBindings.hiprtcGetProgramLog(prog, logPtr);
-                    string log = Marshal.PtrToStringAnsi(logPtr) ?? "";
-                    Marshal.FreeHGlobal(logPtr);
-                    Console.WriteLine($"[HipBackend] HIP RTC compile FAILED: {rtcResult}");
-                    Console.WriteLine($"[HipBackend] Compile log: {log}");
-                    System.Diagnostics.Debug.WriteLine($"HIP RTC compile log: {log}");
-                }
-                else
-                {
-                    Console.WriteLine($"[HipBackend] HIP RTC compile FAILED: {rtcResult} (no log)");
-                }
-                HipNativeBindings.hiprtcDestroyProgram(ref prog);
-                return false;
-            }
->>>>>>> 4b0a9ef8
 
         var options = new List<string>(compileFlags.Split(new[] { ' ' }, StringSplitOptions.RemoveEmptyEntries))
         {
@@ -343,17 +302,11 @@
             HipNativeBindings.hiprtcGetProgramLogSize(prog, ref logSize);
             if ((ulong)logSize > 0)
             {
-<<<<<<< HEAD
                 IntPtr logPtr = Marshal.AllocHGlobal((int)(ulong)logSize);
                 HipNativeBindings.hiprtcGetProgramLog(prog, logPtr);
                 string log = Marshal.PtrToStringAnsi(logPtr) ?? "";
                 Marshal.FreeHGlobal(logPtr);
                 Console.WriteLine($"[HipBackend] Compile failed for {moduleName}: {log}");
-=======
-                Console.WriteLine($"[HipBackend] Failed to get code size: {rtcResult}");
-                HipNativeBindings.hiprtcDestroyProgram(ref prog);
-                return false;
->>>>>>> 4b0a9ef8
             }
             HipNativeBindings.hiprtcDestroyProgram(ref prog);
             return;
@@ -367,18 +320,9 @@
             return;
         }
 
-<<<<<<< HEAD
         IntPtr code = Marshal.AllocHGlobal((int)(ulong)codeSize);
         rtcResult = HipNativeBindings.hiprtcGetCode(prog, code);
         HipNativeBindings.hiprtcDestroyProgram(ref prog);
-=======
-            if (rtcResult != HipRtcResult.Success)
-            {
-                Console.WriteLine($"[HipBackend] Failed to get compiled code: {rtcResult}");
-                Marshal.FreeHGlobal(code);
-                return false;
-            }
->>>>>>> 4b0a9ef8
 
         if (rtcResult != HipRtcResult.Success)
         {
@@ -386,17 +330,8 @@
             return;
         }
 
-<<<<<<< HEAD
         var hipResult = HipNativeBindings.hipModuleLoadData(ref module, code);
         Marshal.FreeHGlobal(code);
-=======
-            if (hipResult != HipError.Success)
-            {
-                Console.WriteLine($"[HipBackend] Failed to load HIP module: {hipResult}");
-                System.Diagnostics.Debug.WriteLine($"Failed to load HIP module: {hipResult}");
-                return false;
-            }
->>>>>>> 4b0a9ef8
 
         if (hipResult != HipError.Success)
         {
@@ -493,28 +428,14 @@
                 handles[6].AddrOfPinnedObject()
             };
 
-<<<<<<< HEAD
             LaunchKernel2D(kernel, gridX, gridY, TILE_SIZE, TILE_SIZE, args);
             Synchronize();
-=======
-            Console.WriteLine($"[HipBackend] Kernel compilation complete. Available kernels: {string.Join(", ", _kernelCache.Keys)}");
-            System.Diagnostics.Debug.WriteLine($"HIP kernels compiled successfully for {_architecture}. Available kernels: {string.Join(", ", _kernelCache.Keys)}");
-
-            // Return true only if at least one kernel was successfully loaded
-            return _kernelCache.Count > 0;
->>>>>>> 4b0a9ef8
-        }
-        finally
-        {
-<<<<<<< HEAD
+        }
+        finally
+        {
             foreach (var h in handles)
                 if (h.IsAllocated)
                     h.Free();
-=======
-            Console.WriteLine($"[HipBackend] Kernel compilation EXCEPTION: {ex.GetType().Name}: {ex.Message}");
-            System.Diagnostics.Debug.WriteLine($"HIP kernel compilation failed: {ex.Message}");
-            return false;
->>>>>>> 4b0a9ef8
         }
     }
 
@@ -821,99 +742,9 @@
 
     public IGpuBuffer GemmBiasTanh(IGpuBuffer A, IGpuBuffer B, IGpuBuffer bias, int M, int N, int K)
     {
-<<<<<<< HEAD
         var output = AllocateBuffer(M * N);
         ExecuteFusedGemm("gemm_bias_tanh", A, B, bias, output, M, N, K);
         return output;
-=======
-        var C = MatMul(A, B, M, N, K);
-        ApplyBiasAndActivation(C, bias, M, N, ActivationType.Tanh);
-        return C;
-    }
-
-    public IGpuBuffer GemmBias(IGpuBuffer A, IGpuBuffer B, IGpuBuffer bias, int M, int N, int K)
-    {
-        var C = MatMul(A, B, M, N, K);
-        ApplyBiasAndActivation(C, bias, M, N, ActivationType.None);
-        return C;
-    }
-
-    public void BiasAdd(IGpuBuffer A, IGpuBuffer bias, IGpuBuffer C, int M, int N)
-    {
-        // Apply bias broadcast using GPU kernel
-        var aData = DownloadBuffer(A);
-        var biasData = DownloadBuffer(bias);
-
-        for (int row = 0; row < M; row++)
-        {
-            for (int col = 0; col < N; col++)
-            {
-                int idx = row * N + col;
-                aData[idx] += biasData[col];
-            }
-        }
-
-        // Upload result to C
-        var hipBuffer = (HipGpuBuffer)C;
-        var size = (UIntPtr)(aData.Length * sizeof(float));
-        GCHandle handle = GCHandle.Alloc(aData, GCHandleType.Pinned);
-        try
-        {
-            var result = HipNativeBindings.hipMemcpy(
-                hipBuffer.Handle,
-                handle.AddrOfPinnedObject(),
-                size,
-                HipMemcpyKind.HostToDevice);
-            HipNativeBindings.CheckError(result, "hipMemcpy H2D (bias_add)");
-        }
-        finally
-        {
-            handle.Free();
-        }
-    }
-
-    private void ApplyBiasAndActivation(IGpuBuffer C, IGpuBuffer bias, int M, int N, ActivationType activation)
-    {
-        // Download, apply on CPU, upload (temporary until fused kernel is ready)
-        var cData = DownloadBuffer(C);
-        var biasData = DownloadBuffer(bias);
-
-        for (int row = 0; row < M; row++)
-        {
-            for (int col = 0; col < N; col++)
-            {
-                int idx = row * N + col;
-                float val = cData[idx] + biasData[col];
-
-                cData[idx] = activation switch
-                {
-                    ActivationType.ReLU => Math.Max(0, val),
-                    ActivationType.Sigmoid => 1.0f / (1.0f + MathF.Exp(-val)),
-                    ActivationType.Tanh => MathF.Tanh(val),
-                    ActivationType.GELU => val * 0.5f * (1.0f + MathF.Tanh(0.7978845608f * (val + 0.044715f * val * val * val))),
-                    _ => val
-                };
-            }
-        }
-
-        // Upload back
-        var hipBuffer = (HipGpuBuffer)C;
-        var size = (UIntPtr)(cData.Length * sizeof(float));
-        GCHandle handle = GCHandle.Alloc(cData, GCHandleType.Pinned);
-        try
-        {
-            var result = HipNativeBindings.hipMemcpy(
-                hipBuffer.Handle,
-                handle.AddrOfPinnedObject(),
-                size,
-                HipMemcpyKind.HostToDevice);
-            HipNativeBindings.CheckError(result, "hipMemcpy H2D (bias+activation)");
-        }
-        finally
-        {
-            handle.Free();
-        }
->>>>>>> 4b0a9ef8
     }
 
     #endregion
@@ -922,8 +753,7 @@
 
     public void Add(IGpuBuffer A, IGpuBuffer B, IGpuBuffer C, int size)
     {
-        // CPU fallback - HIP elementwise kernels not yet implemented.
-        // Only GEMM is GPU-accelerated. Check SupportsElementwiseGpu property.
+        // Simple CPU fallback for now - TODO: Add HIP elementwise kernels
         var aData = DownloadBuffer(A);
         var bData = DownloadBuffer(B);
         var cData = new float[size];
