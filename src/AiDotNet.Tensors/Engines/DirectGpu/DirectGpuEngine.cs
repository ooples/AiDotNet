using AiDotNet.Tensors.Engines.DirectGpu.CUDA;
using AiDotNet.Tensors.Engines.DirectGpu.HIP;
using AiDotNet.Tensors.Engines.DirectGpu.OpenCL;
using AiDotNet.Tensors.Helpers;
using AiDotNet.Tensors.Operators;

namespace AiDotNet.Tensors.Engines.DirectGpu;

/// <summary>
/// High-performance GPU engine that talks directly to hardware via P/Invoke.
/// Supports any generic type T by converting to float at the GPU boundary.
/// </summary>
/// <remarks>
/// <para><b>Design Philosophy:</b></para>
/// <para>
/// This engine provides the fastest GPU path by:
/// 1. Using float32-only kernels (optimal GPU performance)
/// 2. Converting generic types at the boundary (preserves clean API)
/// 3. Implementing optimizations CLBlast misses (tensor cores, fusion, double-buffering)
/// </para>
/// <para><b>Fallback Tiers:</b></para>
/// <code>
/// DirectGpuEngine (this) - custom optimized kernels
///     ↓ fallback
/// CLBlast - tuned but missing optimizations
///     ↓ fallback
/// CPU - always available
/// </code>
/// </remarks>
public sealed class DirectGpuEngine : IDisposable
{
    private readonly IDirectGpuBackend? _backend;
    private readonly KernelFusionManager _fusionManager;
    private readonly bool _isAvailable;
    private bool _disposed;
    private const string BackendOrderEnvVar = "AIDOTNET_DIRECTGPU_BACKENDS";
    private static readonly string[] DefaultBackendOrder = new[] { "cuda", "opencl", "hip" };

    /// <summary>
    /// Gets whether the direct GPU engine is available.
    /// </summary>
    public bool IsAvailable => _isAvailable && _backend != null;

    /// <summary>
    /// Gets the kernel fusion manager for tracking and fusing operation sequences.
    /// </summary>
    public KernelFusionManager FusionManager => _fusionManager;

    /// <summary>
    /// Gets the backend name (OpenCL, CUDA, etc.).
    /// </summary>
    public string BackendName => _backend?.BackendName ?? "None";

    /// <summary>
    /// Gets the GPU device name.
    /// </summary>
    public string DeviceName => _backend?.DeviceName ?? "None";

    /// <summary>
    /// Gets the underlying backend for direct GPU operations.
    /// Use this for GPU-resident operations to avoid CPU-GPU transfer overhead.
    /// </summary>
    public IDirectGpuBackend? Backend => _backend;

    /// <summary>
    /// Gets the GPU vendor.
    /// </summary>
    public string DeviceVendor => _backend?.DeviceVendor ?? "None";

    /// <summary>
    /// Gets the number of compute units.
    /// </summary>
    public int ComputeUnits => _backend?.ComputeUnits ?? 0;

    /// <summary>
    /// Gets global memory in GB.
    /// </summary>
    public double GlobalMemoryGB => (_backend?.GlobalMemoryBytes ?? 0) / (1024.0 * 1024 * 1024);

    /// <summary>
    /// Gets global memory in bytes.
    /// </summary>
    public long GlobalMemoryBytes => _backend?.GlobalMemoryBytes ?? 0;

    /// <summary>
    /// Gets local (shared) memory per workgroup in bytes.
    /// </summary>
    public long LocalMemoryBytes => _backend?.LocalMemoryBytes ?? 0;

    /// <summary>
    /// Initializes the DirectGpuEngine, automatically selecting the best available backend.
    /// </summary>
    /// <remarks>
    /// Backend selection order:
    /// 1. CUDA (NVIDIA GPUs with NVRTC available)
    /// 2. OpenCL (works on AMD, Intel, and NVIDIA)
    /// 3. HIP (AMD GPUs with MFMA support - MI100/200/300, RDNA3)
    /// </remarks>
    public DirectGpuEngine()
    {
        // Initialize fusion manager
        _fusionManager = new KernelFusionManager();

        Console.WriteLine("[DirectGpuEngine] Initializing GPU backends...");

        var backendOrder = GetBackendOrderFromEnv();
        if (backendOrder.Count == 0)
        {
            Console.WriteLine($"[DirectGpuEngine] Direct GPU backends disabled via {BackendOrderEnvVar}.");
            _isAvailable = false;
            return;
        }

        Console.WriteLine($"[DirectGpuEngine] Backend order: {string.Join(", ", backendOrder)}");
        foreach (var backendName in backendOrder)
        {
            var backend = TryCreateBackend(backendName);
            if (backend != null)
            {
                _backend = backend;
                _isAvailable = true;
                return;
            }
        }

        Console.WriteLine("[DirectGpuEngine] No GPU backends available. Falling back to CPU.");
        _isAvailable = false;
    }

    private static IReadOnlyList<string> GetBackendOrderFromEnv()
    {
        string? env = Environment.GetEnvironmentVariable(BackendOrderEnvVar);
        if (string.IsNullOrWhiteSpace(env))
            return DefaultBackendOrder;

        var tokens = env.Split(new[] { ',', ';', ' ', '|' }, StringSplitOptions.RemoveEmptyEntries);
        if (tokens.Length == 0)
            return DefaultBackendOrder;

        foreach (var token in tokens)
        {
            var normalized = token.Trim().ToLowerInvariant();
            if (normalized is "none" or "disable" or "disabled")
                return Array.Empty<string>();
        }

        var result = new List<string>();
        var seen = new HashSet<string>(StringComparer.OrdinalIgnoreCase);
        foreach (var token in tokens)
        {
            var normalized = token.Trim().ToLowerInvariant();
            switch (normalized)
            {
                case "auto":
                case "default":
                    continue;
                case "cuda":
                case "nvidia":
                case "nv":
                    AddBackend(result, seen, "cuda");
                    break;
                case "opencl":
                case "ocl":
                    AddBackend(result, seen, "opencl");
                    break;
                case "hip":
                case "rocm":
                    AddBackend(result, seen, "hip");
                    break;
                case "":
                    break;
                default:
                    Console.WriteLine($"[DirectGpuEngine] Unknown backend token '{token}' in {BackendOrderEnvVar}. Expected: cuda, opencl, hip, auto, none.");
                    break;
            }
        }

        return result.Count > 0 ? result : DefaultBackendOrder;
    }

    private static void AddBackend(List<string> backends, HashSet<string> seen, string name)
    {
        if (seen.Add(name))
            backends.Add(name);
    }

    private static IDirectGpuBackend? TryCreateBackend(string backendName)
    {
        return backendName.ToLowerInvariant() switch
        {
            "cuda" => TryCreateCudaBackend(),
            "opencl" => TryCreateOpenClBackend(),
            "hip" => TryCreateHipBackend(),
            _ => null
        };
    }

    private static IDirectGpuBackend? TryCreateCudaBackend()
    {
        try
        {
            Console.WriteLine("[DirectGpuEngine] Checking CUDA availability...");
            if (CudaBackend.IsCudaAvailable)
            {
                Console.WriteLine("[DirectGpuEngine] Creating CUDA backend...");
                var cudaBackend = new CudaBackend();
                Console.WriteLine($"[DirectGpuEngine] CUDA backend created, IsAvailable = {cudaBackend.IsAvailable}");

                if (cudaBackend.IsAvailable)
                {
                    Console.WriteLine($"[DirectGpuEngine] SUCCESS: Using CUDA backend on {cudaBackend.DeviceName}");
                    System.Diagnostics.Debug.WriteLine($"DirectGpuEngine: Using CUDA backend on {cudaBackend.DeviceName}");
                    return cudaBackend;
                }
                Console.WriteLine("[DirectGpuEngine] CUDA backend created but not available, disposing...");
                cudaBackend.Dispose();
            }
            else
            {
                Console.WriteLine("[DirectGpuEngine] CUDA is not available on this system");
            }
        }
        catch (Exception ex)
        {
            Console.WriteLine($"[DirectGpuEngine] CUDA backend initialization failed: {ex.GetType().Name}: {ex.Message}");
            if (ex.InnerException != null)
            {
                Console.WriteLine($"[DirectGpuEngine] Inner exception: {ex.InnerException.GetType().Name}: {ex.InnerException.Message}");
            }
            System.Diagnostics.Debug.WriteLine($"CUDA backend initialization failed: {ex.Message}");
        }

        return null;
    }

    private static IDirectGpuBackend? TryCreateOpenClBackend()
    {
        try
        {
            Console.WriteLine("[DirectGpuEngine] Checking OpenCL availability...");
            Console.WriteLine($"[DirectGpuEngine] OpenClBackend.IsOpenClAvailable = {OpenClBackend.IsOpenClAvailable}");

            Console.WriteLine("[DirectGpuEngine] Creating OpenCL backend...");
            var openClBackend = new OpenClBackend();
            Console.WriteLine($"[DirectGpuEngine] OpenCL backend created, IsAvailable = {openClBackend.IsAvailable}");

            if (openClBackend.IsAvailable)
            {
                Console.WriteLine($"[DirectGpuEngine] SUCCESS: Using OpenCL backend on {openClBackend.DeviceName}");
                System.Diagnostics.Debug.WriteLine($"DirectGpuEngine: Using OpenCL backend on {openClBackend.DeviceName}");
                return openClBackend;
            }
            Console.WriteLine("[DirectGpuEngine] OpenCL backend created but not available, disposing...");
            openClBackend.Dispose();
        }
        catch (Exception ex)
        {
            Console.WriteLine($"[DirectGpuEngine] OpenCL backend initialization failed: {ex.GetType().Name}: {ex.Message}");
            if (ex.InnerException != null)
            {
                Console.WriteLine($"[DirectGpuEngine] Inner exception: {ex.InnerException.GetType().Name}: {ex.InnerException.Message}");
            }
            System.Diagnostics.Debug.WriteLine($"OpenCL backend initialization failed: {ex.Message}");
        }

        return null;
    }

    private static IDirectGpuBackend? TryCreateHipBackend()
    {
        try
        {
            Console.WriteLine("[DirectGpuEngine] Checking HIP availability...");
            if (HipBackend.IsHipAvailable)
            {
                Console.WriteLine("[DirectGpuEngine] HIP is available, creating HIP backend...");
                var hipBackend = new HipBackend();
                if (hipBackend.IsAvailable)
                {
                    Console.WriteLine($"[DirectGpuEngine] SUCCESS: Using HIP backend with {hipBackend.Architecture} architecture");
                    System.Diagnostics.Debug.WriteLine($"DirectGpuEngine: Using HIP backend with {hipBackend.Architecture} architecture");
                    return hipBackend;
                }
                Console.WriteLine("[DirectGpuEngine] HIP backend created but not available, disposing...");
                hipBackend.Dispose();
            }
            else
            {
                Console.WriteLine("[DirectGpuEngine] HIP is not available on this system");
            }
        }
        catch (Exception ex)
        {
            Console.WriteLine($"[DirectGpuEngine] HIP backend initialization failed: {ex.GetType().Name}: {ex.Message}");
            System.Diagnostics.Debug.WriteLine($"HIP backend initialization failed: {ex.Message}");
        }

        return null;
    }

    #region Type Conversion (Generic T → float → T)

    /// <summary>
    /// Converts a generic array to float array for GPU processing.
    /// Uses vectorized span-based conversion via IVectorizedOperations.ToFloatSpan.
    /// </summary>
    public static float[] ToFloatArray<T>(T[] data)
    {
        if (data is float[] floatData)
            return floatData;

        var numOps = MathHelper.GetNumericOperations<T>();
        var result = new float[data.Length];
        numOps.ToFloatSpan(new ReadOnlySpan<T>(data), new Span<float>(result));
        return result;
    }

    /// <summary>
    /// Converts a float array back to the generic type.
    /// Uses vectorized span-based conversion via IVectorizedOperations.FromFloatSpan.
    /// </summary>
    public static T[] FromFloatArray<T>(float[] data)
    {
        if (typeof(T) == typeof(float))
            return (T[])(object)data;

        var numOps = MathHelper.GetNumericOperations<T>();
        var result = new T[data.Length];
        numOps.FromFloatSpan(new ReadOnlySpan<float>(data), new Span<T>(result));
        return result;
    }

    #endregion

    #region Matrix Operations

    /// <summary>
    /// Matrix multiplication: C = A * B
    /// </summary>
    /// <typeparam name="T">Element type (will be converted to float for GPU).</typeparam>
    /// <param name="A">Matrix A data (M x K, row-major).</param>
    /// <param name="B">Matrix B data (K x N, row-major).</param>
    /// <param name="M">Rows of A.</param>
    /// <param name="K">Columns of A / Rows of B.</param>
    /// <param name="N">Columns of B.</param>
    /// <returns>Result matrix C (M x N), or null if GPU unavailable.</returns>
    public T[]? MatMul<T>(T[] A, T[] B, int M, int K, int N)
    {
        if (!IsAvailable || _backend == null)
            return null;

        // Convert to float
        float[] aFloat = ToFloatArray(A);
        float[] bFloat = ToFloatArray(B);

        // Allocate GPU buffers
        using var bufferA = _backend.AllocateBuffer(aFloat);
        using var bufferB = _backend.AllocateBuffer(bFloat);

        // Execute GEMM
        using var bufferC = _backend.MatMul(bufferA, bufferB, M, N, K);

        // Download result
        float[] resultFloat = _backend.DownloadBuffer(bufferC);

        // Convert back to T
        return FromFloatArray<T>(resultFloat);
    }

    /// <summary>
    /// Matrix multiplication with pre-allocated GPU weight buffer (for cached weights).
    /// </summary>
    public T[]? MatMulWithCachedWeights<T>(T[] input, IGpuBuffer cachedWeights, int M, int K, int N)
    {
        if (!IsAvailable || _backend == null)
            return null;

        float[] inputFloat = ToFloatArray(input);
        using var bufferInput = _backend.AllocateBuffer(inputFloat);
        using var bufferC = _backend.MatMul(bufferInput, cachedWeights, M, N, K);

        float[] resultFloat = _backend.DownloadBuffer(bufferC);
        return FromFloatArray<T>(resultFloat);
    }

    /// <summary>
    /// Fused Dense layer forward: output = Activation(input * weights + bias)
    /// Uses the kernel fusion manager to select the optimal fused kernel.
    /// </summary>
    /// <typeparam name="T">Element type.</typeparam>
    /// <param name="input">Input data (batchSize x inputFeatures).</param>
    /// <param name="weights">Weight matrix (inputFeatures x outputFeatures).</param>
    /// <param name="bias">Bias vector (outputFeatures).</param>
    /// <param name="batchSize">Batch size.</param>
    /// <param name="inputFeatures">Input feature count.</param>
    /// <param name="outputFeatures">Output feature count.</param>
    /// <param name="activation">Activation function type for fused kernel selection.</param>
    /// <returns>Output data (batchSize x outputFeatures), or null if GPU unavailable.</returns>
    public T[]? DenseForwardFused<T>(
        T[] input, T[] weights, T[] bias,
        int batchSize, int inputFeatures, int outputFeatures,
        ActivationType activation = ActivationType.None)
    {
        if (!IsAvailable || _backend == null)
            return null;

        float[] inputFloat = ToFloatArray(input);
        float[] weightsFloat = ToFloatArray(weights);
        float[] biasFloat = ToFloatArray(bias);

        using var bufferInput = _backend.AllocateBuffer(inputFloat);
        using var bufferWeights = _backend.AllocateBuffer(weightsFloat);
        using var bufferBias = _backend.AllocateBuffer(biasFloat);

        // Use fusion manager to find the optimal kernel
        var kernelName = _fusionManager.GetGemmBiasActivationKernel(activation);

        if (kernelName != null)
        {
            IGpuBuffer resultBuffer;

            // Execute the fused kernel
            switch (activation)
            {
                case ActivationType.ReLU:
                    resultBuffer = _backend.GemmBiasRelu(bufferInput, bufferWeights, bufferBias, batchSize, outputFeatures, inputFeatures);
                    break;
                case ActivationType.GELU:
                    resultBuffer = _backend.GemmBiasGelu(bufferInput, bufferWeights, bufferBias, batchSize, outputFeatures, inputFeatures);
                    break;
                case ActivationType.Sigmoid:
                    resultBuffer = _backend.GemmBiasSigmoid(bufferInput, bufferWeights, bufferBias, batchSize, outputFeatures, inputFeatures);
                    break;
                case ActivationType.Tanh:
                    resultBuffer = _backend.GemmBiasTanh(bufferInput, bufferWeights, bufferBias, batchSize, outputFeatures, inputFeatures);
                    break;
                case ActivationType.None:
                default:
<<<<<<< HEAD
                    // No activation - GEMM + bias (bias added on CPU after GPU GEMM)
                    using (var bufferC = _backend.MatMul(bufferInput, bufferWeights, batchSize, outputFeatures, inputFeatures))
                    {
                        float[] tempResult = _backend.DownloadBuffer(bufferC);
                        // Add bias (GPU bias broadcast kernel would be more efficient)
                        for (int b = 0; b < batchSize; b++)
                        {
                            for (int o = 0; o < outputFeatures; o++)
                            {
                                tempResult[b * outputFeatures + o] += biasFloat[o];
                            }
                        }
                        return FromFloatArray<T>(tempResult);
                    }
=======
                    // No activation - use fused GEMM + bias kernel
                    resultBuffer = _backend.GemmBias(bufferInput, bufferWeights, bufferBias, batchSize, outputFeatures, inputFeatures);
                    break;
>>>>>>> 4b0a9ef8
            }

            using (resultBuffer)
            {
                float[] resultFloat = _backend.DownloadBuffer(resultBuffer);
                return FromFloatArray<T>(resultFloat);
            }
        }

        // Fallback: no fused kernel available, execute separately
        var unfusedResult = ExecuteUnfusedDenseForwardInternal(bufferInput, bufferWeights, biasFloat, batchSize, inputFeatures, outputFeatures, activation);
        return unfusedResult != null ? FromFloatArray<T>(unfusedResult) : null;
    }

    /// <summary>
    /// Executes a Dense forward pass without kernel fusion (fallback path).
    /// </summary>
    private float[]? ExecuteUnfusedDenseForwardInternal(
        IGpuBuffer bufferInput, IGpuBuffer bufferWeights,
        float[] biasFloat, int batchSize, int inputFeatures, int outputFeatures,
        ActivationType activation)
    {
        if (_backend == null)
            return null;

        // Step 1: GEMM
        using var bufferC = _backend.MatMul(bufferInput, bufferWeights, batchSize, outputFeatures, inputFeatures);

        // Step 2: Add bias on GPU using BiasAdd kernel
        using var bufferBias = _backend.AllocateBuffer(biasFloat);
        using var bufferWithBias = _backend.AllocateBuffer(batchSize * outputFeatures);
        _backend.BiasAdd(bufferC, bufferBias, bufferWithBias, batchSize, outputFeatures);

        // Step 3: Apply activation (if any)
        if (activation != ActivationType.None)
        {
            using var bufferOutput = _backend.AllocateBuffer(batchSize * outputFeatures);

            switch (activation)
            {
                case ActivationType.ReLU:
                    _backend.Relu(bufferWithBias, bufferOutput, batchSize * outputFeatures);
                    break;
                case ActivationType.GELU:
                    _backend.Gelu(bufferWithBias, bufferOutput, batchSize * outputFeatures);
                    break;
                case ActivationType.Sigmoid:
                    _backend.Sigmoid(bufferWithBias, bufferOutput, batchSize * outputFeatures);
                    break;
                case ActivationType.Tanh:
                    _backend.Tanh(bufferWithBias, bufferOutput, batchSize * outputFeatures);
                    break;
            }

            return _backend.DownloadBuffer(bufferOutput);
        }

        return _backend.DownloadBuffer(bufferWithBias);
    }

    /// <summary>
    /// Executes a sequence of operations, automatically fusing where possible.
    /// </summary>
    /// <typeparam name="T">Element type.</typeparam>
    /// <param name="operations">The operations to execute.</param>
    /// <param name="input">Initial input data.</param>
    /// <param name="additionalBuffers">Additional buffers needed for the operations (e.g., weights, bias).</param>
    /// <param name="dimensions">Dimension parameters (M, K, N, etc.).</param>
    /// <returns>The result, or null if GPU unavailable.</returns>
    public T[]? ExecuteWithFusion<T>(
        IReadOnlyList<FusableOperation> operations,
        T[] input,
        IReadOnlyDictionary<string, T[]>? additionalBuffers = null,
        IReadOnlyDictionary<string, int>? dimensions = null)
    {
        if (!IsAvailable || _backend == null || operations == null || operations.Count == 0)
            return null;

        // Try to fuse the operations
        var fusionResult = _fusionManager.TryFuseOperations(operations);

        if (!fusionResult.IsFused)
        {
            // No fusion available - execute individually
            return ExecuteOperationsSequentially(operations, input, additionalBuffers, dimensions);
        }

        if (fusionResult.Pattern != null && fusionResult.RemainingOperations.Count == 0)
        {
            if (TryExecuteFusedGemmBiasActivation(
                fusionResult.Pattern.Operations,
                input,
                additionalBuffers,
                dimensions,
                out var fusedResult))
            {
                return fusedResult;
            }
        }

        System.Diagnostics.Debug.WriteLine(
            $"Fusion available but falling back to sequential execution: {fusionResult.FusedKernelName} " +
            $"(fused {fusionResult.FusedOperationCount} ops, {fusionResult.RemainingOperations.Count} remaining)");

        return ExecuteOperationsSequentially(operations, input, additionalBuffers, dimensions);
    }

    private bool TryExecuteFusedGemmBiasActivation<T>(
        IReadOnlyList<FusableOperation> operations,
        T[] input,
        IReadOnlyDictionary<string, T[]>? additionalBuffers,
        IReadOnlyDictionary<string, int>? dimensions,
        out T[]? result)
    {
        result = null;
        if (operations == null || operations.Count < 2 || operations.Count > 3)
            return false;
        if (operations[0].OperationType != GpuOperationType.Gemm ||
            operations[1].OperationType != GpuOperationType.BiasAdd)
            return false;
        if (!string.IsNullOrEmpty(operations[0].Metadata) ||
            !string.IsNullOrEmpty(operations[1].Metadata))
            return false;

        ActivationType activation = ActivationType.None;
        if (operations.Count == 3)
        {
            if (!string.IsNullOrEmpty(operations[2].Metadata))
                return false;
            activation = operations[2].OperationType switch
            {
                GpuOperationType.ReLU => ActivationType.ReLU,
                GpuOperationType.GELU => ActivationType.GELU,
                GpuOperationType.Sigmoid => ActivationType.Sigmoid,
                GpuOperationType.Tanh => ActivationType.Tanh,
                _ => ActivationType.None
            };

            if (activation == ActivationType.None)
                return false;
        }

        if (!TryGetDenseInputs(
            input,
            additionalBuffers,
            dimensions,
            out var weights,
            out var bias,
            out var batchSize,
            out var inputFeatures,
            out var outputFeatures))
        {
            return false;
        }

        result = DenseForwardFused(
            input,
            weights,
            bias,
            batchSize,
            inputFeatures,
            outputFeatures,
            activation);
        return result != null;
    }

    /// <summary>
    /// Executes operations sequentially without fusion (fallback).
    /// </summary>
    private T[]? ExecuteOperationsSequentially<T>(
        IReadOnlyList<FusableOperation> operations,
        T[] input,
        IReadOnlyDictionary<string, T[]>? additionalBuffers,
        IReadOnlyDictionary<string, int>? dimensions)
    {
        // Simplified sequential execution - can be extended
        if (_backend == null)
            return null;

        float[] current = ToFloatArray(input);

        foreach (var op in operations)
        {
            if (!string.IsNullOrEmpty(op.Metadata))
            {
                System.Diagnostics.Debug.WriteLine($"Unsupported operation metadata for sequential execution: {op}");
                return null;
            }

            switch (op.OperationType)
            {
                case GpuOperationType.Gemm:
                    if (!TryGetBuffer(additionalBuffers, out var weights, "weights", "weight", "w", "matrixB"))
                    {
                        System.Diagnostics.Debug.WriteLine("Missing weights for GEMM execution.");
                        return null;
                    }
                    if (!TryGetGemmDimensions(dimensions, out var m, out var k, out var n))
                    {
                        System.Diagnostics.Debug.WriteLine("Missing GEMM dimensions for sequential execution.");
                        return null;
                    }

                    float[] weightsFloat = ToFloatArray(weights);
                    using (var bufferA = _backend.AllocateBuffer(current))
                    using (var bufferB = _backend.AllocateBuffer(weightsFloat))
                    using (var bufferC = _backend.MatMul(bufferA, bufferB, m, n, k))
                    {
                        current = _backend.DownloadBuffer(bufferC);
                    }
                    break;

                case GpuOperationType.BiasAdd:
                    if (!TryGetBuffer(additionalBuffers, out var bias, "bias", "b"))
                    {
                        System.Diagnostics.Debug.WriteLine("Missing bias for BiasAdd execution.");
                        return null;
                    }

                    float[] biasFloat = ToFloatArray(bias);
                    if (!TryGetOutputFeatureCount(dimensions, biasFloat, current.Length, out var featureCount))
                    {
                        System.Diagnostics.Debug.WriteLine("Missing output feature count for BiasAdd execution.");
                        return null;
                    }

                    for (int i = 0; i < current.Length; i++)
                    {
                        current[i] += biasFloat[i % featureCount];
                    }
                    break;

                case GpuOperationType.ReLU:
                    using (var bufferA = _backend!.AllocateBuffer(current))
                    using (var bufferB = _backend.AllocateBuffer(current.Length))
                    {
                        _backend.Relu(bufferA, bufferB, current.Length);
                        current = _backend.DownloadBuffer(bufferB);
                    }
                    break;

                case GpuOperationType.Sigmoid:
                    using (var bufferA = _backend!.AllocateBuffer(current))
                    using (var bufferB = _backend.AllocateBuffer(current.Length))
                    {
                        _backend.Sigmoid(bufferA, bufferB, current.Length);
                        current = _backend.DownloadBuffer(bufferB);
                    }
                    break;

                case GpuOperationType.Tanh:
                    using (var bufferA = _backend!.AllocateBuffer(current))
                    using (var bufferB = _backend.AllocateBuffer(current.Length))
                    {
                        _backend.Tanh(bufferA, bufferB, current.Length);
                        current = _backend.DownloadBuffer(bufferB);
                    }
                    break;

                case GpuOperationType.GELU:
                    using (var bufferA = _backend!.AllocateBuffer(current))
                    using (var bufferB = _backend.AllocateBuffer(current.Length))
                    {
                        _backend.Gelu(bufferA, bufferB, current.Length);
                        current = _backend.DownloadBuffer(bufferB);
                    }
                    break;

                // Add more operation types as needed
                default:
                    System.Diagnostics.Debug.WriteLine($"Unsupported operation type for sequential execution: {op.OperationType}");
                    break;
            }
        }

        return FromFloatArray<T>(current);
    }

    private static bool TryGetDenseInputs<T>(
        T[] input,
        IReadOnlyDictionary<string, T[]>? additionalBuffers,
        IReadOnlyDictionary<string, int>? dimensions,
        out T[] weights,
        out T[] bias,
        out int batchSize,
        out int inputFeatures,
        out int outputFeatures)
    {
        weights = Array.Empty<T>();
        bias = Array.Empty<T>();
        batchSize = 0;
        inputFeatures = 0;
        outputFeatures = 0;

        if (!TryGetBuffer(additionalBuffers, out weights, "weights", "weight", "w", "matrixB"))
            return false;
        if (!TryGetBuffer(additionalBuffers, out bias, "bias", "b"))
            return false;

        if (TryGetDimension(dimensions, out batchSize, "batchSize", "batch", "m") &&
            TryGetDimension(dimensions, out inputFeatures, "inputFeatures", "input", "k") &&
            TryGetDimension(dimensions, out outputFeatures, "outputFeatures", "output", "n"))
        {
            return ValidateDenseDimensions(input.Length, weights.Length, bias.Length, batchSize, inputFeatures, outputFeatures);
        }

        if (bias.Length == 0)
            return false;

        outputFeatures = bias.Length;
        if (weights.Length % outputFeatures != 0)
            return false;

        inputFeatures = weights.Length / outputFeatures;
        if (inputFeatures <= 0 || input.Length % inputFeatures != 0)
            return false;

        batchSize = input.Length / inputFeatures;
        return ValidateDenseDimensions(input.Length, weights.Length, bias.Length, batchSize, inputFeatures, outputFeatures);
    }

    private static bool ValidateDenseDimensions(int inputLength, int weightsLength, int biasLength, int batchSize, int inputFeatures, int outputFeatures)
    {
        if (batchSize <= 0 || inputFeatures <= 0 || outputFeatures <= 0)
            return false;
        if (inputLength != batchSize * inputFeatures)
            return false;
        if (weightsLength != inputFeatures * outputFeatures)
            return false;
        return biasLength == outputFeatures;
    }

    private static bool TryGetGemmDimensions(
        IReadOnlyDictionary<string, int>? dimensions,
        out int m,
        out int k,
        out int n)
    {
        m = 0;
        k = 0;
        n = 0;

        return TryGetDimension(dimensions, out m, "m", "batchSize", "batch") &&
               TryGetDimension(dimensions, out k, "k", "inputFeatures", "input") &&
               TryGetDimension(dimensions, out n, "n", "outputFeatures", "output");
    }

    private static bool TryGetOutputFeatureCount(
        IReadOnlyDictionary<string, int>? dimensions,
        float[] bias,
        int currentLength,
        out int outputFeatures)
    {
        outputFeatures = 0;
        if (TryGetDimension(dimensions, out outputFeatures, "outputFeatures", "output", "n", "features", "cols", "columns"))
        {
            return outputFeatures > 0;
        }

        if (bias.Length > 0 && currentLength % bias.Length == 0)
        {
            outputFeatures = bias.Length;
            return true;
        }

        return false;
    }

    private static bool TryGetDimension(
        IReadOnlyDictionary<string, int>? dimensions,
        out int value,
        params string[] keys)
    {
        value = 0;
        if (dimensions == null || keys == null || keys.Length == 0)
            return false;

        foreach (var key in keys)
        {
            if (dimensions.TryGetValue(key, out value))
                return true;
        }

        foreach (var pair in dimensions)
        {
            foreach (var key in keys)
            {
                if (string.Equals(pair.Key, key, StringComparison.OrdinalIgnoreCase))
                {
                    value = pair.Value;
                    return true;
                }
            }
        }

        return false;
    }

    private static bool TryGetBuffer<T>(
        IReadOnlyDictionary<string, T[]>? buffers,
        out T[] buffer,
        params string[] keys)
    {
        buffer = Array.Empty<T>();
        if (buffers == null || keys == null || keys.Length == 0)
            return false;

        foreach (var key in keys)
        {
            if (buffers.TryGetValue(key, out var candidate) && candidate != null)
            {
                buffer = candidate;
                return true;
            }
        }

        foreach (var pair in buffers)
        {
            foreach (var key in keys)
            {
                if (string.Equals(pair.Key, key, StringComparison.OrdinalIgnoreCase) && pair.Value != null)
                {
                    buffer = pair.Value;
                    return true;
                }
            }
        }

        return false;
    }

    #endregion

    #region Activation Operations

    /// <summary>
    /// ReLU activation: output = max(0, input)
    /// </summary>
    public T[]? Relu<T>(T[] input)
    {
        if (!IsAvailable || _backend == null)
            return null;

        float[] inputFloat = ToFloatArray(input);
        using var bufferA = _backend.AllocateBuffer(inputFloat);
        using var bufferB = _backend.AllocateBuffer(input.Length);

        _backend.Relu(bufferA, bufferB, input.Length);

        float[] resultFloat = _backend.DownloadBuffer(bufferB);
        return FromFloatArray<T>(resultFloat);
    }

    /// <summary>
    /// Sigmoid activation: output = 1 / (1 + exp(-input))
    /// </summary>
    public T[]? Sigmoid<T>(T[] input)
    {
        if (!IsAvailable || _backend == null)
            return null;

        float[] inputFloat = ToFloatArray(input);
        using var bufferA = _backend.AllocateBuffer(inputFloat);
        using var bufferB = _backend.AllocateBuffer(input.Length);

        _backend.Sigmoid(bufferA, bufferB, input.Length);

        float[] resultFloat = _backend.DownloadBuffer(bufferB);
        return FromFloatArray<T>(resultFloat);
    }

    /// <summary>
    /// Softmax activation along last dimension.
    /// </summary>
    public T[]? Softmax<T>(T[] input, int batchSize, int features)
    {
        if (!IsAvailable || _backend == null)
            return null;

        float[] inputFloat = ToFloatArray(input);
        using var bufferA = _backend.AllocateBuffer(inputFloat);
        using var bufferB = _backend.AllocateBuffer(input.Length);

        _backend.Softmax(bufferA, bufferB, batchSize, features);

        float[] resultFloat = _backend.DownloadBuffer(bufferB);
        return FromFloatArray<T>(resultFloat);
    }

    #endregion

    #region GPU Buffer Management (for cached weights)

    /// <summary>
    /// Allocates a persistent GPU buffer for cached weights.
    /// </summary>
    /// <typeparam name="T">Element type.</typeparam>
    /// <param name="data">Data to upload.</param>
    /// <returns>GPU buffer handle, or null if unavailable.</returns>
    public IGpuBuffer? AllocatePersistentBuffer<T>(T[] data)
    {
        if (!IsAvailable || _backend == null)
            return null;

        float[] floatData = ToFloatArray(data);
        return _backend.AllocateBuffer(floatData);
    }

    #endregion

    #region Diagnostics

    /// <summary>
    /// Gets a diagnostic string with GPU information.
    /// </summary>
    public string GetDiagnostics()
    {
        if (!IsAvailable || _backend == null)
            return "DirectGpuEngine: Not available (no compatible GPU found)";

        return $"""
            DirectGpuEngine: Available
            Backend: {BackendName}
            Device: {DeviceName}
            Vendor: {DeviceVendor}
            Compute Units: {ComputeUnits}
            Global Memory: {GlobalMemoryGB:F2} GB
            Local Memory: {(_backend.LocalMemoryBytes / 1024.0):F0} KB
            Registered Fusion Patterns: {_fusionManager.RegisteredPatterns.Count}
            """;
    }

    /// <summary>
    /// Gets detailed fusion statistics.
    /// </summary>
    public string GetFusionStatistics()
    {
        return _fusionManager.GetStatistics();
    }

    #endregion

    public void Dispose()
    {
        if (_disposed) return;
        _backend?.Dispose();
        _disposed = true;
    }
}<|MERGE_RESOLUTION|>--- conflicted
+++ resolved
@@ -436,26 +436,9 @@
                     break;
                 case ActivationType.None:
                 default:
-<<<<<<< HEAD
-                    // No activation - GEMM + bias (bias added on CPU after GPU GEMM)
-                    using (var bufferC = _backend.MatMul(bufferInput, bufferWeights, batchSize, outputFeatures, inputFeatures))
-                    {
-                        float[] tempResult = _backend.DownloadBuffer(bufferC);
-                        // Add bias (GPU bias broadcast kernel would be more efficient)
-                        for (int b = 0; b < batchSize; b++)
-                        {
-                            for (int o = 0; o < outputFeatures; o++)
-                            {
-                                tempResult[b * outputFeatures + o] += biasFloat[o];
-                            }
-                        }
-                        return FromFloatArray<T>(tempResult);
-                    }
-=======
                     // No activation - use fused GEMM + bias kernel
                     resultBuffer = _backend.GemmBias(bufferInput, bufferWeights, bufferBias, batchSize, outputFeatures, inputFeatures);
                     break;
->>>>>>> 4b0a9ef8
             }
 
             using (resultBuffer)
