<Project Sdk="Microsoft.NET.Sdk">
  <PropertyGroup>
	  <TargetFrameworks>net8.0;net471</TargetFrameworks>
		<ImplicitUsings>enable</ImplicitUsings>
		<Nullable>enable</Nullable>
		<GeneratePackageOnBuild>True</GeneratePackageOnBuild>
		<Version>0.0.5-preview</Version>
		<Title>Ai for .Net</Title>
		<Description>This is a preview library that will eventually showcase the latest and greatest in ai breakthroughs and bring them to the .net community</Description>
		<Company>Ooples Finance</Company>
		<Authors>ooples</Authors>
		<Copyright>Ooples Finance LLC 2023</Copyright>
		<PackageProjectUrl>https://github.com/ooples/AiDotNet</PackageProjectUrl>
		<RepositoryType>git</RepositoryType>
		<RepositoryUrl>https://github.com/ooples/AiDotNet</RepositoryUrl>
		<PackageTags>ai; ai.net; aidotnet; regression; machine learning; artificial; intelligence; machine; chatgpt; learning; algorithm; algo; chatgpt-4</PackageTags>
		<PackageLicenseExpression>Apache-2.0</PackageLicenseExpression>
		<PackageRequireLicenseAcceptance>True</PackageRequireLicenseAcceptance>
	    <LangVersion>latest</LangVersion>
		<PackageIcon>Favicon.jpg</PackageIcon>
	  <PackageReadmeFile>README.md</PackageReadmeFile>
  </PropertyGroup>

  <PropertyGroup Condition="'$(Configuration)|$(Platform)'=='Debug|AnyCPU'">
    <TreatWarningsAsErrors>True</TreatWarningsAsErrors>
  </PropertyGroup>

  <PropertyGroup Condition="'$(Configuration)|$(Platform)'=='Release|AnyCPU'">
    <TreatWarningsAsErrors>True</TreatWarningsAsErrors>
  </PropertyGroup>

  <ItemGroup>
    <InternalsVisibleTo Include="AiDotNetTests" />
    <InternalsVisibleTo Include="AiDotNetTestConsole" />
  </ItemGroup>

	<ItemGroup>
		<None Include="Images\Favicon.jpg">
			<Pack>True</Pack>
			<PackagePath>\</PackagePath>
		</None>
		<None Include="..\README.md">
			<Pack>True</Pack>
			<PackagePath>\</PackagePath>
		</None>
	</ItemGroup>

	<ItemGroup>
	  <PackageReference Include="Azure.Search.Documents" Version="11.7.0" />
	  <PackageReference Include="Elastic.Clients.Elasticsearch" Version="9.2.1" />
	  <PackageReference Include="Google.Protobuf" Version="3.28.3" />
	  <PackageReference Include="ILGPU" Version="1.5.3" />
	  <PackageReference Include="ILGPU.Algorithms" Version="1.5.3" />
	  <PackageReference Include="Microsoft.CSharp" Version="4.7.0" />
<<<<<<< HEAD
	  <PackageReference Include="Microsoft.Data.Sqlite" Version="8.0.22" />
	  <PackageReference Include="Microsoft.ML.OnnxRuntime" Version="1.20.1" />
=======
	  <PackageReference Include="Microsoft.Data.Sqlite" Version="8.0.21" />
	  <PackageReference Include="Microsoft.ML.OnnxRuntime" Version="1.23.2" />
>>>>>>> 8ef0088d
	  <PackageReference Include="Newtonsoft.Json" Version="13.0.4" />
	  <PackageReference Include="Pinecone.Client" Version="4.0.2" />
	  <PackageReference Include="StackExchange.Redis" Version="2.9.32" />
	  <PackageReference Include="System.ValueTuple" Version="4.6.1" />
	</ItemGroup>

	<!-- PostgreSQL package only for .NET 8.0+ -->
	<ItemGroup Condition="'$(TargetFramework)' == 'net8.0'">
	  <PackageReference Include="Npgsql.EntityFrameworkCore.PostgreSQL" Version="9.0.4" />
	</ItemGroup>

	<ItemGroup>
	  <Folder Include="Caching\" />
	  <Folder Include="GaussianProcesses\" />
	  <Folder Include="Exceptions\" />
	  <Folder Include="Validation\" />
	  <Folder Include="WindowFunctions\" />
	  <Folder Include="WaveletFunctions\" />
	</ItemGroup>

	<!-- Exclude the AiDotNet.Serving project files from this project -->
	<ItemGroup>
	  <Compile Remove="AiDotNet.Serving\**\*.cs" />
	  <EmbeddedResource Remove="AiDotNet.Serving\**\*" />
	  <None Remove="AiDotNet.Serving\**\*" />
	</ItemGroup>

</Project><|MERGE_RESOLUTION|>--- conflicted
+++ resolved
@@ -52,13 +52,8 @@
 	  <PackageReference Include="ILGPU" Version="1.5.3" />
 	  <PackageReference Include="ILGPU.Algorithms" Version="1.5.3" />
 	  <PackageReference Include="Microsoft.CSharp" Version="4.7.0" />
-<<<<<<< HEAD
 	  <PackageReference Include="Microsoft.Data.Sqlite" Version="8.0.22" />
-	  <PackageReference Include="Microsoft.ML.OnnxRuntime" Version="1.20.1" />
-=======
-	  <PackageReference Include="Microsoft.Data.Sqlite" Version="8.0.21" />
 	  <PackageReference Include="Microsoft.ML.OnnxRuntime" Version="1.23.2" />
->>>>>>> 8ef0088d
 	  <PackageReference Include="Newtonsoft.Json" Version="13.0.4" />
 	  <PackageReference Include="Pinecone.Client" Version="4.0.2" />
 	  <PackageReference Include="StackExchange.Redis" Version="2.9.32" />
