namespace AiDotNet.Regression;

/// <summary>
/// Implements symbolic regression, which discovers mathematical expressions that best describe the relationship
/// between input features and target values. Unlike traditional regression methods, symbolic regression
/// can discover both the form of the equation and its parameters.
/// </summary>
/// <typeparam name="T">The numeric type used for calculations (typically float or double).</typeparam>
/// <remarks>
/// <para>
/// Symbolic regression works by:
/// - Creating a population of mathematical expressions (typically as expression trees)
/// - Evolving these expressions using genetic programming techniques
/// - Evaluating expressions based on how well they fit the data
/// - Selecting the best expressions to create new generations
/// - Eventually converging on an optimal or near-optimal mathematical model
/// 
/// This approach can discover complex, nonlinear relationships without requiring the user
/// to specify the form of the equation in advance.
/// </para>
/// <para><b>For Beginners:</b> Symbolic regression is like having an AI mathematician that invents formulas.
/// 
/// Think of it like this:
/// - Instead of you telling the computer what equation to use (like y = mx + b)
/// - The computer tries thousands of different formulas (like y = x�, y = sin(x), etc.)
/// - It tests each formula to see how well it predicts your data
/// - It combines good formulas to make even better ones
/// - Eventually, it finds a formula that best explains your data
/// 
/// For example, when modeling how a plant grows, instead of assuming it follows a linear or
/// exponential pattern, symbolic regression might discover it follows a pattern like
/// "growth = sunlight� � water / (1 + temperature)".
/// </para>
/// </remarks>
public class SymbolicRegression<T> : NonLinearRegressionBase<T>
{
    /// <summary>
    /// Configuration options for the symbolic regression model.
    /// </summary>
    /// <remarks>
    /// <para>
    /// These options control key aspects of the symbolic regression algorithm, including:
    /// - Population size: The number of mathematical expressions in each generation
    /// - Max generations: How many iterations of evolution to perform
    /// - Mutation rate: The probability of random changes to expressions
    /// - Crossover rate: The probability of combining parts of different expressions
    /// </para>
    /// <para><b>For Beginners:</b> These settings control how your AI mathematician works:
    /// 
    /// - Population size: How many different formulas to test at once
    /// - Max generations: How many rounds of improvement to perform
    /// - Mutation rate: How often to try random changes to formulas
    /// - Crossover rate: How often to combine parts of promising formulas
    /// 
    /// Higher values can lead to better results but take longer to run. Think of it
    /// like giving the AI more time and resources to experiment with different formulas.
    /// </para>
    /// </remarks>
    private readonly SymbolicRegressionOptions _options;
    
    /// <summary>
    /// The calculator used to evaluate the fitness or quality of symbolic models.
    /// </summary>
    /// <remarks>
    /// <para>
    /// This component calculates a score for each mathematical expression based on how well
    /// it fits the training data. Common fitness metrics include R-squared, mean squared error,
    /// or adjusted R-squared.
    /// </para>
    /// <para><b>For Beginners:</b> This is like a judge in a contest of formulas.
    /// 
    /// The fitness calculator:
    /// - Tests each formula against your actual data
    /// - Gives it a score based on how accurately it predicts the results
    /// - Helps decide which formulas to keep and which to discard
    /// 
    /// Higher scores mean the formula better explains your data pattern.
    /// </para>
    /// </remarks>
    private readonly IFitnessCalculator<T, Matrix<T>, Vector<T>> _fitnessCalculator;
    
    /// <summary>
    /// The component responsible for normalizing input and output data.
    /// </summary>
    /// <remarks>
    /// <para>
    /// Data normalization transforms values to a standard range, typically between 0 and 1
    /// or -1 and 1. This improves the stability and performance of the symbolic regression process.
    /// </para>
    /// <para><b>For Beginners:</b> This is like converting all measurements to the same scale.
    /// 
    /// Think of it like this:
    /// - If you have measurements in inches, feet, and miles
    /// - The normalizer converts them all to a common unit
    /// - This makes it easier for the AI to find patterns
    /// 
    /// Without normalization, the AI might think larger numbers are more important
    /// simply because of their scale, not their actual significance.
    /// </para>
    /// </remarks>
    private readonly INormalizer<T, Matrix<T>, Vector<T>> _normalizer;
    
    /// <summary>
    /// The component responsible for selecting relevant features from the input data.
    /// </summary>
    /// <remarks>
    /// <para>
    /// Feature selection identifies which input variables are most relevant to predicting
    /// the target variable. This can improve model performance by removing irrelevant or
    /// redundant features.
    /// </para>
    /// <para><b>For Beginners:</b> This helps focus on what actually matters in your data.
    /// 
    /// It's like a detective who:
    /// - Examines all the possible clues (features)
    /// - Figures out which ones are actually relevant to solving the case
    /// - Ignores the red herrings that would just confuse the investigation
    /// 
    /// For example, when predicting house prices, it might determine that square footage
    /// and location are important, but the house's street number isn't.
    /// </para>
    /// </remarks>
    private readonly IFeatureSelector<T, Matrix<T>> _featureSelector;
    
    /// <summary>
    /// The component that detects when a satisfactory model has been found.
    /// </summary>
    /// <remarks>
    /// <para>
    /// The fit detector monitors the evolution process and can terminate it early
    /// if a model with sufficient accuracy has been found, saving computational resources.
    /// </para>
    /// <para><b>For Beginners:</b> This is like knowing when to stop looking for a better solution.
    /// 
    /// Think of it as:
    /// - A quality inspector who checks each formula
    /// - When a formula is good enough (meets your accuracy needs)
    /// - It signals that we can stop searching and use this formula
    /// 
    /// This saves time by avoiding unnecessary additional calculations when
    /// you've already found a formula that works well enough.
    /// </para>
    /// </remarks>
    private readonly IFitDetector<T, Matrix<T>, Vector<T>> _fitDetector;
    
    /// <summary>
    /// The component responsible for identifying and removing outliers from the data.
    /// </summary>
    /// <remarks>
    /// <para>
    /// Outlier removal identifies and handles data points that deviate significantly from
    /// the norm. These outliers could otherwise disproportionately influence the model.
    /// </para>
    /// <para><b>For Beginners:</b> This removes unusual data points that might throw off the results.
    /// 
    /// It's like:
    /// - Picking out the wildly incorrect measurements in your data
    /// - Setting them aside so they don't confuse the formula-finding process
    /// - Ensuring your formula fits the typical pattern, not the exceptions
    /// 
    /// For example, if measuring typical household income and your data includes a billionaire,
    /// the outlier removal might identify this as an extreme value that shouldn't influence
    /// the general pattern.
    /// </para>
    /// </remarks>
    private readonly IOutlierRemoval<T, Matrix<T>, Vector<T>> _outlierRemoval;
    
    /// <summary>
    /// The component that handles data preprocessing tasks before model training.
    /// </summary>
    /// <remarks>
    /// <para>
    /// The data preprocessor coordinates various data preparation steps including normalization,
    /// feature selection, and outlier removal. It ensures that the data is in optimal form
    /// for the symbolic regression process.
    /// </para>
    /// <para><b>For Beginners:</b> This prepares your raw data for analysis.
    /// 
    /// Think of it as a chef who:
    /// - Takes your raw ingredients (data)
    /// - Washes, peels, and chops them (normalizes values)
    /// - Removes spoiled items (outliers)
    /// - Selects the ingredients that work well together (feature selection)
    /// 
    /// This preparation ensures the AI gets high-quality data that's ready for modeling.
    /// </para>
    /// </remarks>
    private readonly IDataPreprocessor<T, Matrix<T>, Vector<T>> _dataPreprocessor;
    
    /// <summary>
    /// The optimizer used to evolve and improve symbolic models.
    /// </summary>
    /// <remarks>
    /// <para>
    /// The optimizer implements the evolutionary algorithm that generates, selects, and evolves
    /// symbolic expressions. It typically uses genetic programming techniques like mutation,
    /// crossover, and selection to find optimal expressions.
    /// </para>
    /// <para><b>For Beginners:</b> This is the engine that powers the formula discovery process.
    /// 
    /// The optimizer:
    /// - Creates generations of candidate formulas
    /// - Tests how well each formula performs
    /// - Keeps the best formulas for the next generation
    /// - Combines successful formulas to create new ones
    /// - Occasionally introduces random changes to explore new possibilities
    /// 
    /// It mimics natural evolution, but for mathematical formulas instead of organisms.
    /// </para>
    /// </remarks>
    private readonly IOptimizer<T, Matrix<T>, Vector<T>> _optimizer;
    
    /// <summary>
    /// The best symbolic model found during the optimization process.
    /// </summary>
    /// <remarks>
    /// <para>
    /// This model represents the mathematical expression that best fits the training data
    /// according to the fitness calculator. It is used to make predictions on new data.
    /// </para>
    /// <para><b>For Beginners:</b> This is your winning formula.
    /// 
    /// After trying thousands of formulas:
    /// - This is the champion that performed best on your data
    /// - It captures the mathematical relationship between your inputs and outputs
    /// - It's used to make predictions for new data points
    /// 
    /// This formula is the actual "product" of symbolic regression - a mathematical
    /// expression that describes your data pattern.
    /// </para>
    /// </remarks>
    private IFullModel<T, Matrix<T>, Vector<T>>? _bestModel;
    
    /// <summary>
    /// The fitness score of the best model found.
    /// </summary>
    /// <remarks>
    /// <para>
    /// This value represents how well the best model fits the training data according to
    /// the fitness calculator. It is useful for comparing different models or tracking
    /// improvement over time.
    /// </para>
    /// <para><b>For Beginners:</b> This is the score of your winning formula.
    /// 
    /// Think of it as:
    /// - A rating from 0 to 1 (for many fitness measures)
    /// - Higher numbers usually mean better performance
    /// - It tells you how confident you can be in the model's predictions
    /// 
    /// For example, an R-squared value of 0.95 means your formula explains about 95%
    /// of the variation in your data, which is typically very good.
    /// </para>
    /// </remarks>
    private T _bestFitness;

    /// <summary>
    /// Creates a new symbolic regression model.
    /// </summary>
    /// <param name="options">
    /// Optional configuration settings for the symbolic regression model. These settings control aspects like:
    /// - The population size and number of generations for the genetic algorithm
    /// - The mutation and crossover rates for evolving expressions
    /// - The complexity penalty to prefer simpler expressions
    /// If not provided, default options will be used.
    /// </param>
    /// <param name="regularization">
    /// Optional regularization method to prevent overfitting.
    /// If not provided, no additional regularization will be applied.
    /// </param>
    /// <param name="fitnessCalculator">
    /// Optional calculator for evaluating model fitness.
    /// If not provided, R-squared will be used as the fitness metric.
    /// </param>
    /// <param name="normalizer">
    /// Optional component for normalizing input and output data.
    /// If not provided, no normalization will be applied.
    /// </param>
    /// <param name="featureSelector">
    /// Optional component for selecting relevant features.
    /// If not provided, all features will be used.
    /// </param>
    /// <param name="fitDetector">
    /// Optional component for detecting when a satisfactory model has been found.
    /// If not provided, the default fit detector will be used.
    /// </param>
    /// <param name="outlierRemoval">
    /// Optional component for identifying and removing outliers.
    /// If not provided, no outlier removal will be performed.
    /// </param>
    /// <param name="dataPreprocessor">
    /// Optional component for preprocessing data before model training.
    /// If not provided, a default preprocessor will be used with the specified normalizer,
    /// feature selector, and outlier removal components.
    /// </param>
    /// <remarks>
    /// <para>
    /// This constructor creates a new symbolic regression model with the specified components.
    /// If components are not provided, default implementations are used. It initializes the
    /// genetic algorithm optimizer with the configured population size, generations, and rates.
    /// </para>
    /// <para><b>For Beginners:</b> This method sets up your AI formula discoverer.
    /// 
    /// Think of it like assembling a team of specialists:
    /// - The options define the overall strategy
    /// - The fitness calculator evaluates each formula
    /// - The normalizer, feature selector, and outlier remover prepare your data
    /// - The fit detector knows when to stop searching
    /// - The optimizer manages the evolution of formulas
    /// 
    /// You can use the default team members (by not specifying them) or bring in your own
    /// specialists with different approaches to each task.
    /// </para>
    /// </remarks>
    public SymbolicRegression(
        SymbolicRegressionOptions? options = null, 
        IRegularization<T, Matrix<T>, Vector<T>>? regularization = null,
        IFitnessCalculator<T, Matrix<T>, Vector<T>>? fitnessCalculator = null,
        INormalizer<T, Matrix<T>, Vector<T>>? normalizer = null,
        IFeatureSelector<T, Matrix<T>>? featureSelector = null,
        IFitDetector<T, Matrix<T>, Vector<T>>? fitDetector = null,
        IOutlierRemoval<T, Matrix<T>, Vector<T>>? outlierRemoval = null,
        IDataPreprocessor<T, Matrix<T>, Vector<T>>? dataPreprocessor = null)
        : base(options, regularization)
    {
        _options = options ?? new SymbolicRegressionOptions();
<<<<<<< HEAD
        _optimizer = new GeneticAlgorithmOptimizer<T, Matrix<T>, Vector<T>>(this, new GeneticAlgorithmOptimizerOptions<T, Matrix<T>, Vector<T>>
        {
            PopulationSize = _options.PopulationSize,
            MaxGenerations = _options.MaxGenerations,
            MutationRate = _options.MutationRate,
            CrossoverRate = _options.CrossoverRate
        });
=======
        var dummyModel = new VectorModel<T>(Vector<T>.Empty());
        _optimizer = new GeneticAlgorithmOptimizer<T, Matrix<T>, Vector<T>>(
            dummyModel,
            new GeneticAlgorithmOptimizerOptions<T, Matrix<T>, Vector<T>>
            {
                PopulationSize = _options.PopulationSize,
                MaxGenerations = _options.MaxGenerations,
                MutationRate = _options.MutationRate,
                CrossoverRate = _options.CrossoverRate
            });
>>>>>>> ef86fea4
        _fitnessCalculator = fitnessCalculator ?? new RSquaredFitnessCalculator<T, Matrix<T>, Vector<T>>();
        _normalizer = normalizer ?? new NoNormalizer<T, Matrix<T>, Vector<T>>();
        _featureSelector = featureSelector ?? new NoFeatureSelector<T, Matrix<T>>();
        _fitDetector = fitDetector ?? new DefaultFitDetector<T, Matrix<T>, Vector<T>>();
        _outlierRemoval = outlierRemoval ?? new NoOutlierRemoval<T, Matrix<T>, Vector<T>>();
        _dataPreprocessor = dataPreprocessor ?? new DefaultDataPreprocessor<T, Matrix<T>, Vector<T>>(_normalizer, _featureSelector, _outlierRemoval);
        _bestFitness = _fitnessCalculator.IsHigherScoreBetter ? NumOps.MinValue : NumOps.MaxValue;
    }

    /// <summary>
    /// Optimizes the symbolic regression model using the provided input data and target values.
    /// </summary>
    /// <param name="x">The input feature matrix, where rows represent observations and columns represent features.</param>
    /// <param name="y">The target values vector containing the actual output values to predict.</param>
    /// <remarks>
    /// <para>
    /// This method implements the core optimization for symbolic regression. It:
    /// 1. Preprocesses the data (normalization, feature selection, outlier removal)
    /// 2. Splits the data into training, validation, and test sets
    /// 3. Uses the genetic algorithm optimizer to evolve symbolic models
    /// 4. Stores the best model found during the optimization process
    /// </para>
    /// <para><b>For Beginners:</b> This method finds the best formula to describe your data.
    /// 
    /// The process works like this:
    /// 
    /// 1. First, it cleans and prepares your data
    /// 2. Then it divides your data into portions for different purposes:
    ///    - Training data: Used to create and improve formulas
    ///    - Validation data: Used to check formulas during development
    ///    - Test data: Used for a final check of the best formula
    /// 3. Next, it runs the genetic algorithm to evolve better and better formulas
    /// 4. Finally, it saves the best formula it found
    /// 
    /// This is where the magic happens - the AI explores thousands of possible
    /// mathematical relationships to find the one that best describes your data.
    /// </para>
    /// </remarks>
    protected override void OptimizeModel(Matrix<T> x, Vector<T> y)
    {
        // Preprocess the data
        var (preprocessedX, preprocessedY, _) = _dataPreprocessor.PreprocessData(x, y);
        // Split the data
        var (XTrain, yTrain, XVal, yVal, XTest, yTest) = _dataPreprocessor.SplitData(preprocessedX, preprocessedY);
        // Optimize the model
        var optimizationResult = _optimizer.Optimize(OptimizerHelper<T, Matrix<T>, Vector<T>>.CreateOptimizationInputData(XTrain, yTrain, XVal, yVal, XTest, yTest));
        _bestFitness = optimizationResult.BestFitnessScore;
        _bestModel = optimizationResult.BestSolution ?? throw new InvalidOperationException("Optimization result does not contain a valid symbolic model.");
    }

    /// <summary>
    /// Predicts target values for a matrix of input features.
    /// </summary>
    /// <param name="X">The input feature matrix for which to make predictions.</param>
    /// <returns>A vector of predicted values, one for each row in the input matrix.</returns>
    /// <remarks>
    /// <para>
    /// This method makes predictions for multiple input samples by:
    /// 1. Applying the best symbolic model to each row of the input matrix
    /// 2. Returning a vector of predicted values
    /// </para>
    /// <para><b>For Beginners:</b> This method uses your discovered formula to make predictions.
    /// 
    /// Once the system has found the best formula:
    /// - This method takes new data points
    /// - It plugs each data point into the formula
    /// - It calculates and returns the predicted results
    /// 
    /// For example, if your formula determined plant growth based on sunlight and water,
    /// you could use this method to predict how much a plant would grow with specific
    /// amounts of sunlight and water.
    /// </para>
    /// </remarks>
    public override Vector<T> Predict(Matrix<T> X)
    {
        return _bestModel?.Predict(X) ?? Vector<T>.Empty();
    }

    /// <summary>
    /// Predicts a target value for a single input feature vector.
    /// </summary>
    /// <param name="input">The input feature vector for which to make a prediction.</param>
    /// <returns>The predicted value for the input vector.</returns>
    /// <remarks>
    /// <para>
    /// This method implements prediction for a single input sample. It:
    /// 1. Applies regularization to the input vector
    /// 2. Evaluates the best symbolic model with the regularized input
    /// </para>
    /// <para><b>For Beginners:</b> This method predicts a value for a single data point.
    /// 
    /// Think of it like this:
    /// 1. It first applies regularization to your input (which helps ensure stable predictions)
    /// 2. It then plugs the values into your discovered formula
    /// 3. It calculates and returns the result
    /// 
    /// This is useful when you want to make a prediction for just one specific case,
    /// rather than a whole batch of data.
    /// </para>
    /// </remarks>
    protected override T PredictSingle(Vector<T> input)
    {
        if (_bestModel == null)
        {
            throw new InvalidOperationException("The model has not been optimized yet. Please call OptimizeModel first.");
        }

        Vector<T> regularizedInput = Regularization.Regularize(input);
        return _bestModel.Predict(Matrix<T>.FromVector(regularizedInput))[0];
    }

    /// <summary>
    /// Returns the type identifier for this regression model.
    /// </summary>
    /// <returns>
    /// The model type identifier for symbolic regression.
    /// </returns>
    /// <remarks>
    /// <para>
    /// This method returns the enum value that identifies this model as a symbolic regression model.
    /// This is used for model identification in serialization/deserialization and for logging purposes.
    /// </para>
    /// <para><b>For Beginners:</b> This method simply tells the system what kind of model this is.
    /// 
    /// It's like a name tag for the model that says "I am a symbolic regression model."
    /// This is useful when:
    /// - Saving the model to a file
    /// - Loading a model from a file
    /// - Logging information about the model
    /// 
    /// You generally won't need to call this method directly in your code.
    /// </para>
    /// </remarks>
    protected override ModelType GetModelType() => ModelType.SymbolicRegression;

    /// <summary>
    /// Creates a new instance of the Symbolic Regression model with the same configuration.
    /// </summary>
    /// <returns>A new instance of the Symbolic Regression model.</returns>
    /// <exception cref="InvalidOperationException">Thrown when the creation fails or required components are null.</exception>
    /// <remarks>
    /// <para>
    /// This method creates a deep copy of the current Symbolic Regression model, including its discovered 
    /// formula, configuration options, fitness calculator, data preprocessors, and optimization components.
    /// The new instance is completely independent of the original, allowing modifications without 
    /// affecting the original model.
    /// </para>
    /// <para><b>For Beginners:</b> This method creates an exact copy of the current symbolic regression model.
    /// 
    /// Think of it like making a perfect duplicate of your AI mathematician:
    /// - It copies the winning formula that was discovered
    /// - It maintains the same configuration settings (population size, mutation rates, etc.)
    /// - It preserves all the specialty components (fitness calculator, normalizer, etc.)
    /// - It remembers how good the best formula was (the fitness score)
    /// 
    /// This is useful when you want to:
    /// - Create a backup before making changes
    /// - Create variations of the same model for different purposes
    /// - Share the model while keeping your original intact
    /// </para>
    /// </remarks>
    protected override IFullModel<T, Matrix<T>, Vector<T>> CreateInstance()
    {
        var newModel = new SymbolicRegression<T>(
            options: _options,
            regularization: Regularization,
            fitnessCalculator: _fitnessCalculator,
            normalizer: _normalizer,
            featureSelector: _featureSelector,
            fitDetector: _fitDetector,
            outlierRemoval: _outlierRemoval,
            dataPreprocessor: _dataPreprocessor);
        
        // Copy the best model found (if any)
        if (_bestModel != null)
        {
            newModel._bestModel = _bestModel.Clone();
        }
        
        // Copy the best fitness score
        newModel._bestFitness = _bestFitness;
        
        return newModel;
    }
}<|MERGE_RESOLUTION|>--- conflicted
+++ resolved
@@ -323,15 +323,6 @@
         : base(options, regularization)
     {
         _options = options ?? new SymbolicRegressionOptions();
-<<<<<<< HEAD
-        _optimizer = new GeneticAlgorithmOptimizer<T, Matrix<T>, Vector<T>>(this, new GeneticAlgorithmOptimizerOptions<T, Matrix<T>, Vector<T>>
-        {
-            PopulationSize = _options.PopulationSize,
-            MaxGenerations = _options.MaxGenerations,
-            MutationRate = _options.MutationRate,
-            CrossoverRate = _options.CrossoverRate
-        });
-=======
         var dummyModel = new VectorModel<T>(Vector<T>.Empty());
         _optimizer = new GeneticAlgorithmOptimizer<T, Matrix<T>, Vector<T>>(
             dummyModel,
@@ -342,7 +333,6 @@
                 MutationRate = _options.MutationRate,
                 CrossoverRate = _options.CrossoverRate
             });
->>>>>>> ef86fea4
         _fitnessCalculator = fitnessCalculator ?? new RSquaredFitnessCalculator<T, Matrix<T>, Vector<T>>();
         _normalizer = normalizer ?? new NoNormalizer<T, Matrix<T>, Vector<T>>();
         _featureSelector = featureSelector ?? new NoFeatureSelector<T, Matrix<T>>();
