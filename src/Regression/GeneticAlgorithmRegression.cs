namespace AiDotNet.Regression;

/// <summary>
/// Implements a regression model that uses genetic algorithms to optimize model parameters,
/// mimicking the process of natural selection to find the best solution.
/// </summary>
/// <remarks>
/// <para>
/// Genetic Algorithm Regression uses evolutionary principles to find optimal model coefficients.
/// It maintains a population of potential solutions (models) that evolve over generations through
/// selection, crossover, and mutation operations. This approach is particularly useful for complex
/// problems where traditional optimization methods might struggle, as it can effectively explore
/// large solution spaces and avoid local optima.
/// </para>
/// <para><b>For Beginners:</b> This model uses a technique inspired by natural evolution to find the best solution.
/// 
/// Think of it like breeding the best solution:
/// - Start with a random "population" of potential solutions (different sets of coefficients)
/// - Test how well each solution performs on your data (fitness evaluation)
/// - Keep the best solutions and let them "reproduce" to create new solutions
/// - Occasionally introduce random changes (mutations) to explore new possibilities
/// - Repeat this process over multiple "generations" until you find an excellent solution
/// 
/// The benefit of this approach is that it can find good solutions to complex problems
/// without getting stuck in suboptimal answers. It's similar to how nature evolves
/// successful organisms over time, but applied to finding the best mathematical model.
/// </para>
/// </remarks>
/// <typeparam name="T">The numeric type used for calculations, typically float or double.</typeparam>
public class GeneticAlgorithmRegression<T> : RegressionBase<T>
{
    /// <summary>
    /// Configuration options for the genetic algorithm optimizer.
    /// </summary>
    private readonly GeneticAlgorithmOptimizerOptions<T, Matrix<T>, Vector<T>> _gaOptions;
    
    /// <summary>
    /// The genetic algorithm optimizer that finds optimal model parameters.
    /// Created during training when input dimensions are known.
    /// </summary>
    private GeneticAlgorithmOptimizer<T, Matrix<T>, Vector<T>>? _optimizer;
    
    /// <summary>
    /// Component responsible for normalizing feature values to a common scale.
    /// </summary>
    private readonly INormalizer<T, Matrix<T>, Vector<T>> _normalizer;
    
    /// <summary>
    /// Component that selects the most relevant features for the model.
    /// </summary>
    private readonly IFeatureSelector<T, Matrix<T>> _featureSelector;
    
    /// <summary>
    /// Component that identifies and removes outliers from the training data.
    /// </summary>
    private readonly IOutlierRemoval<T, Matrix<T>, Vector<T>> _outlierRemoval;
    
    /// <summary>
    /// Component that handles all data preprocessing steps before training.
    /// </summary>
    private readonly IDataPreprocessor<T, Matrix<T>, Vector<T>> _dataPreprocessor;
    
    /// <summary>
    /// The best model found by the genetic algorithm.
    /// </summary>
    private IFullModel<T, Matrix<T>, Vector<T>>? _bestModel;

    /// <summary>
    /// Initializes a new instance of the <see cref="GeneticAlgorithmRegression{T}"/> class.
    /// </summary>
    /// <param name="options">Optional regression options for the model.</param>
    /// <param name="gaOptions">Optional configuration options for the genetic algorithm optimizer.</param>
    /// <param name="regularization">Optional regularization strategy to prevent overfitting.</param>
    /// <param name="normalizer">Optional component for normalizing feature values.</param>
    /// <param name="featureSelector">Optional component for selecting relevant features.</param>
    /// <param name="outlierRemoval">Optional component for removing outliers.</param>
    /// <param name="dataPreprocessor">Optional component for preprocessing data.</param>
    /// <remarks>
    /// <para>
    /// This constructor creates a new Genetic Algorithm Regression model with the specified components and configuration
    /// options. If components are not provided, default implementations are used. The constructor sets up all the
    /// necessary infrastructure for the genetic algorithm to optimize model parameters.
    /// </para>
    /// <para><b>For Beginners:</b> This is how you create a new Genetic Algorithm Regression model.
    /// 
    /// The constructor allows you to customize many aspects of the model:
    /// - General regression settings (like whether to include an intercept term)
    /// - Genetic algorithm settings (like population size and mutation rate)
    /// - How to measure how well solutions perform (fitness calculation)
    /// - How to prepare your data before training (normalization, feature selection, outlier removal)
    /// 
    /// If you don't specify these parameters, the model will use reasonable default settings.
    /// 
    /// Example:
    /// ```csharp
    /// // Create a basic model with default settings
    /// var gaRegression = new GeneticAlgorithmRegression&lt;double&gt;();
    /// 
    /// // Create a model with custom genetic algorithm settings
    /// var gaOptions = new GeneticAlgorithmOptimizerOptions {
    ///     PopulationSize = 200,
    ///     MaxGenerations = 100,
    ///     MutationRate = 0.05
    /// };
    /// var customGaRegression = new GeneticAlgorithmRegression&lt;double&gt;(gaOptions: gaOptions);
    /// ```
    /// </para>
    /// </remarks>
    public GeneticAlgorithmRegression(
        RegressionOptions<T>? options = null,
        GeneticAlgorithmOptimizerOptions<T, Matrix<T>, Vector<T>>? gaOptions = null,
        IRegularization<T, Matrix<T>, Vector<T>>? regularization = null,
        INormalizer<T, Matrix<T>, Vector<T>>? normalizer = null,
        IFeatureSelector<T, Matrix<T>>? featureSelector = null,
        IOutlierRemoval<T, Matrix<T>, Vector<T>>? outlierRemoval = null,
        IDataPreprocessor<T, Matrix<T>, Vector<T>>? dataPreprocessor = null)
        : base(options, regularization)
    {
        _gaOptions = gaOptions ?? new GeneticAlgorithmOptimizerOptions<T, Matrix<T>, Vector<T>>();
<<<<<<< HEAD
=======
        var dummyModel = new VectorModel<T>(Vector<T>.Empty());
        _optimizer = new GeneticAlgorithmOptimizer<T, Matrix<T>, Vector<T>>(dummyModel, _gaOptions);
>>>>>>> ef86fea4
        _normalizer = normalizer ?? new NoNormalizer<T, Matrix<T>, Vector<T>>();
        _featureSelector = featureSelector ?? new NoFeatureSelector<T, Matrix<T>>();
        _outlierRemoval = outlierRemoval ?? new NoOutlierRemoval<T, Matrix<T>, Vector<T>>();
        _dataPreprocessor = dataPreprocessor ?? new DefaultDataPreprocessor<T, Matrix<T>, Vector<T>>(_normalizer, _featureSelector, _outlierRemoval);
    }

    /// <summary>
    /// Trains the Genetic Algorithm Regression model using the provided input features and target values.
    /// </summary>
    /// <param name="x">A matrix where each row represents a sample and each column represents a feature.</param>
    /// <param name="y">A vector of target values corresponding to each sample in x.</param>
    /// <remarks>
    /// <para>
    /// This method trains the Genetic Algorithm Regression model by first preprocessing the data, then splitting it
    /// into training, validation, and test sets, and finally using a genetic algorithm to find the optimal model
    /// parameters. The genetic algorithm evolves a population of potential solutions over multiple generations,
    /// gradually improving the model's fit to the training data.
    /// </para>
    /// <para><b>For Beginners:</b> This method teaches the model how to make predictions using your data.
    /// 
    /// The training process involves several steps:
    /// 1. Preprocessing the data (normalizing features, removing outliers, etc.)
    /// 2. Splitting the data into separate sets for training and testing
    /// 3. Running the genetic algorithm, which:
    ///    - Creates a starting population of random solutions
    ///    - Evaluates how well each solution performs
    ///    - Selects the best solutions to "reproduce"
    ///    - Creates new solutions through crossover and mutation
    ///    - Repeats this process over multiple generations
    /// 4. Selects the best performing solution as the final model
    /// 
    /// After training, the model will be ready to make predictions on new data.
    /// 
    /// Example:
    /// ```csharp
    /// // Train the model
    /// gaRegression.Train(features, targets);
    /// ```
    /// </para>
    /// </remarks>
    public override void Train(Matrix<T> x, Vector<T> y)
    {
        // Preprocess the data
        var (preprocessedX, preprocessedY, _) = _dataPreprocessor.PreprocessData(x, y);

        // Split the data
        var (xTrain, yTrain, xVal, yVal, xTest, yTest) = _dataPreprocessor.SplitData(preprocessedX, preprocessedY);

        // Initialize optimizer with proper dimensions based on input data
        int featureCount = xTrain.Columns + (HasIntercept ? 1 : 0);
        _bestModel = new VectorModel<T>(new Vector<T>(featureCount));
        _optimizer = new GeneticAlgorithmOptimizer<T, Matrix<T>, Vector<T>>(_bestModel, _gaOptions);

        var result = _optimizer.Optimize(OptimizerHelper<T, Matrix<T>, Vector<T>>.CreateOptimizationInputData(xTrain, yTrain, xVal, yVal, xTest, yTest));

        _bestModel = result.BestSolution;
        UpdateCoefficientsAndIntercept();
    }

    /// <summary>
    /// Predicts target values for the provided input features using the trained Genetic Algorithm Regression model.
    /// </summary>
    /// <param name="x">A matrix where each row represents a sample to predict and each column represents a feature.</param>
    /// <returns>A vector of predicted values corresponding to each input sample.</returns>
    /// <remarks>
    /// <para>
    /// This method predicts target values for new input data using the best model found during the genetic algorithm
    /// optimization process. It applies the learned coefficients to the input features to compute the predictions.
    /// </para>
    /// <para><b>For Beginners:</b> This method uses your trained model to make predictions on new data.
    /// 
    /// Once your model has been trained, you can use it to predict values for new data points.
    /// The model applies the best set of coefficients discovered by the genetic algorithm
    /// to calculate predicted values for each input sample.
    /// 
    /// Example:
    /// ```csharp
    /// // Make predictions
    /// var predictions = gaRegression.Predict(newFeatures);
    /// ```
    /// </para>
    /// </remarks>
    public override Vector<T> Predict(Matrix<T> x)
    {
        return _bestModel?.Predict(x) ?? Vector<T>.Empty();
    }

    /// <summary>
    /// Gets the model type of the Genetic Algorithm Regression model.
    /// </summary>
    /// <returns>The model type enumeration value.</returns>
    protected override ModelType GetModelType() => ModelType.GeneticAlgorithmRegression;

    /// <summary>
    /// Updates the model coefficients and intercept based on the best solution found by the genetic algorithm.
    /// </summary>
    private void UpdateCoefficientsAndIntercept()
    {
        Coefficients = _bestModel?.GetParameters() ?? Vector<T>.Empty();

        if (HasIntercept)
        {
            Intercept = Coefficients[0];
            Coefficients = Coefficients.Slice(1, Coefficients.Length - 1);
        }
        else
        {
            Intercept = NumOps.Zero;
        }
    }

    /// <summary>
    /// Serializes the Genetic Algorithm Regression model to a byte array for storage or transmission.
    /// </summary>
    /// <returns>A byte array containing the serialized model.</returns>
    /// <remarks>
    /// <para>
    /// This method converts the Genetic Algorithm Regression model into a byte array that can be stored in a file,
    /// database, or transmitted over a network. The serialized data includes the base regression model data,
    /// the best model coefficients found by the genetic algorithm, and the genetic algorithm configuration options.
    /// </para>
    /// <para><b>For Beginners:</b> This method saves your trained model as a sequence of bytes.
    /// 
    /// Serialization allows you to:
    /// - Save your model to a file
    /// - Store your model in a database
    /// - Send your model over a network
    /// - Keep your model for later use without having to retrain it
    /// 
    /// The serialized data includes:
    /// - The model coefficients discovered by the genetic algorithm
    /// - Settings like population size and mutation rate
    /// - Other information needed to recreate the exact same model
    /// 
    /// Example:
    /// ```csharp
    /// // Serialize the model
    /// byte[] modelData = gaRegression.Serialize();
    /// 
    /// // Save to a file
    /// File.WriteAllBytes("gaRegression.model", modelData);
    /// ```
    /// </para>
    /// </remarks>
    public override byte[] Serialize()
    {
        using var ms = new MemoryStream();
        using var writer = new BinaryWriter(ms);

        // Serialize base class data
        byte[] baseData = base.Serialize();
        writer.Write(baseData.Length);
        writer.Write(baseData);

        // Serialize GeneticAlgorithmRegression specific data
        var parameters = _bestModel?.GetParameters() ?? Vector<T>.Empty();
        writer.Write(parameters.Length);
        for (int i = 0; i < parameters.Length; i++)
        {
            writer.Write(Convert.ToDouble(parameters[i]));
        }

        // Serialize GeneticAlgorithmOptions
        var gaOptions = _gaOptions;
        writer.Write(gaOptions.MaxGenerations);
        writer.Write(gaOptions.PopulationSize);
        writer.Write(gaOptions.MutationRate);
        writer.Write(gaOptions.CrossoverRate);

        return ms.ToArray();
    }

    /// <summary>
    /// Loads a previously serialized Genetic Algorithm Regression model from a byte array.
    /// </summary>
    /// <param name="modelData">The byte array containing the serialized model.</param>
    /// <remarks>
    /// <para>
    /// This method reconstructs a Genetic Algorithm Regression model from a byte array that was previously created
    /// using the Serialize method. It restores the base regression model data, the best model coefficients found
    /// by the genetic algorithm, and the genetic algorithm configuration options, allowing the model to be used
    /// for predictions without retraining.
    /// </para>
    /// <para><b>For Beginners:</b> This method loads a previously saved model from a sequence of bytes.
    /// 
    /// Deserialization allows you to:
    /// - Load a model that was saved earlier
    /// - Use a model without having to retrain it
    /// - Share models between different applications
    /// 
    /// When you deserialize a model:
    /// - All settings are restored
    /// - The best solution found by the genetic algorithm is recovered
    /// - The model is ready to make predictions immediately
    /// 
    /// Example:
    /// ```csharp
    /// // Load from a file
    /// byte[] modelData = File.ReadAllBytes("gaRegression.model");
    /// 
    /// // Deserialize the model
    /// var gaRegression = new GeneticAlgorithmRegression&lt;double&gt;();
    /// gaRegression.Deserialize(modelData);
    /// 
    /// // Now you can use the model for predictions
    /// var predictions = gaRegression.Predict(newFeatures);
    /// ```
    /// </para>
    /// </remarks>
    public override void Deserialize(byte[] modelData)
    {
        using var ms = new MemoryStream(modelData);
        using var reader = new BinaryReader(ms);

        // Deserialize base class data
        int baseDataLength = reader.ReadInt32();
        byte[] baseData = reader.ReadBytes(baseDataLength);
        base.Deserialize(baseData);

        // Deserialize GeneticAlgorithmRegression specific data
        int coefficientsLength = reader.ReadInt32();
        var coefficients = new T[coefficientsLength];
        for (int i = 0; i < coefficientsLength; i++)
        {
            coefficients[i] = NumOps.FromDouble(reader.ReadDouble());
        }
        _bestModel = new VectorModel<T>(new Vector<T>(coefficients));

        // Deserialize GeneticAlgorithmOptions
        var gaOptions = new GeneticAlgorithmOptimizerOptions<T, Matrix<T>, Vector<T>>
        {
            MaxGenerations = reader.ReadInt32(),
            PopulationSize = reader.ReadInt32(),
            MutationRate = reader.ReadDouble(),
            CrossoverRate = reader.ReadDouble()
        };

        // Recreate the optimizer with the deserialized options
<<<<<<< HEAD
        if (_bestModel == null)
        {
            throw new InvalidOperationException("Deserialization failed: _bestModel is null. Model coefficients may be missing or corrupted.");
        }
        _optimizer = new GeneticAlgorithmOptimizer<T, Matrix<T>, Vector<T>>(_bestModel, gaOptions);
=======
        var dummyModel = new VectorModel<T>(Vector<T>.Empty());
        _optimizer = new GeneticAlgorithmOptimizer<T, Matrix<T>, Vector<T>>(dummyModel, gaOptions);
>>>>>>> ef86fea4

        // Update coefficients and intercept
        UpdateCoefficientsAndIntercept();
    }

    /// <summary>
    /// Creates a new instance of the GeneticAlgorithmRegression with the same configuration as the current instance.
    /// </summary>
    /// <returns>A new GeneticAlgorithmRegression instance with the same options and components as the current instance.</returns>
    /// <remarks>
    /// <para>
    /// This method creates a new instance of the GeneticAlgorithmRegression model with the same configuration options,
    /// regularization settings, and preprocessing components as the current instance. This is useful for model cloning,
    /// ensemble methods, or cross-validation scenarios where multiple instances of the same model with identical
    /// configurations are needed.
    /// </para>
    /// <para><b>For Beginners:</b> This method creates a fresh copy of the model's blueprint.
    /// 
    /// When you need multiple versions of the same type of model with identical settings:
    /// - This method creates a new, empty model with the same configuration
    /// - It's like making a copy of a recipe before you start cooking
    /// - The new model has the same settings but no trained data
    /// - This is useful for techniques that need multiple models, like cross-validation
    /// 
    /// For example, when testing your model on different subsets of data,
    /// you'd want each test to use a model with identical settings.
    /// </para>
    /// </remarks>
    protected override IFullModel<T, Matrix<T>, Vector<T>> CreateNewInstance()
    {
        return new GeneticAlgorithmRegression<T>(
            Options,
            _gaOptions,
            Regularization,
            _normalizer,
            _featureSelector,
            _outlierRemoval,
            _dataPreprocessor);
    }
}<|MERGE_RESOLUTION|>--- conflicted
+++ resolved
@@ -117,11 +117,8 @@
         : base(options, regularization)
     {
         _gaOptions = gaOptions ?? new GeneticAlgorithmOptimizerOptions<T, Matrix<T>, Vector<T>>();
-<<<<<<< HEAD
-=======
         var dummyModel = new VectorModel<T>(Vector<T>.Empty());
         _optimizer = new GeneticAlgorithmOptimizer<T, Matrix<T>, Vector<T>>(dummyModel, _gaOptions);
->>>>>>> ef86fea4
         _normalizer = normalizer ?? new NoNormalizer<T, Matrix<T>, Vector<T>>();
         _featureSelector = featureSelector ?? new NoFeatureSelector<T, Matrix<T>>();
         _outlierRemoval = outlierRemoval ?? new NoOutlierRemoval<T, Matrix<T>, Vector<T>>();
@@ -360,16 +357,11 @@
         };
 
         // Recreate the optimizer with the deserialized options
-<<<<<<< HEAD
         if (_bestModel == null)
         {
             throw new InvalidOperationException("Deserialization failed: _bestModel is null. Model coefficients may be missing or corrupted.");
         }
         _optimizer = new GeneticAlgorithmOptimizer<T, Matrix<T>, Vector<T>>(_bestModel, gaOptions);
-=======
-        var dummyModel = new VectorModel<T>(Vector<T>.Empty());
-        _optimizer = new GeneticAlgorithmOptimizer<T, Matrix<T>, Vector<T>>(dummyModel, gaOptions);
->>>>>>> ef86fea4
 
         // Update coefficients and intercept
         UpdateCoefficientsAndIntercept();
