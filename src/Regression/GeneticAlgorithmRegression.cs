namespace AiDotNet.Regression;

/// <summary>
/// Implements a regression model that uses genetic algorithms to optimize model parameters,
/// mimicking the process of natural selection to find the best solution.
/// </summary>
/// <remarks>
/// <para>
/// Genetic Algorithm Regression uses evolutionary principles to find optimal model coefficients.
/// It maintains a population of potential solutions (models) that evolve over generations through
/// selection, crossover, and mutation operations. This approach is particularly useful for complex
/// problems where traditional optimization methods might struggle, as it can effectively explore
/// large solution spaces and avoid local optima.
/// </para>
/// <para><b>For Beginners:</b> This model uses a technique inspired by natural evolution to find the best solution.
/// 
/// Think of it like breeding the best solution:
/// - Start with a random "population" of potential solutions (different sets of coefficients)
/// - Test how well each solution performs on your data (fitness evaluation)
/// - Keep the best solutions and let them "reproduce" to create new solutions
/// - Occasionally introduce random changes (mutations) to explore new possibilities
/// - Repeat this process over multiple "generations" until you find an excellent solution
/// 
/// The benefit of this approach is that it can find good solutions to complex problems
/// without getting stuck in suboptimal answers. It's similar to how nature evolves
/// successful organisms over time, but applied to finding the best mathematical model.
/// </para>
/// </remarks>
/// <typeparam name="T">The numeric type used for calculations, typically float or double.</typeparam>
public class GeneticAlgorithmRegression<T> : RegressionBase<T>
{
    /// <summary>
    /// Configuration options for the genetic algorithm optimizer.
    /// </summary>
    private readonly GeneticAlgorithmOptimizerOptions<T, Matrix<T>, Vector<T>> _gaOptions;
    
    /// <summary>
    /// The genetic algorithm optimizer that finds optimal model parameters.
    /// Created during training when input dimensions are known.
    /// </summary>
    private GeneticAlgorithmOptimizer<T, Matrix<T>, Vector<T>>? _optimizer;
    
    /// <summary>
    /// Component responsible for normalizing feature values to a common scale.
    /// </summary>
    private readonly INormalizer<T, Matrix<T>, Vector<T>> _normalizer;
    
    /// <summary>
    /// Component that selects the most relevant features for the model.
    /// </summary>
    private readonly IFeatureSelector<T, Matrix<T>> _featureSelector;
    
    /// <summary>
    /// Component that identifies and removes outliers from the training data.
    /// </summary>
    private readonly IOutlierRemoval<T, Matrix<T>, Vector<T>> _outlierRemoval;
    
    /// <summary>
    /// Component that handles all data preprocessing steps before training.
    /// </summary>
    private readonly IDataPreprocessor<T, Matrix<T>, Vector<T>> _dataPreprocessor;
    
    /// <summary>
    /// The best model found by the genetic algorithm.
    /// </summary>
    private IFullModel<T, Matrix<T>, Vector<T>>? _bestModel;

    /// <summary>
    /// Initializes a new instance of the <see cref="GeneticAlgorithmRegression{T}"/> class.
    /// </summary>
    /// <param name="options">Optional regression options for the model.</param>
    /// <param name="gaOptions">Optional configuration options for the genetic algorithm optimizer.</param>
    /// <param name="regularization">Optional regularization strategy to prevent overfitting.</param>
    /// <param name="normalizer">Optional component for normalizing feature values.</param>
    /// <param name="featureSelector">Optional component for selecting relevant features.</param>
    /// <param name="outlierRemoval">Optional component for removing outliers.</param>
    /// <param name="dataPreprocessor">Optional component for preprocessing data.</param>
    /// <remarks>
    /// <para>
    /// This constructor creates a new Genetic Algorithm Regression model with the specified components and configuration
    /// options. If components are not provided, default implementations are used. The constructor sets up all the
    /// necessary infrastructure for the genetic algorithm to optimize model parameters.
    /// </para>
    /// <para><b>For Beginners:</b> This is how you create a new Genetic Algorithm Regression model.
    /// 
    /// The constructor allows you to customize many aspects of the model:
    /// - General regression settings (like whether to include an intercept term)
    /// - Genetic algorithm settings (like population size and mutation rate)
    /// - How to measure how well solutions perform (fitness calculation)
    /// - How to prepare your data before training (normalization, feature selection, outlier removal)
    /// 
    /// If you don't specify these parameters, the model will use reasonable default settings.
    /// 
    /// Example:
    /// ```csharp
    /// // Create a basic model with default settings
    /// var gaRegression = new GeneticAlgorithmRegression&lt;double&gt;();
    /// 
    /// // Create a model with custom genetic algorithm settings
    /// var gaOptions = new GeneticAlgorithmOptimizerOptions {
    ///     PopulationSize = 200,
    ///     MaxGenerations = 100,
    ///     MutationRate = 0.05
    /// };
    /// var customGaRegression = new GeneticAlgorithmRegression&lt;double&gt;(gaOptions: gaOptions);
    /// ```
    /// </para>
    /// </remarks>
    public GeneticAlgorithmRegression(
        RegressionOptions<T>? options = null,
        GeneticAlgorithmOptimizerOptions<T, Matrix<T>, Vector<T>>? gaOptions = null,
        IRegularization<T, Matrix<T>, Vector<T>>? regularization = null,
        INormalizer<T, Matrix<T>, Vector<T>>? normalizer = null,
        IFeatureSelector<T, Matrix<T>>? featureSelector = null,
        IOutlierRemoval<T, Matrix<T>, Vector<T>>? outlierRemoval = null,
        IDataPreprocessor<T, Matrix<T>, Vector<T>>? dataPreprocessor = null)
        : base(options, regularization)
    {
        _gaOptions = gaOptions ?? new GeneticAlgorithmOptimizerOptions<T, Matrix<T>, Vector<T>>();
<<<<<<< HEAD
        _optimizer = new GeneticAlgorithmOptimizer<T, Matrix<T>, Vector<T>>(null, gaOptions);
=======
>>>>>>> 9e02e8ab
        _normalizer = normalizer ?? new NoNormalizer<T, Matrix<T>, Vector<T>>();
        _featureSelector = featureSelector ?? new NoFeatureSelector<T, Matrix<T>>();
        _outlierRemoval = outlierRemoval ?? new NoOutlierRemoval<T, Matrix<T>, Vector<T>>();
        _dataPreprocessor = dataPreprocessor ?? new DefaultDataPreprocessor<T, Matrix<T>, Vector<T>>(_normalizer, _featureSelector, _outlierRemoval);
    }

    /// <summary>
    /// Trains the Genetic Algorithm Regression model using the provided input features and target values.
    /// </summary>
    /// <param name="x">A matrix where each row represents a sample and each column represents a feature.</param>
    /// <param name="y">A vector of target values corresponding to each sample in x.</param>
    /// <remarks>
    /// <para>
    /// This method trains the Genetic Algorithm Regression model by first preprocessing the data, then splitting it
    /// into training, validation, and test sets, and finally using a genetic algorithm to find the optimal model
    /// parameters. The genetic algorithm evolves a population of potential solutions over multiple generations,
    /// gradually improving the model's fit to the training data.
    /// </para>
    /// <para><b>For Beginners:</b> This method teaches the model how to make predictions using your data.
    /// 
    /// The training process involves several steps:
    /// 1. Preprocessing the data (normalizing features, removing outliers, etc.)
    /// 2. Splitting the data into separate sets for training and testing
    /// 3. Running the genetic algorithm, which:
    ///    - Creates a starting population of random solutions
    ///    - Evaluates how well each solution performs
    ///    - Selects the best solutions to "reproduce"
    ///    - Creates new solutions through crossover and mutation
    ///    - Repeats this process over multiple generations
    /// 4. Selects the best performing solution as the final model
    /// 
    /// After training, the model will be ready to make predictions on new data.
    /// 
    /// Example:
    /// ```csharp
    /// // Train the model
    /// gaRegression.Train(features, targets);
    /// ```
    /// </para>
    /// </remarks>
    public override void Train(Matrix<T> x, Vector<T> y)
    {
        // Preprocess the data
        var (preprocessedX, preprocessedY, _) = _dataPreprocessor.PreprocessData(x, y);

        // Split the data
        var (xTrain, yTrain, xVal, yVal, xTest, yTest) = _dataPreprocessor.SplitData(preprocessedX, preprocessedY);

        // Initialize optimizer with proper dimensions based on input data
        int featureCount = xTrain.Columns + (HasIntercept ? 1 : 0);
        _bestModel = new VectorModel<T>(new Vector<T>(featureCount));
        _optimizer = new GeneticAlgorithmOptimizer<T, Matrix<T>, Vector<T>>(_bestModel, _gaOptions);

        var result = _optimizer.Optimize(OptimizerHelper<T, Matrix<T>, Vector<T>>.CreateOptimizationInputData(xTrain, yTrain, xVal, yVal, xTest, yTest));

        _bestModel = result.BestSolution;
        UpdateCoefficientsAndIntercept();
    }

    /// <summary>
    /// Predicts target values for the provided input features using the trained Genetic Algorithm Regression model.
    /// </summary>
    /// <param name="x">A matrix where each row represents a sample to predict and each column represents a feature.</param>
    /// <returns>A vector of predicted values corresponding to each input sample.</returns>
    /// <remarks>
    /// <para>
    /// This method predicts target values for new input data using the best model found during the genetic algorithm
    /// optimization process. It applies the learned coefficients to the input features to compute the predictions.
    /// </para>
    /// <para><b>For Beginners:</b> This method uses your trained model to make predictions on new data.
    /// 
    /// Once your model has been trained, you can use it to predict values for new data points.
    /// The model applies the best set of coefficients discovered by the genetic algorithm
    /// to calculate predicted values for each input sample.
    /// 
    /// Example:
    /// ```csharp
    /// // Make predictions
    /// var predictions = gaRegression.Predict(newFeatures);
    /// ```
    /// </para>
    /// </remarks>
    public override Vector<T> Predict(Matrix<T> x)
    {
        return _bestModel?.Predict(x) ?? Vector<T>.Empty();
    }

    /// <summary>
    /// Gets the model type of the Genetic Algorithm Regression model.
    /// </summary>
    /// <returns>The model type enumeration value.</returns>
    protected override ModelType GetModelType() => ModelType.GeneticAlgorithmRegression;

    /// <summary>
    /// Updates the model coefficients and intercept based on the best solution found by the genetic algorithm.
    /// </summary>
    private void UpdateCoefficientsAndIntercept()
    {
        Coefficients = _bestModel?.GetParameters() ?? Vector<T>.Empty();

        if (HasIntercept)
        {
            Intercept = Coefficients[0];
            Coefficients = Coefficients.Slice(1, Coefficients.Length - 1);
        }
        else
        {
            Intercept = NumOps.Zero;
        }
    }

    /// <summary>
    /// Serializes the Genetic Algorithm Regression model to a byte array for storage or transmission.
    /// </summary>
    /// <returns>A byte array containing the serialized model.</returns>
    /// <remarks>
    /// <para>
    /// This method converts the Genetic Algorithm Regression model into a byte array that can be stored in a file,
    /// database, or transmitted over a network. The serialized data includes the base regression model data,
    /// the best model coefficients found by the genetic algorithm, and the genetic algorithm configuration options.
    /// </para>
    /// <para><b>For Beginners:</b> This method saves your trained model as a sequence of bytes.
    /// 
    /// Serialization allows you to:
    /// - Save your model to a file
    /// - Store your model in a database
    /// - Send your model over a network
    /// - Keep your model for later use without having to retrain it
    /// 
    /// The serialized data includes:
    /// - The model coefficients discovered by the genetic algorithm
    /// - Settings like population size and mutation rate
    /// - Other information needed to recreate the exact same model
    /// 
    /// Example:
    /// ```csharp
    /// // Serialize the model
    /// byte[] modelData = gaRegression.Serialize();
    /// 
    /// // Save to a file
    /// File.WriteAllBytes("gaRegression.model", modelData);
    /// ```
    /// </para>
    /// </remarks>
    public override byte[] Serialize()
    {
        using var ms = new MemoryStream();
        using var writer = new BinaryWriter(ms);

        // Serialize base class data
        byte[] baseData = base.Serialize();
        writer.Write(baseData.Length);
        writer.Write(baseData);

        // Serialize GeneticAlgorithmRegression specific data
        var parameters = _bestModel?.GetParameters() ?? Vector<T>.Empty();
        writer.Write(parameters.Length);
        for (int i = 0; i < parameters.Length; i++)
        {
            writer.Write(Convert.ToDouble(parameters[i]));
        }

        // Serialize GeneticAlgorithmOptions
        var gaOptions = _gaOptions;
        writer.Write(gaOptions.MaxGenerations);
        writer.Write(gaOptions.PopulationSize);
        writer.Write(gaOptions.MutationRate);
        writer.Write(gaOptions.CrossoverRate);

        return ms.ToArray();
    }

    /// <summary>
    /// Loads a previously serialized Genetic Algorithm Regression model from a byte array.
    /// </summary>
    /// <param name="modelData">The byte array containing the serialized model.</param>
    /// <remarks>
    /// <para>
    /// This method reconstructs a Genetic Algorithm Regression model from a byte array that was previously created
    /// using the Serialize method. It restores the base regression model data, the best model coefficients found
    /// by the genetic algorithm, and the genetic algorithm configuration options, allowing the model to be used
    /// for predictions without retraining.
    /// </para>
    /// <para><b>For Beginners:</b> This method loads a previously saved model from a sequence of bytes.
    /// 
    /// Deserialization allows you to:
    /// - Load a model that was saved earlier
    /// - Use a model without having to retrain it
    /// - Share models between different applications
    /// 
    /// When you deserialize a model:
    /// - All settings are restored
    /// - The best solution found by the genetic algorithm is recovered
    /// - The model is ready to make predictions immediately
    /// 
    /// Example:
    /// ```csharp
    /// // Load from a file
    /// byte[] modelData = File.ReadAllBytes("gaRegression.model");
    /// 
    /// // Deserialize the model
    /// var gaRegression = new GeneticAlgorithmRegression&lt;double&gt;();
    /// gaRegression.Deserialize(modelData);
    /// 
    /// // Now you can use the model for predictions
    /// var predictions = gaRegression.Predict(newFeatures);
    /// ```
    /// </para>
    /// </remarks>
    public override void Deserialize(byte[] modelData)
    {
        using var ms = new MemoryStream(modelData);
        using var reader = new BinaryReader(ms);

        // Deserialize base class data
        int baseDataLength = reader.ReadInt32();
        byte[] baseData = reader.ReadBytes(baseDataLength);
        base.Deserialize(baseData);

        // Deserialize GeneticAlgorithmRegression specific data
        int coefficientsLength = reader.ReadInt32();
        var coefficients = new T[coefficientsLength];
        for (int i = 0; i < coefficientsLength; i++)
        {
            coefficients[i] = NumOps.FromDouble(reader.ReadDouble());
        }
        _bestModel = new VectorModel<T>(new Vector<T>(coefficients));

        // Deserialize GeneticAlgorithmOptions
        var gaOptions = new GeneticAlgorithmOptimizerOptions<T, Matrix<T>, Vector<T>>
        {
            MaxGenerations = reader.ReadInt32(),
            PopulationSize = reader.ReadInt32(),
            MutationRate = reader.ReadDouble(),
            CrossoverRate = reader.ReadDouble()
        };

        // Recreate the optimizer with the deserialized options
<<<<<<< HEAD
        _optimizer = new GeneticAlgorithmOptimizer<T, Matrix<T>, Vector<T>>(null, gaOptions);
=======
        if (_bestModel == null)
        {
            throw new InvalidOperationException("Deserialization failed: _bestModel is null. Model coefficients may be missing or corrupted.");
        }
        _optimizer = new GeneticAlgorithmOptimizer<T, Matrix<T>, Vector<T>>(_bestModel, gaOptions);
>>>>>>> 9e02e8ab

        // Update coefficients and intercept
        UpdateCoefficientsAndIntercept();
    }

    /// <summary>
    /// Creates a new instance of the GeneticAlgorithmRegression with the same configuration as the current instance.
    /// </summary>
    /// <returns>A new GeneticAlgorithmRegression instance with the same options and components as the current instance.</returns>
    /// <remarks>
    /// <para>
    /// This method creates a new instance of the GeneticAlgorithmRegression model with the same configuration options,
    /// regularization settings, and preprocessing components as the current instance. This is useful for model cloning,
    /// ensemble methods, or cross-validation scenarios where multiple instances of the same model with identical
    /// configurations are needed.
    /// </para>
    /// <para><b>For Beginners:</b> This method creates a fresh copy of the model's blueprint.
    /// 
    /// When you need multiple versions of the same type of model with identical settings:
    /// - This method creates a new, empty model with the same configuration
    /// - It's like making a copy of a recipe before you start cooking
    /// - The new model has the same settings but no trained data
    /// - This is useful for techniques that need multiple models, like cross-validation
    /// 
    /// For example, when testing your model on different subsets of data,
    /// you'd want each test to use a model with identical settings.
    /// </para>
    /// </remarks>
    protected override IFullModel<T, Matrix<T>, Vector<T>> CreateNewInstance()
    {
        return new GeneticAlgorithmRegression<T>(
            Options,
            _gaOptions,
            Regularization,
            _normalizer,
            _featureSelector,
            _outlierRemoval,
            _dataPreprocessor);
    }
}<|MERGE_RESOLUTION|>--- conflicted
+++ resolved
@@ -117,10 +117,7 @@
         : base(options, regularization)
     {
         _gaOptions = gaOptions ?? new GeneticAlgorithmOptimizerOptions<T, Matrix<T>, Vector<T>>();
-<<<<<<< HEAD
         _optimizer = new GeneticAlgorithmOptimizer<T, Matrix<T>, Vector<T>>(null, gaOptions);
-=======
->>>>>>> 9e02e8ab
         _normalizer = normalizer ?? new NoNormalizer<T, Matrix<T>, Vector<T>>();
         _featureSelector = featureSelector ?? new NoFeatureSelector<T, Matrix<T>>();
         _outlierRemoval = outlierRemoval ?? new NoOutlierRemoval<T, Matrix<T>, Vector<T>>();
@@ -359,15 +356,11 @@
         };
 
         // Recreate the optimizer with the deserialized options
-<<<<<<< HEAD
-        _optimizer = new GeneticAlgorithmOptimizer<T, Matrix<T>, Vector<T>>(null, gaOptions);
-=======
         if (_bestModel == null)
         {
             throw new InvalidOperationException("Deserialization failed: _bestModel is null. Model coefficients may be missing or corrupted.");
         }
         _optimizer = new GeneticAlgorithmOptimizer<T, Matrix<T>, Vector<T>>(_bestModel, gaOptions);
->>>>>>> 9e02e8ab
 
         // Update coefficients and intercept
         UpdateCoefficientsAndIntercept();
