--- conflicted
+++ resolved
@@ -19,19 +19,7 @@
         var xTx = x.Transpose().Multiply(x);
         var regularizedXTx = xTx.Add(Regularization.RegularizeMatrix(xTx));
         var xTy = x.Transpose().Multiply(y);
-
-<<<<<<< HEAD
         var solution = SolveSystem(regularizedXTx, xTy);
-=======
-        // Perform the actual work necessary to create the prediction and metrics models
-        var (cleanedInputs, cleanedOutputs) = RegressionOptions.OutlierRemoval?.RemoveOutliers(inputs, outputs) ?? (inputs, outputs);
-        var (normalizedInputs, normalizedOutputs, oosInputs, oosOutputs) =
-            PrepareData(cleanedInputs, cleanedOutputs, trainingSize, RegressionOptions.Normalization);
-        Fit(normalizedInputs, normalizedOutputs);
-        Predictions = Transform(oosInputs);
-        Metrics = new Metrics(Predictions, oosOutputs, inputs.Length, RegressionOptions.OutlierRemoval?.Quartile);
-    }
->>>>>>> d43ad2fc
 
         if (Options.UseIntercept)
         {
