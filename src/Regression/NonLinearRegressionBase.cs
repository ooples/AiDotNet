--- conflicted
+++ resolved
@@ -401,11 +401,7 @@
                 return NumOps.Exp(NumOps.Multiply(NumOps.FromDouble(-Options.Gamma), l1Distance));
 
             default:
-<<<<<<< HEAD
-                throw new ArgumentOutOfRangeException(nameof(Options.KernelType), Options.KernelType, $"Unsupported kernel type: {Options.KernelType}");
-=======
                 throw new ArgumentOutOfRangeException(nameof(Options.KernelType), Options.KernelType, "Unsupported kernel type");
->>>>>>> 861121a7
         }
     }
 
