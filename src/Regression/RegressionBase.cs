﻿global using AiDotNet.Factories;

namespace AiDotNet.Regression;

/// <summary>
/// Provides a base implementation for regression algorithms that model the relationship
/// between a dependent variable and one or more independent variables.
/// </summary>
/// <typeparam name="T">The numeric data type used for calculations (e.g., float, double).</typeparam>
/// <remarks>
/// <para>
/// This abstract class implements common functionality for regression models, including
/// prediction, serialization/deserialization, and solving linear systems. Specific regression
/// algorithms should inherit from this class and implement the Train method.
/// </para>
/// <para>
/// The class supports various options like regularization to prevent overfitting and
/// different decomposition methods for solving linear systems.
/// </para>
/// <para>
/// <b>For Beginners:</b>
/// Regression is a statistical method for modeling the relationship between variables.
/// This base class provides the foundation for different regression techniques, handling
/// common operations like making predictions and saving/loading models. Think of it as
/// a template that specific regression algorithms can customize while reusing the shared
/// functionality.
/// </para>
/// </remarks>
public abstract class RegressionBase<T> : IRegression<T>
{
    /// <summary>
    /// Gets the numeric operations for the specified type T.
    /// </summary>
    /// <value>
    /// An object that provides mathematical operations for type T.
    /// </value>
    protected INumericOperations<T> NumOps { get; private set; }

    /// <summary>
    /// Gets the regression options.
    /// </summary>
    /// <value>
    /// Configuration options for the regression model.
    /// </value>
    protected RegressionOptions<T> Options { get; private set; }

    /// <summary>
    /// Gets the regularization method used to prevent overfitting.
    /// </summary>
    /// <value>
    /// An object that implements regularization for the regression model.
    /// </value>
    protected IRegularization<T, Matrix<T>, Vector<T>> Regularization { get; private set; }

    /// <summary>
    /// Gets or sets the coefficients (weights) of the regression model.
    /// </summary>
    /// <value>
    /// A vector of coefficients, one for each feature.
    /// </value>
    public Vector<T> Coefficients { get; protected set; }

    /// <summary>
    /// Gets or sets the intercept (bias) term of the regression model.
    /// </summary>
    /// <value>
    /// The intercept value.
    /// </value>
    public T Intercept { get; protected set; }

    /// <summary>
    /// Gets a value indicating whether the model includes an intercept term.
    /// </summary>
    /// <value>
    /// True if the model includes an intercept; otherwise, false.
    /// </value>
    public bool HasIntercept => Options.UseIntercept;

    /// <summary>
    /// Gets or sets the feature names.
    /// </summary>
    /// <value>
    /// An array of feature names. If not set, feature indices will be used as names.
    /// </value>
    public string[]? FeatureNames { get; set; }

    /// <summary>
    /// Gets the expected number of parameters (coefficients plus intercept if used).
    /// </summary>
    /// <value>
    /// The total number of parameters, which equals the number of coefficients plus 1 if an intercept is used, or just the number of coefficients otherwise.
    /// </value>
    protected int ExpectedParameterCount => Coefficients.Length + (Options.UseIntercept ? 1 : 0);

    /// <summary>
    /// Initializes a new instance of the RegressionBase class with the specified options and regularization.
    /// </summary>
    /// <param name="options">Configuration options for the regression model. If null, default options will be used.</param>
    /// <param name="regularization">Regularization method to prevent overfitting. If null, no regularization will be applied.</param>
    /// <remarks>
    /// <para>
    /// The constructor initializes the model with either the provided options or default settings.
    /// </para>
    /// <para>
    /// <b>For Beginners:</b>
    /// This constructor sets up the regression model with your specified settings or uses
    /// default settings if none are provided. Regularization is an optional technique to prevent the model
    /// from becoming too complex and overfitting to the training data.
    /// </para>
    /// </remarks>
    protected RegressionBase(RegressionOptions<T>? options = null, IRegularization<T, Matrix<T>, Vector<T>>? regularization = null)
    {
        Regularization = regularization ?? new NoRegularization<T, Matrix<T>, Vector<T>>();
        NumOps = MathHelper.GetNumericOperations<T>();
        Options = options ?? new RegressionOptions<T>();
        Coefficients = new Vector<T>(0);
        Intercept = NumOps.Zero;
    }

    /// <summary>
    /// Trains the regression model on the provided data.
    /// </summary>
    /// <param name="x">The input features matrix where each row is a training example and each column is a feature.</param>
    /// <param name="y">The target values vector corresponding to each training example.</param>
    /// <remarks>
    /// <para>
    /// This abstract method must be implemented by derived classes to train the regression model.
    /// </para>
    /// <para>
    /// <b>For Beginners:</b>
    /// Training is the process where the model learns from your data. Different regression algorithms
    /// implement this method differently, but they all aim to find the best coefficients (weights)
    /// that minimize the prediction error on the training data.
    /// </para>
    /// </remarks>
    public abstract void Train(Matrix<T> x, Vector<T> y);

    /// <summary>
    /// Makes predictions for the given input data.
    /// </summary>
    /// <param name="input">The input features matrix where each row is an example and each column is a feature.</param>
    /// <returns>A vector of predicted values for each input example.</returns>
    /// <remarks>
    /// <para>
    /// This method calculates predictions by multiplying the input features by the model coefficients
    /// and adding the intercept if one is used.
    /// </para>
    /// <para>
    /// <b>For Beginners:</b>
    /// After training, this method is used to make predictions on new data. It applies the learned
    /// coefficients to the input features and adds the intercept (if used) to produce the final prediction.
    /// For linear regression, this is simply the dot product of the features and coefficients plus the intercept.
    /// </para>
    /// </remarks>
    public virtual Vector<T> Predict(Matrix<T> input)
    {
        var predictions = input.Multiply(Coefficients);

        if (Options.UseIntercept)
        {
            predictions = predictions.Add(Intercept);
        }

        return predictions;
    }

    /// <summary>
    /// Gets metadata about the model.
    /// </summary>
    /// <returns>A ModelMetadata object containing information about the model.</returns>
    /// <remarks>
    /// <para>
    /// This method returns metadata about the model, including its type, feature count, complexity,
    /// description, and additional information like coefficient norm and feature importances.
    /// </para>
    /// <para>
    /// <b>For Beginners:</b>
    /// Model metadata provides information about the model itself, rather than the predictions it makes.
    /// This includes details about the model's structure (like how many features it uses) and characteristics
    /// (like which features are most important). This information can be useful for understanding and
    /// comparing different models.
    /// </para>
    /// </remarks>
    public virtual ModelMetaData<T> GetModelMetaData()
    {
        return new ModelMetaData<T>
        {
            ModelType = GetModelType(),
            FeatureCount = Coefficients.Length,
            Complexity = Coefficients.Length,
            Description = $"{GetModelType()} model with {Coefficients.Length} features",
            AdditionalInfo = new Dictionary<string, object>
            {
                { "HasIntercept", HasIntercept },
                { "CoefficientNorm", Coefficients.Norm()! },
                { "FeatureImportances", CalculateFeatureImportances().ToArray() }
            }
        };
    }

    /// <summary>
    /// Gets the type of the model.
    /// </summary>
    /// <returns>The model type identifier.</returns>
    /// <remarks>
    /// <para>
    /// This abstract method must be implemented by derived classes to specify the model type.
    /// </para>
    /// <para>
    /// <b>For Beginners:</b>
    /// This method simply returns an identifier that indicates what type of regression model this is
    /// (e.g., linear regression, ridge regression). It's used internally by the library to keep track
    /// of different types of models.
    /// </para>
    /// </remarks>
    protected abstract ModelType GetModelType();

    /// <summary>
    /// Calculates the importance of each feature in the model.
    /// </summary>
    /// <returns>A vector of feature importances.</returns>
    /// <remarks>
    /// <para>
    /// This method calculates feature importances based on the absolute values of the coefficients.
    /// Derived classes may override this method to provide more sophisticated feature importance calculations.
    /// </para>
    /// <para>
    /// <b>For Beginners:</b>
    /// Feature importance tells you which input variables have the most influence on the predictions.
    /// In basic regression models, this is calculated from the absolute values of the coefficients -
    /// larger coefficients (ignoring sign) indicate more important features.
    /// </para>
    /// </remarks>
    protected virtual Vector<T> CalculateFeatureImportances()
    {
        return Coefficients.Transform(NumOps.Abs);
    }

    /// <summary>
    /// Serializes the model to a byte array.
    /// </summary>
    /// <returns>A byte array containing the serialized model data.</returns>
    /// <remarks>
    /// <para>
    /// This method serializes the model's parameters, including coefficients, intercept, and regularization options,
    /// to a JSON format and then converts it to a byte array.
    /// </para>
    /// <para>
    /// <b>For Beginners:</b>
    /// Serialization converts the model's internal state into a format that can be saved to disk or
    /// transmitted over a network. This allows you to save a trained model and load it later without
    /// having to retrain it. Think of it like saving your progress in a video game.
    /// </para>
    /// </remarks>
    public virtual byte[] Serialize()
    {
        var modelData = new Dictionary<string, object>
        {
            { "Coefficients", Coefficients.ToArray() },
            { "Intercept", Intercept ?? NumOps.Zero! },
            { "RegularizationOptions", Regularization.GetOptions() }
        };

        var modelMetadata = GetModelMetaData();
        modelMetadata.ModelData = Encoding.UTF8.GetBytes(JsonConvert.SerializeObject(modelData));

        return Encoding.UTF8.GetBytes(JsonConvert.SerializeObject(modelMetadata));
    }

    /// <summary>
    /// Deserializes the model from a byte array.
    /// </summary>
    /// <param name="modelData">The byte array containing the serialized model data.</param>
    /// <exception cref="InvalidOperationException">Thrown when deserialization fails.</exception>
    /// <remarks>
    /// <para>
    /// This method reconstructs the model's parameters from a serialized byte array, including coefficients,
    /// intercept, and regularization options.
    /// </para>
    /// <para>
    /// <b>For Beginners:</b>
    /// Deserialization is the opposite of serialization - it takes the saved model data and reconstructs
    /// the model's internal state. This allows you to load a previously trained model and use it to make
    /// predictions without having to retrain it. It's like loading a saved game to continue where you left off.
    /// </para>
    /// </remarks>
    public virtual void Deserialize(byte[] modelData)
    {
        var jsonString = Encoding.UTF8.GetString(modelData);
        var modelMetadata = JsonConvert.DeserializeObject<ModelMetaData<T>>(jsonString);

        if (modelMetadata == null || modelMetadata.ModelData == null)
        {
            throw new InvalidOperationException("Deserialization failed: The model data is invalid or corrupted.");
        }

        var modelDataString = Encoding.UTF8.GetString(modelMetadata.ModelData);
        var modelDataDict = JsonConvert.DeserializeObject<Dictionary<string, object>>(modelDataString);

        if (modelDataDict == null)
        {
            throw new InvalidOperationException("Deserialization failed: The model data is invalid or corrupted.");
        }

        Coefficients = new Vector<T>((T[])modelDataDict["Coefficients"]);
        Intercept = (T)modelDataDict["Intercept"];

        var regularizationOptionsJson = JsonConvert.SerializeObject(modelDataDict["RegularizationOptions"]);
        var regularizationOptions = JsonConvert.DeserializeObject<RegularizationOptions>(regularizationOptionsJson) 
            ?? throw new InvalidOperationException("Deserialization failed: Unable to deserialize regularization options.");
    
        Regularization = RegularizationFactory.CreateRegularization<T, Matrix<T>, Vector<T>>(regularizationOptions);
    }

    /// <summary>
    /// Solves a linear system of equations using the specified decomposition method.
    /// </summary>
    /// <param name="a">The coefficient matrix.</param>
    /// <param name="b">The right-hand side vector.</param>
    /// <returns>The solution vector.</returns>
    /// <remarks>
    /// <para>
    /// This method solves the linear system Ax = b using either the specified decomposition method
    /// or the normal equation as a fallback.
    /// </para>
    /// <para>
    /// <b>For Beginners:</b>
    /// Many regression problems involve solving a system of linear equations. This method provides
    /// a way to solve such systems using various mathematical techniques. The choice of technique
    /// can affect the accuracy and efficiency of the solution, especially for large or ill-conditioned
    /// systems.
    /// </para>
    /// </remarks>
    protected Vector<T> SolveSystem(Matrix<T> a, Vector<T> b)
    {
        var decomposition = Options.DecompositionMethod;

        if (decomposition != null)
        {
            return decomposition.Solve(b);
        }
        else
        {
            // Use normal equation if specifically selected or as a fallback
            return SolveNormalEquation(a, b);
        }
    }

    /// <summary>
    /// Solves a linear system using the normal equation.
    /// </summary>
    /// <param name="a">The coefficient matrix.</param>
    /// <param name="b">The right-hand side vector.</param>
    /// <returns>The solution vector.</returns>
    /// <remarks>
    /// <para>
    /// This method solves the normal equation (A^T A)x = A^T b using LU decomposition.
    /// </para>
    /// <para>
    /// <b>For Beginners:</b>
    /// The normal equation is a way to solve linear regression problems by transforming them into
    /// a form that can be solved directly. It's computationally efficient for small to medium-sized
    /// problems but can be numerically unstable for ill-conditioned matrices. This method is used
    /// as a fallback when no specific decomposition method is specified.
    /// </para>
    /// </remarks>
    private Vector<T> SolveNormalEquation(Matrix<T> a, Vector<T> b)
    {
        var aTa = a.Transpose().Multiply(a);
        var aTb = a.Transpose().Multiply(b);

        // Use LU decomposition for solving the normal equation
        var normalDecomposition = new NormalDecomposition<T>(aTa);
        return normalDecomposition.Solve(aTb);
    }

    /// <summary>
    /// Gets all model parameters (coefficients and intercept) as a single vector.
    /// </summary>
    /// <returns>A vector containing all model parameters.</returns>
    /// <remarks>
    /// <para>
    /// This method returns a vector containing all model parameters (coefficients followed by intercept) 
    /// for use with optimization algorithms or model comparison.
    /// </para>
    /// <para><b>For Beginners:</b> This method packages all the model's parameters into a single collection.
    /// 
    /// Think of the parameters as the "recipe" for your model's predictions:
    /// - The coefficients represent how much each feature contributes to the prediction
    /// - The intercept is the baseline prediction when all features are zero
    /// 
    /// Getting all parameters at once allows tools to optimize the model or compare different models.
    /// For example, an optimization algorithm might try different combinations of parameters to find
    /// the ones that give the most accurate predictions.
    /// </para>
    /// </remarks>
    public virtual Vector<T> GetParameters()
    {
        // Create a new vector with enough space for coefficients + intercept (if used)
        int paramCount = Coefficients.Length + (Options.UseIntercept ? 1 : 0);
        Vector<T> parameters = new Vector<T>(paramCount);
    
        // Copy coefficients to the parameters vector
        for (int i = 0; i < Coefficients.Length; i++)
        {
            parameters[i] = Coefficients[i];
        }
    
        // Add the intercept as the last element (if used)
        if (Options.UseIntercept)
        {
            parameters[Coefficients.Length] = Intercept;
        }
    
        return parameters;
    }

    /// <summary>
    /// Creates a new instance of the model with specified parameters.
    /// </summary>
    /// <param name="parameters">A vector containing all model parameters (coefficients and intercept).</param>
    /// <returns>A new model instance with the specified parameters.</returns>
    /// <exception cref="ArgumentException">Thrown when the parameters vector has an incorrect length.</exception>
    /// <remarks>
    /// <para>
    /// This method creates a new model with the same options but different parameter values.
    /// The parameters vector should contain coefficients followed by the intercept (if the model uses one).
    /// </para>
    /// <para><b>For Beginners:</b> This method creates a new model using a specific set of parameters.
    /// 
    /// It's like creating a new recipe based on an existing one, but with different ingredient amounts.
    /// You provide all the parameters (coefficients and intercept) in a single collection, and the method:
    /// - Creates a new model
    /// - Sets its parameters to the values you provided
    /// - Returns this new model ready to use for predictions
    /// 
    /// This is useful for:
    /// - Testing how different parameter values affect predictions
    /// - Using optimization algorithms that try different parameter sets
    /// - Creating ensemble models that combine multiple parameter variations
    /// </para>
    /// </remarks>
    public virtual IFullModel<T, Matrix<T>, Vector<T>> WithParameters(Vector<T> parameters)
    {
        if (parameters.Length != ExpectedParameterCount)
        {
            throw new ArgumentException($"Expected {ExpectedParameterCount} parameters, but got {parameters.Length}", nameof(parameters));
        }
    
        // Create a new instance of the model
        var newModel = (RegressionBase<T>)Clone();
    
        // Extract coefficients
        Vector<T> newCoefficients = new Vector<T>(Coefficients.Length);
        for (int i = 0; i < Coefficients.Length; i++)
        {
            newCoefficients[i] = parameters[i];
        }
    
        // Set the coefficients in the new model
        newModel.Coefficients = newCoefficients;
    
        // Set the intercept if used
        if (Options.UseIntercept)
        {
            newModel.Intercept = parameters[Coefficients.Length];
        }
        else
        {
            newModel.Intercept = NumOps.Zero;
        }
    
        return newModel;
    }

    /// <summary>
    /// Gets the indices of features that are actively used in the model.
    /// </summary>
    /// <returns>An enumerable collection of indices for features with non-zero coefficients.</returns>
    /// <remarks>
    /// <para>
    /// This method identifies which features are actually contributing to the model's predictions by
    /// returning the indices of all features with non-zero coefficients.
    /// </para>
    /// <para><b>For Beginners:</b> This method tells you which input features actually matter in the model.
    /// 
    /// Not all features necessarily contribute to predictions. Some might have coefficients of zero,
    /// meaning they're effectively ignored by the model. This method returns the positions (indices) of
    /// features that do have an effect on predictions.
    /// 
    /// For example, if your model has 10 features but only features at positions 2, 5, and 7
    /// have non-zero coefficients, this method would return [2, 5, 7].
    /// 
    /// This is useful for:
    /// - Feature selection (identifying which features are most important)
    /// - Model simplification (removing unused features)
    /// - Understanding which inputs actually affect the prediction
    /// </para>
    /// </remarks>
    public virtual IEnumerable<int> GetActiveFeatureIndices()
    {
        for (int i = 0; i < Coefficients.Length; i++)
        {
            // If the coefficient is not zero (using a threshold for floating-point comparison)
            if (!NumOps.Equals(Coefficients[i], NumOps.Zero))
            {
                yield return i;
            }
        }
    }

    /// <summary>
    /// Determines whether a specific feature is used in the model.
    /// </summary>
    /// <param name="featureIndex">The zero-based index of the feature to check.</param>
    /// <returns>True if the feature has a non-zero coefficient; otherwise, false.</returns>
    /// <exception cref="ArgumentOutOfRangeException">Thrown when the feature index is outside the valid range.</exception>
    /// <remarks>
    /// <para>
    /// This method checks whether a specific feature is actively contributing to the model's predictions
    /// by verifying if its corresponding coefficient is non-zero.
    /// </para>
    /// <para><b>For Beginners:</b> This method checks if a specific input feature affects the model's predictions.
    /// 
    /// You provide the position (index) of a feature, and the method tells you whether that feature
    /// is actually used in making predictions. A feature is considered "used" if its coefficient
    /// is not zero.
    /// 
    /// For example, if feature #3 has a coefficient of 0, this method would return false because
    /// that feature doesn't affect the model's output.
    /// 
    /// This is useful when you want to check a specific feature's importance rather than
    /// getting all important features at once.
    /// </para>
    /// </remarks>
    public virtual bool IsFeatureUsed(int featureIndex)
    {
        if (featureIndex < 0 || featureIndex >= Coefficients.Length)
        {
            throw new ArgumentOutOfRangeException(nameof(featureIndex), 
                $"Feature index must be between 0 and {Coefficients.Length - 1}");
        }

        return !NumOps.Equals(Coefficients[featureIndex], NumOps.Zero);
    }

    /// <summary>
    /// Sets the parameters for this model.
    /// </summary>
    /// <param name="parameters">A vector containing all model parameters (coefficients and intercept).</param>
    /// <exception cref="ArgumentException">Thrown when the parameters vector has an incorrect length.</exception>
    /// <remarks>
    /// <para>
    /// This method updates the model's parameters in-place. The parameters vector should contain
    /// coefficients followed by the intercept (if the model uses one).
    /// </para>
    /// <para><b>For Beginners:</b> This method updates the model's parameters directly.
    ///
    /// Unlike WithParameters() which creates a new model, this method modifies the current model.
    /// The parameters include the coefficients (how much each feature affects the prediction) and
    /// the intercept (the baseline value).
    /// </para>
    /// </remarks>
    public virtual void SetParameters(Vector<T> parameters)
    {
        if (parameters.Length != ExpectedParameterCount)
        {
            throw new ArgumentException($"Expected {ExpectedParameterCount} parameters, but got {parameters.Length}", nameof(parameters));
        }

        // Extract and set coefficients
        for (int i = 0; i < Coefficients.Length; i++)
        {
            Coefficients[i] = parameters[i];
        }

        // Set the intercept if used
        if (Options.UseIntercept)
        {
            Intercept = parameters[Coefficients.Length];
        }
    }

    /// <summary>
    /// Sets the active feature indices for this model.
    /// </summary>
    /// <param name="featureIndices">The indices of features to activate.</param>
    /// <remarks>
    /// <para>
    /// This method sets the coefficients for the specified features to their current values
    /// and sets all other coefficients to zero, effectively activating only the specified features.
    /// </para>
    /// <para><b>For Beginners:</b> This method selectively activates only certain features.
    ///
    /// You provide a list of feature positions (indices), and the method will:
    /// - Keep the coefficients for those features
    /// - Set all other feature coefficients to zero
    ///
    /// This is useful for feature selection, where you want to use only a subset of available features.
    /// </para>
    /// </remarks>
    public virtual void SetActiveFeatureIndices(IEnumerable<int> featureIndices)
    {
        // Create a set for fast lookup
        var activeSet = new HashSet<int>(featureIndices);

        // Set coefficients to zero for inactive features
        for (int i = 0; i < Coefficients.Length; i++)
        {
            if (!activeSet.Contains(i))
            {
                Coefficients[i] = NumOps.Zero;
            }
        }
    }

    /// <summary>
    /// Gets the feature importance scores as a dictionary.
    /// </summary>
    /// <returns>A dictionary mapping feature names to their importance scores.</returns>
    /// <remarks>
    /// <para>
    /// This method returns feature importance scores based on the absolute values of coefficients.
    /// If feature names are not available, it uses indices as names (e.g., "Feature_0", "Feature_1").
    /// </para>
    /// <para><b>For Beginners:</b> This method tells you which features are most important.
    ///
    /// It returns a dictionary where:
    /// - Keys are feature names (or "Feature_0", "Feature_1", etc. if names aren't set)
    /// - Values are importance scores (higher means more important)
    ///
    /// In regression models, importance is typically based on the absolute value of coefficients.
    /// </para>
    /// </remarks>
    public virtual Dictionary<string, T> GetFeatureImportance()
    {
        var importances = CalculateFeatureImportances();
        var result = new Dictionary<string, T>();

        for (int i = 0; i < importances.Length; i++)
        {
            string featureName = FeatureNames != null && i < FeatureNames.Length
                ? FeatureNames[i]
                : $"Feature_{i}";
            result[featureName] = importances[i];
        }

        return result;
    }

    /// <summary>
    /// Creates a deep copy of the regression model.
    /// </summary>
    /// <returns>A new instance of the model with the same parameters and options.</returns>
    /// <remarks>
    /// <para>
    /// This method creates a new instance of the regression model with the same parameters
    /// and configuration options as the current instance.
    /// </para>
    /// <para><b>For Beginners:</b> This method creates an exact independent copy of your model.
    /// 
    /// The copy has the same:
    /// - Coefficients (weights for each feature)
    /// - Intercept (base prediction value)
    /// - Configuration options (like regularization settings)
    /// 
    /// But it's completely separate from the original model - changes to one won't affect the other.
    /// 
    /// This is useful when you want to:
    /// - Experiment with modifying a model without affecting the original
    /// - Create multiple similar models to use in different contexts
    /// - Save a "checkpoint" of your model before making changes
    /// </para>
    /// </remarks>
    public virtual IFullModel<T, Matrix<T>, Vector<T>> DeepCopy()
    {
        // The most reliable way to create a deep copy is through serialization/deserialization
        byte[] serialized = Serialize();
    
        // Create a new instance of the same type as this network
        var copy = CreateNewInstance();
    
        // Load the serialized data into the new instance
        copy.Deserialize(serialized);
    
        return copy;
    }

    /// <summary>
    /// Creates a new instance of the same type as this neural network.
    /// </summary>
    /// <returns>A new instance of the same neural network type.</returns>
    /// <remarks>
    /// <para>
    /// <b>For Beginners:</b> This creates a blank version of the same type of neural network.
    /// 
    /// It's used internally by methods like DeepCopy and Clone to create the right type of
    /// network before copying the data into it.
    /// </para>
    /// </remarks>
    protected abstract IFullModel<T, Matrix<T>, Vector<T>> CreateNewInstance();

    /// <summary>
    /// Creates a clone of the regression model.
    /// </summary>
    /// <returns>A new instance of the model with the same parameters and options.</returns>
    /// <remarks>
    /// <para>
    /// This method creates a new instance of the regression model with the same parameters and configuration
    /// options as the current instance. Derived classes should override this method to provide proper cloning
    /// behavior specific to their implementation.
    /// </para>
    /// <para><b>For Beginners:</b> This method creates an exact independent copy of your model.
    ///
    /// Cloning a model means creating a new model that's exactly the same as the original,
    /// including all its learned parameters and settings. However, the clone is independent -
    /// changes to one model won't affect the other.
    ///
    /// Think of it like photocopying a document - the copy has all the same information,
    /// but you can mark up the copy without changing the original.
    ///
    /// Note: Specific regression algorithms will customize this method to ensure all their
    /// unique properties are properly copied.
    /// </para>
    /// </remarks>
    public virtual IFullModel<T, Matrix<T>, Vector<T>> Clone()
    {
        // By default, Clone behaves the same as DeepCopy
        return DeepCopy();
    }

    public virtual int ParameterCount
    {
        get { return ExpectedParameterCount; }
    }
<<<<<<< HEAD
=======

    public virtual void SaveModel(string filePath)
    {
        throw new NotImplementedException("SaveModel is not yet implemented for this model type.");
    }

    public virtual void LoadModel(string filePath)
    {
        throw new NotImplementedException("LoadModel is not yet implemented for this model type.");
    }
>>>>>>> 202a8487
}<|MERGE_RESOLUTION|>--- conflicted
+++ resolved
@@ -733,8 +733,6 @@
     {
         get { return ExpectedParameterCount; }
     }
-<<<<<<< HEAD
-=======
 
     public virtual void SaveModel(string filePath)
     {
@@ -745,5 +743,4 @@
     {
         throw new NotImplementedException("LoadModel is not yet implemented for this model type.");
     }
->>>>>>> 202a8487
 }