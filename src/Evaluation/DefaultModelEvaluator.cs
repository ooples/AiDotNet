global using AiDotNet.CrossValidators;

using AiDotNet.Models.Options;

namespace AiDotNet.Evaluation;

/// <summary>
/// Evaluates machine learning models by calculating various performance metrics.
/// </summary>
/// <typeparam name="T">The numeric data type used in the model (e.g., float, double).</typeparam>
/// <remarks>
/// <b>For Beginners:</b> The ModelEvaluator helps you understand how well your AI model is performing.
/// It calculates metrics like accuracy and error rates that tell you if your model is making
/// good predictions or if it needs improvement.
/// 
/// Think of it like a report card for your AI model that shows its strengths and weaknesses.
/// </remarks>
public class DefaultModelEvaluator<T, TInput, TOutput> : IModelEvaluator<T, TInput, TOutput>
{
    /// <summary>
    /// Configuration options for prediction statistics calculations.
    /// </summary>
    /// <remarks>
    /// <b>For Beginners:</b> These options control how detailed the evaluation of your model will be,
    /// such as how confident we want to be in our results and how many steps to use when
    /// analyzing how the model learns.
    /// </remarks>
    protected readonly PredictionStatsOptions _predictionOptions;

    /// <summary>
    /// Initializes a new instance of the ModelEvaluator class.
    /// </summary>
    /// <param name="predictionOptions">Optional configuration for prediction statistics. If not provided, default options will be used.</param>
    /// <remarks>
    /// <b>For Beginners:</b> This creates a new evaluator that will test how well your AI model works.
    /// You can customize how it evaluates by providing options, or just use the default settings.
    /// </remarks>
    public DefaultModelEvaluator(PredictionStatsOptions? predictionOptions = null)
    {
        _predictionOptions = predictionOptions ?? new PredictionStatsOptions();
    }

    /// <summary>
    /// Evaluates a model using training, validation, and test datasets.
    /// </summary>
    /// <param name="input">The input data containing the model and datasets to evaluate.</param>
    /// <returns>A comprehensive evaluation of the model's performance across all datasets.</returns>
    /// <remarks>
    /// <b>For Beginners:</b> This method tests your AI model on three different sets of data:
    /// 1. Training data - the data your model learned from
    /// 2. Validation data - data used to fine-tune your model
    /// 3. Test data - completely new data to see how well your model generalizes
    /// 
    /// It returns detailed statistics about how well your model performs on each dataset.
    /// </remarks>
    public ModelEvaluationData<T, TInput, TOutput> EvaluateModel(ModelEvaluationInput<T, TInput, TOutput> input)
    {
        var inferredPredictionType = input.PredictionTypeOverride
            ?? TryInferPredictionType(input.InputData.YTrain);

        var trainingSet = CalculateDataSetStats(input.InputData.XTrain, input.InputData.YTrain, input.Model, inferredPredictionType);
        var validationSet = CalculateDataSetStats(input.InputData.XValidation, input.InputData.YValidation, input.Model, inferredPredictionType);
        var testSet = CalculateDataSetStats(input.InputData.XTest, input.InputData.YTest, input.Model, inferredPredictionType);

        var evaluationData = new ModelEvaluationData<T, TInput, TOutput>
        {
            TrainingSet = trainingSet,
            ValidationSet = validationSet,
            TestSet = testSet,
            ModelStats = TryCalculateModelStats(input.Model, validationSet.Features, validationSet.Actual, validationSet.Predicted, input.NormInfo)
        };

        return evaluationData;
    }

    private static PredictionType TryInferPredictionType(TOutput targets)
    {
        return PredictionTypeInference.InferFromTargets<T, TOutput>(targets);
    }

    private static ModelStats<T, TInput, TOutput> TryCalculateModelStats(
        IFullModel<T, TInput, TOutput>? model,
        TInput xForStatistics,
        TOutput actual,
        TOutput predicted,
        NormalizationInfo<T, TInput, TOutput> normInfo)
    {
        try
        {
            return CalculateModelStats(model, xForStatistics, actual, predicted, normInfo);
        }
        catch (InvalidOperationException)
        {
            return ModelStats<T, TInput, TOutput>.Empty();
        }
        catch (ArgumentException)
        {
            return ModelStats<T, TInput, TOutput>.Empty();
        }
        catch (NotSupportedException)
        {
            return ModelStats<T, TInput, TOutput>.Empty();
        }
        catch (ArithmeticException)
        {
            return ModelStats<T, TInput, TOutput>.Empty();
        }
    }

    /// <summary>
    /// Calculates comprehensive statistics for a dataset using the provided model.
    /// </summary>
    /// <param name="X">The feature matrix containing input data.</param>
    /// <param name="y">The target vector containing actual values.</param>
    /// <param name="model">The model used to make predictions.</param>
    /// <returns>A collection of statistics about the dataset and model performance.</returns>
    /// <remarks>
    /// <b>For Beginners:</b> This method analyzes how well your model performs on a specific dataset.
    /// It calculates:
    /// - How accurate the predictions are
    /// - Basic statistics about the actual values
    /// - Basic statistics about the predicted values
    /// - Detailed information about the prediction quality
    /// 
    /// This gives you a complete picture of your model's performance on this dataset.
    /// </remarks>
    private DataSetStats<T, TInput, TOutput> CalculateDataSetStats(
        TInput X,
        TOutput y,
        IFullModel<T, TInput, TOutput>? model,
        PredictionType predictionType)
    {
        if (model == null)
        {
            throw new ArgumentNullException(nameof(model), "Cannot evaluate a null model.");
        }

        var predictions = model.Predict(X);
        var inputSize = InputHelper<T, TInput>.GetInputSize(X);
<<<<<<< HEAD
        var actual = ConversionsHelper.ConvertToVector<T, TOutput>(y);
        var aligned = predicted.Length == actual.Length;
=======

        if (!TryGetAlignedVectors(y, predictions, predictionType, out var actual, out var predicted))
        {
            return new DataSetStats<T, TInput, TOutput>
            {
                ErrorStats = ErrorStats<T>.Empty(),
                ActualBasicStats = BasicStats<T>.Empty(),
                PredictedBasicStats = BasicStats<T>.Empty(),
                PredictionStats = PredictionStats<T>.Empty(),
                Predicted = predictions,
                Features = X,
                Actual = y
            };
        }
>>>>>>> 2e9bbaf7

        var stats = new DataSetStats<T, TInput, TOutput>
        {
<<<<<<< HEAD
            ErrorStats = aligned ? CalculateErrorStats(actual, predicted, inputSize) : ErrorStats<T>.Empty(),
            ActualBasicStats = CalculateBasicStats(actual),
            PredictedBasicStats = CalculateBasicStats(predicted),
            PredictionStats = aligned ? CalculatePredictionStats(actual, predicted, inputSize) : PredictionStats<T>.Empty(),
=======
            ErrorStats = CalculateErrorStats(actual, predicted, inputSize, predictionType),
            ActualBasicStats = CalculateBasicStats(actual),
            PredictedBasicStats = CalculateBasicStats(predicted),
            PredictionStats = CalculatePredictionStats(actual, predicted, inputSize, predictionType),
>>>>>>> 2e9bbaf7
            Predicted = predictions,
            Features = X,
            Actual = y
        };

        TryPopulateUncertaintyStats(stats, X, model);
        return stats;
    }

    private static void TryPopulateUncertaintyStats(DataSetStats<T, TInput, TOutput> stats, TInput X, IFullModel<T, TInput, TOutput> model)
    {
        if (model is not AiDotNet.Models.Results.PredictionModelResult<T, TInput, TOutput> predictionModelResult)
        {
            return;
        }

        if (predictionModelResult.UncertaintyQuantificationOptions is not { Enabled: true })
        {
            return;
        }

        var uq = predictionModelResult.PredictWithUncertainty(X);
        var numOps = MathHelper.GetNumericOperations<T>();

        stats.UncertaintyStats = new UncertaintyStats<T>();
        if (uq.Metrics.TryGetValue("predictive_entropy", out var predictiveEntropy))
        {
            stats.UncertaintyStats.Metrics["predictive_entropy"] = MeanOf(predictiveEntropy, numOps);
        }

        if (uq.Metrics.TryGetValue("mutual_information", out var mutualInformation))
        {
            stats.UncertaintyStats.Metrics["mutual_information"] = MeanOf(mutualInformation, numOps);
        }

        if (predictionModelResult.HasExpectedCalibrationError)
        {
            stats.UncertaintyStats.Metrics["expected_calibration_error"] = predictionModelResult.ExpectedCalibrationError;
        }
    }

    private static T MeanOf(Tensor<T> values, INumericOperations<T> numOps)
    {
        if (values.Length == 0)
        {
            return numOps.Zero;
        }

        var sum = numOps.Zero;
        for (int i = 0; i < values.Length; i++)
        {
            sum = numOps.Add(sum, values[i]);
        }

        return numOps.Divide(sum, numOps.FromDouble(values.Length));
    }

    private static bool TryGetAlignedVectors(
        TOutput actualOutput,
        TOutput predictedOutput,
        PredictionType predictionType,
        out Vector<T> actual,
        out Vector<T> predicted)
    {
        actual = Vector<T>.Empty();
        predicted = Vector<T>.Empty();

        bool preferMultiClassMatrixPath = predictionType == PredictionType.MultiClass
            && (LooksLikeMultiClassScores(actualOutput) || LooksLikeMultiClassScores(predictedOutput));

        try
        {
            actual = ConversionsHelper.ConvertToVector<T, TOutput>(actualOutput);
            predicted = ConversionsHelper.ConvertToVector<T, TOutput>(predictedOutput);

            if (!preferMultiClassMatrixPath && actual.Length == predicted.Length)
            {
                return true;
            }
        }
        catch (InvalidOperationException)
        {
        }
        catch (ArgumentException)
        {
        }
        catch (NotSupportedException)
        {
        }

        if (predictionType == PredictionType.MultiClass)
        {
            if (TryGetMultiClassLabelVectors(actualOutput, predictedOutput, ref actual, ref predicted))
            {
                return true;
            }
        }

        if (TryGetFlattenedMatrixVectors(actualOutput, predictedOutput, out actual, out predicted))
        {
            return true;
        }

        return false;
    }

    private static bool LooksLikeMultiClassScores(TOutput output)
    {
        if (output is Matrix<T> matrix)
        {
            return matrix.Columns > 1;
        }

        if (output is Tensor<T> tensor)
        {
            return tensor.Rank == 2 && tensor.Shape.Length >= 2 && tensor.Shape[1] > 1;
        }

        return false;
    }

    private static bool TryGetMultiClassLabelVectors(
        TOutput actualOutput,
        TOutput predictedOutput,
        ref Vector<T> actual,
        ref Vector<T> predicted)
    {
        try
        {
            var predictedMatrix = ConversionsHelper.ConvertToMatrix<T, TOutput>(predictedOutput);
            if (predictedMatrix.Rows <= 0 || predictedMatrix.Columns <= 0)
            {
                return false;
            }

            Vector<T> actualLabels;
            if (actual.Length > 0)
            {
                actualLabels = actual;
            }
            else
            {
                actualLabels = ConversionsHelper.ConvertToVector<T, TOutput>(actualOutput);
            }

            if (actualLabels.Length == predictedMatrix.Rows)
            {
                actual = actualLabels;
                predicted = ArgMaxToLabelVector(predictedMatrix);
                return true;
            }
        }
        catch (InvalidOperationException)
        {
        }
        catch (ArgumentException)
        {
        }
        catch (NotSupportedException)
        {
        }

        try
        {
            var actualMatrix = ConversionsHelper.ConvertToMatrix<T, TOutput>(actualOutput);
            var predictedMatrix = ConversionsHelper.ConvertToMatrix<T, TOutput>(predictedOutput);

            if (actualMatrix.Rows != predictedMatrix.Rows || actualMatrix.Columns != predictedMatrix.Columns)
            {
                return false;
            }

            if (actualMatrix.Rows <= 0 || actualMatrix.Columns <= 0)
            {
                return false;
            }

            actual = ArgMaxToLabelVector(actualMatrix);
            predicted = ArgMaxToLabelVector(predictedMatrix);
            return actual.Length == predicted.Length;
        }
        catch (InvalidOperationException)
        {
        }
        catch (ArgumentException)
        {
        }
        catch (NotSupportedException)
        {
        }

        return false;
    }

    private static bool TryGetFlattenedMatrixVectors(
        TOutput actualOutput,
        TOutput predictedOutput,
        out Vector<T> actual,
        out Vector<T> predicted)
    {
        actual = Vector<T>.Empty();
        predicted = Vector<T>.Empty();

        try
        {
            var actualMatrix = ConversionsHelper.ConvertToMatrix<T, TOutput>(actualOutput);
            var predictedMatrix = ConversionsHelper.ConvertToMatrix<T, TOutput>(predictedOutput);

            if (actualMatrix.Rows != predictedMatrix.Rows || actualMatrix.Columns != predictedMatrix.Columns)
            {
                return false;
            }

            if (actualMatrix.Rows <= 0 || actualMatrix.Columns <= 0)
            {
                return false;
            }

            actual = FlattenToVector(actualMatrix);
            predicted = FlattenToVector(predictedMatrix);
            return actual.Length == predicted.Length;
        }
        catch (InvalidOperationException)
        {
        }
        catch (ArgumentException)
        {
        }
        catch (NotSupportedException)
        {
        }

        return false;
    }

    private static Vector<T> ArgMaxToLabelVector(Matrix<T> scores)
    {
        var numOps = MathHelper.GetNumericOperations<T>();
        var labels = new Vector<T>(scores.Rows);

        for (int row = 0; row < scores.Rows; row++)
        {
            int bestIndex = 0;
            T bestValue = scores[row, 0];

            for (int col = 1; col < scores.Columns; col++)
            {
                var value = scores[row, col];
                if (numOps.GreaterThan(value, bestValue))
                {
                    bestValue = value;
                    bestIndex = col;
                }
            }

            labels[row] = numOps.FromDouble(bestIndex);
        }

        return labels;
    }

    private static Vector<T> FlattenToVector(Matrix<T> matrix)
    {
        var flattened = new Vector<T>(matrix.Rows * matrix.Columns);
        int index = 0;

        for (int row = 0; row < matrix.Rows; row++)
        {
            for (int col = 0; col < matrix.Columns; col++)
            {
                flattened[index++] = matrix[row, col];
            }
        }

        return flattened;
    }

    /// <summary>
    /// Calculates error statistics by comparing actual values to predicted values.
    /// </summary>
    /// <param name="actual">The vector of actual target values.</param>
    /// <param name="predicted">The vector of values predicted by the model.</param>
    /// <param name="featureCount">The number of features used in the model.</param>
    /// <returns>Statistics about prediction errors.</returns>
    /// <remarks>
    /// <b>For Beginners:</b> This method measures how far off your model's predictions are from the actual values.
    /// It calculates metrics like:
    /// - Mean Squared Error (MSE): The average of the squared differences between predictions and actual values
    /// - Root Mean Squared Error (RMSE): The square root of MSE, which gives an error measure in the same units as your data
    /// - Mean Absolute Error (MAE): The average of the absolute differences between predictions and actual values
    /// 
    /// Lower values for these metrics indicate better model performance.
    /// </remarks>
    private static ErrorStats<T> CalculateErrorStats(
        Vector<T> actual,
        Vector<T> predicted,
        int featureCount,
        PredictionType predictionType)
    {
        return new ErrorStats<T>(new ErrorStatsInputs<T>
        {
            Actual = actual,
            Predicted = predicted,
            FeatureCount = featureCount,
            PredictionType = predictionType
        });
    }

    /// <summary>
    /// Calculates basic statistical measures for a set of values.
    /// </summary>
    /// <param name="values">The vector of values to analyze.</param>
    /// <returns>Basic statistical measures such as mean, median, and standard deviation.</returns>
    /// <remarks>
    /// <b>For Beginners:</b> This method calculates common statistics about a set of numbers, such as:
    /// - Mean (average): The sum of all values divided by the count
    /// - Median: The middle value when all values are sorted
    /// - Standard Deviation: A measure of how spread out the values are
    /// - Min/Max: The smallest and largest values
    /// 
    /// These statistics help you understand the distribution of your data.
    /// </remarks>
    private static BasicStats<T> CalculateBasicStats(Vector<T> values)
    {
        return new BasicStats<T>(new BasicStatsInputs<T> { Values = values });
    }

    /// <summary>
    /// Calculates advanced prediction statistics by comparing actual values to predicted values.
    /// </summary>
    /// <param name="actual">The vector of actual target values.</param>
    /// <param name="predicted">The vector of values predicted by the model.</param>
    /// <param name="featureCount">The number of features used in the model.</param>
    /// <returns>Advanced statistics about prediction quality.</returns>
    /// <remarks>
    /// <b>For Beginners:</b> This method calculates more sophisticated metrics about your model's performance:
    /// - R-squared: A measure between 0 and 1 that indicates how well your model explains the variation in the data
    /// - Adjusted R-squared: R-squared adjusted for the number of features in your model
    /// - Confidence intervals: Ranges that likely contain the true values
    /// - Learning curves: Show how your model's performance changes with more training data
    /// 
    /// These metrics help you understand not just how accurate your model is, but also how reliable and robust it is.
    /// </remarks>
    private PredictionStats<T> CalculatePredictionStats(
        Vector<T> actual,
        Vector<T> predicted,
        int featureCount,
        PredictionType predictionType)
    {
        return new PredictionStats<T>(new PredictionStatsInputs<T>
        {
            Actual = actual,
            Predicted = predicted,
            NumberOfParameters = featureCount,
            ConfidenceLevel = _predictionOptions.ConfidenceLevel,
            LearningCurveSteps = _predictionOptions.LearningCurveSteps,
            PredictionType = predictionType
        });
    }

    /// <summary>
    /// Calculates statistics about the model itself, independent of specific predictions.
    /// </summary>
    /// <param name="model">The model to analyze.</param>
    /// <param name="xTrain">The training feature matrix used to train the model.</param>
    /// <param name="normInfo">Information about how the data was normalized.</param>
    /// <returns>Statistics about the model's structure and characteristics.</returns>
    /// <remarks>
    /// <b>For Beginners:</b> This method analyzes the model itself rather than its predictions.
    /// It examines properties like:
    /// - Model complexity: How many parameters or features the model uses
    /// - Feature importance: Which input features have the most influence on predictions
    /// - Model structure: Information about how the model is organized
    /// 
    /// This helps you understand what makes your model tick and which inputs matter most.
    /// </remarks>
    private static ModelStats<T, TInput, TOutput> CalculateModelStats(
        IFullModel<T, TInput, TOutput>? model,
        TInput xForStatistics,
        TOutput actual,
        TOutput predicted,
        NormalizationInfo<T, TInput, TOutput> normInfo)
    {
        try
        {
            var optimizationResult = new OptimizationResult<T, TInput, TOutput> { BestSolution = model };
            var options = new PredictionModelResultOptions<T, TInput, TOutput>
            {
                OptimizationResult = optimizationResult,
                NormalizationInfo = normInfo
            };
            var predictionModelResult = new PredictionModelResult<T, TInput, TOutput>(options);

            return new ModelStats<T, TInput, TOutput>(new ModelStatsInputs<T, TInput, TOutput>
            {
                XMatrix = xTrain,
                FeatureCount = InputHelper<T, TInput>.GetInputSize(xTrain),
                Model = predictionModelResult?.Model
            });
        }
        catch (Exception)
        {
<<<<<<< HEAD
            return ModelStats<T, TInput, TOutput>.Empty();
        }
=======
            XMatrix = xForStatistics,
            FeatureCount = InputHelper<T, TInput>.GetInputSize(xForStatistics),
            Actual = actual,
            Predicted = predicted,
            Model = predictionModelResult?.Model
        });
>>>>>>> 2e9bbaf7
    }

    /// <summary>
    /// Performs cross-validation on the given model using the provided data and optimizer.
    /// </summary>
    /// <param name="model">The model to evaluate.</param>
    /// <param name="X">The input data.</param>
    /// <param name="y">The output data.</param>
    /// <param name="optimizer">The optimizer to use for training the model on each fold.</param>
    /// <param name="crossValidator">Optional custom cross-validator implementation.</param>
    /// <returns>A CrossValidationResult containing the evaluation metrics for each fold.</returns>
    /// <remarks>
    /// <para>
    /// This method performs cross-validation to assess how well the model generalizes to unseen data. It splits the data into
    /// multiple subsets (folds), trains the model on a portion of the data, and evaluates it on the held-out portion. This process
    /// is repeated multiple times to get a robust estimate of the model's performance. The method allows for customization of the
    /// cross-validation process through options and even allows for a custom cross-validator implementation.
    /// </para>
    /// <para><b>For Beginners:</b> This method tests how well your model performs on different subsets of your data.
    ///
    /// Cross-validation:
    /// - Splits your data into several parts (called folds)
    /// - Trains the model multiple times, each time using a different part as a test set
    /// - Helps understand how well the model will work on new, unseen data
    ///
    /// This is useful for:
    /// - Getting a more reliable estimate of model performance
    /// - Detecting overfitting (when a model works well on training data but poorly on new data)
    /// - Comparing different models to see which one generalizes better
    ///
    /// For example, in 5-fold cross-validation, your data is split into 5 parts. The model is trained 5 times,
    /// each time using 4 parts for training and 1 for testing. The results are then averaged to get an overall performance score.
    /// </para>
    /// </remarks>
    public CrossValidationResult<T, TInput, TOutput> PerformCrossValidation(
        IFullModel<T, TInput, TOutput> model,
        TInput X,
        TOutput y,
        IOptimizer<T, TInput, TOutput> optimizer,
        ICrossValidator<T, TInput, TOutput>? crossValidator = null)
    {
        // For Matrix/Vector types, provide a default StandardCrossValidator
        if (crossValidator == null && typeof(TInput) == typeof(Matrix<T>) && typeof(TOutput) == typeof(Vector<T>))
        {
            crossValidator = new StandardCrossValidator<T, TInput, TOutput>() as ICrossValidator<T, TInput, TOutput>;
        }

        if (crossValidator == null)
        {
            throw new ArgumentNullException(nameof(crossValidator),
                "Cross-validator must be provided when using custom input/output types (non-Matrix/Vector types). " +
                "For Matrix<T>/Vector<T> types, a StandardCrossValidator is used by default.");
        }

        return crossValidator.Validate(model, X, y, optimizer);
    }
}<|MERGE_RESOLUTION|>--- conflicted
+++ resolved
@@ -137,14 +137,10 @@
 
         var predictions = model.Predict(X);
         var inputSize = InputHelper<T, TInput>.GetInputSize(X);
-<<<<<<< HEAD
-        var actual = ConversionsHelper.ConvertToVector<T, TOutput>(y);
-        var aligned = predicted.Length == actual.Length;
-=======
 
         if (!TryGetAlignedVectors(y, predictions, predictionType, out var actual, out var predicted))
         {
-            return new DataSetStats<T, TInput, TOutput>
+            var emptyStats = new DataSetStats<T, TInput, TOutput>
             {
                 ErrorStats = ErrorStats<T>.Empty(),
                 ActualBasicStats = BasicStats<T>.Empty(),
@@ -154,22 +150,17 @@
                 Features = X,
                 Actual = y
             };
-        }
->>>>>>> 2e9bbaf7
+
+            TryPopulateUncertaintyStats(emptyStats, X, model);
+            return emptyStats;
+        }
 
         var stats = new DataSetStats<T, TInput, TOutput>
         {
-<<<<<<< HEAD
-            ErrorStats = aligned ? CalculateErrorStats(actual, predicted, inputSize) : ErrorStats<T>.Empty(),
-            ActualBasicStats = CalculateBasicStats(actual),
-            PredictedBasicStats = CalculateBasicStats(predicted),
-            PredictionStats = aligned ? CalculatePredictionStats(actual, predicted, inputSize) : PredictionStats<T>.Empty(),
-=======
             ErrorStats = CalculateErrorStats(actual, predicted, inputSize, predictionType),
             ActualBasicStats = CalculateBasicStats(actual),
             PredictedBasicStats = CalculateBasicStats(predicted),
             PredictionStats = CalculatePredictionStats(actual, predicted, inputSize, predictionType),
->>>>>>> 2e9bbaf7
             Predicted = predictions,
             Features = X,
             Actual = y
@@ -534,7 +525,9 @@
     /// Calculates statistics about the model itself, independent of specific predictions.
     /// </summary>
     /// <param name="model">The model to analyze.</param>
-    /// <param name="xTrain">The training feature matrix used to train the model.</param>
+    /// <param name="xForStatistics">The feature matrix used for computing model statistics.</param>
+    /// <param name="actual">The actual targets corresponding to <paramref name="xForStatistics"/>.</param>
+    /// <param name="predicted">The predicted targets corresponding to <paramref name="xForStatistics"/>.</param>
     /// <param name="normInfo">Information about how the data was normalized.</param>
     /// <returns>Statistics about the model's structure and characteristics.</returns>
     /// <remarks>
@@ -553,36 +546,22 @@
         TOutput predicted,
         NormalizationInfo<T, TInput, TOutput> normInfo)
     {
-        try
-        {
-            var optimizationResult = new OptimizationResult<T, TInput, TOutput> { BestSolution = model };
-            var options = new PredictionModelResultOptions<T, TInput, TOutput>
-            {
-                OptimizationResult = optimizationResult,
-                NormalizationInfo = normInfo
-            };
-            var predictionModelResult = new PredictionModelResult<T, TInput, TOutput>(options);
-
-            return new ModelStats<T, TInput, TOutput>(new ModelStatsInputs<T, TInput, TOutput>
-            {
-                XMatrix = xTrain,
-                FeatureCount = InputHelper<T, TInput>.GetInputSize(xTrain),
-                Model = predictionModelResult?.Model
-            });
-        }
-        catch (Exception)
-        {
-<<<<<<< HEAD
-            return ModelStats<T, TInput, TOutput>.Empty();
-        }
-=======
+        var optimizationResult = new OptimizationResult<T, TInput, TOutput> { BestSolution = model };
+        var options = new PredictionModelResultOptions<T, TInput, TOutput>
+        {
+            OptimizationResult = optimizationResult,
+            NormalizationInfo = normInfo
+        };
+        var predictionModelResult = new PredictionModelResult<T, TInput, TOutput>(options);
+
+        return new ModelStats<T, TInput, TOutput>(new ModelStatsInputs<T, TInput, TOutput>
+        {
             XMatrix = xForStatistics,
             FeatureCount = InputHelper<T, TInput>.GetInputSize(xForStatistics),
             Actual = actual,
             Predicted = predicted,
             Model = predictionModelResult?.Model
         });
->>>>>>> 2e9bbaf7
     }
 
     /// <summary>
