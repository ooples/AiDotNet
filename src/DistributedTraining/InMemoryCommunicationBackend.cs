--- conflicted
+++ resolved
@@ -43,12 +43,9 @@
 {
     private readonly int _rank;
     private readonly int _worldSize;
-<<<<<<< HEAD
-=======
     private readonly INumericOperations<T> _numOps;
     private readonly string _environmentId;
     private bool _isInitialized;
->>>>>>> e10cf853
 
     // Shared state for simulating collective operations
     // Environment-isolated: Each environment (e.g., test, training session) has separate state
@@ -117,8 +114,6 @@
 
         _rank = rank;
         _worldSize = worldSize;
-<<<<<<< HEAD
-=======
         _environmentId = environmentId;
         _numOps = MathHelper.GetNumericOperations<T>();
         _isInitialized = false;
@@ -139,7 +134,7 @@
     }
 
     /// <inheritdoc/>
-    public void Initialize()
+    protected override void OnInitialize()
     {
         lock (_globalLock)
         {
@@ -150,7 +145,6 @@
 
             _isInitialized = true;
         }
->>>>>>> e10cf853
     }
 
     /// <inheritdoc/>
@@ -158,11 +152,6 @@
     {
         lock (_globalLock)
         {
-<<<<<<< HEAD
-            // Clear any remaining shared state
-            _sharedBuffers.Clear();
-            _barrierCounters.Clear();
-=======
             if (!_isInitialized)
             {
                 return;
@@ -172,7 +161,6 @@
             ClearEnvironmentState(_environmentId);
 
             _isInitialized = false;
->>>>>>> e10cf853
         }
     }
 
