using AiDotNet.LinearAlgebra;

namespace AiDotNet.DistributedTraining;

/// <summary>
/// Central manager for distributed communication operations.
/// </summary>
/// <remarks>
/// <para>
/// Provides a static API for collective communication in distributed training scenarios.
/// </para>
/// <para><b>For Beginners:</b>
/// This is your main entry point for distributed training communication.
/// It's a "wrapper" that makes it easy to communicate between different processes/GPUs
/// without worrying about the underlying implementation details.
/// </para>
/// <para>
/// Example usage:
/// <code>
/// // Initialize communication (do this once at startup)
/// CommunicationManager.Initialize(new InMemoryCommunicationBackend&lt;double&gt;());
///
/// // Get your process ID and total number of processes
/// int myRank = CommunicationManager.GetRank();
/// int totalProcesses = CommunicationManager.GetWorldSize();
///
/// // Average gradients across all processes
/// Vector&lt;double&gt; gradients = ...; // Your local gradients
/// CommunicationManager.AllReduce(gradients, ReductionOperation.Sum);
/// // Now 'gradients' contains the sum from all processes
///
/// // Clean up when done
/// CommunicationManager.Shutdown();
/// </code>
<<<<<<< HEAD
/// </para>
/// </remarks>
=======
///
/// IMPORTANT - Thread Safety and Testing Limitations:
/// This class uses STATIC MUTABLE STATE which has the following implications:
///
/// 1. SINGLE GLOBAL INSTANCE: Only ONE backend can be active per process at a time.
///    Multiple training sessions in the same process will share the same backend instance.
///
/// 2. PARALLEL TEST EXECUTION: Tests that use this class CANNOT run in parallel.
///    Use [Collection] attributes in xUnit or similar mechanisms to enforce sequential execution.
///
/// 3. TEST ISOLATION: Always call Shutdown() in test cleanup to reset state.
///    For better isolation in tests, use InMemoryCommunicationBackend with unique environment IDs
///    and inject the backend directly instead of using this static manager.
///
/// 4. CONCURRENT INITIALIZATION: Attempting to Initialize() from multiple threads concurrently
///    is protected by locks, but may result in exceptions if already initialized.
///
/// Recommended Test Pattern:
/// <code>
/// // Option 1: Use environment isolation (recommended for parallel tests)
/// var backend = new InMemoryCommunicationBackend&lt;double&gt;(rank: 0, worldSize: 4, environmentId: "test-123");
/// // Use backend directly, don't call CommunicationManager.Initialize()
///
/// // Option 2: Sequential tests with proper cleanup
/// [Collection("DistributedTraining")] // Force sequential execution
/// public class MyDistributedTests
/// {
///     [Fact]
///     public void MyTest()
///     {
///         try
///         {
///             CommunicationManager.Initialize(...);
///             // Test code
///         }
///         finally
///         {
///             CommunicationManager.Shutdown(); // CRITICAL: Always cleanup
///         }
///     }
/// }
/// </code>
/// </summary>
>>>>>>> e10cf853
public static class CommunicationManager
{
    private static readonly object _lock = new object();
    private static ICommunicationBackend<float>? _floatBackend;
    private static ICommunicationBackend<double>? _doubleBackend;
    private static bool _isInitialized = false;

    /// <summary>
    /// Gets whether the communication manager has been initialized.
    /// </summary>
    public static bool IsInitialized
    {
        get
        {
            lock (_lock)
            {
                return _isInitialized;
            }
        }
    }

    /// <summary>
    /// Initializes the communication manager with the specified backend.
    /// </summary>
    /// <remarks>
    /// <para>
    /// This must be called before any other operations.
    /// </para>
    /// <para><b>For Beginners:</b>
    /// This sets up the communication system. You need to provide a "backend"
    /// which is the actual implementation that does the communication.
    /// For testing, use InMemoryCommunicationBackend. For real distributed training,
    /// you would use an MPI backend.
    /// </para>
    /// </remarks>
    /// <typeparam name="T">The numeric type (float or double)</typeparam>
    /// <param name="backend">The communication backend to use</param>
    /// <exception cref="ArgumentNullException">Thrown if backend is null</exception>
    /// <exception cref="InvalidOperationException">Thrown if already initialized</exception>
    public static void Initialize<T>(ICommunicationBackend<T> backend)
    {
        if (backend == null)
        {
            throw new ArgumentNullException(nameof(backend));
        }

        lock (_lock)
        {
            if (_isInitialized)
            {
                throw new InvalidOperationException(
                    "CommunicationManager is already initialized. Call Shutdown() first, or check IsInitialized before calling Initialize().");
            }

            // Initialize the backend
            backend.Initialize();

            // Store the backend (type-specific)
            if (typeof(T) == typeof(float))
            {
                _floatBackend = backend as ICommunicationBackend<float>;
            }
            else if (typeof(T) == typeof(double))
            {
                _doubleBackend = backend as ICommunicationBackend<double>;
            }
            else
            {
                throw new NotSupportedException(
                    $"Type {typeof(T).Name} is not supported for distributed communication. " +
                    "Only float and double are supported because of MPI type mapping constraints. " +
                    "Please use float or double for distributed operations.");
            }

            _isInitialized = true;
        }
    }

    /// <summary>
    /// Shuts down the communication manager and releases all resources.
    /// </summary>
    /// <remarks>
    /// <para>
    /// Should be called when distributed training is complete.
    /// </para>
    /// <para><b>For Beginners:</b>
    /// This is cleanup - call it when you're done with distributed training
    /// to free up resources and properly close connections.
    /// </para>
    /// </remarks>
    public static void Shutdown()
    {
        lock (_lock)
        {
            if (!_isInitialized)
            {
                return;
            }

            _floatBackend?.Shutdown();
            _doubleBackend?.Shutdown();

            _floatBackend = null;
            _doubleBackend = null;
            _isInitialized = false;
        }
    }

    /// <summary>
    /// Gets the rank (ID) of the current process.
    /// </summary>
    /// <remarks>
    /// <para><b>For Beginners:</b>
    /// This tells you which process you are. If you're running on 4 GPUs,
    /// one will be rank 0, one will be rank 1, etc.
    /// </para>
    /// </remarks>
    /// <typeparam name="T">The numeric type</typeparam>
    /// <returns>The rank of the current process (0-based index)</returns>
    /// <exception cref="InvalidOperationException">Thrown if not initialized</exception>
    public static int GetRank<T>()
    {
        var backend = GetBackend<T>();
        return backend.Rank;
    }

    /// <summary>
    /// Gets the total number of processes in the distributed group.
    /// </summary>
    /// <remarks>
    /// <para><b>For Beginners:</b>
    /// This tells you how many processes (or GPUs) are working together total.
    /// </para>
    /// </remarks>
    /// <typeparam name="T">The numeric type</typeparam>
    /// <returns>The total number of processes</returns>
    /// <exception cref="InvalidOperationException">Thrown if not initialized</exception>
    public static int GetWorldSize<T>()
    {
        var backend = GetBackend<T>();
        return backend.WorldSize;
    }

    /// <summary>
    /// Blocks until all processes reach this synchronization point.
    /// </summary>
    /// <remarks>
    /// <para><b>For Beginners:</b>
    /// This is a "wait for everyone" checkpoint. All processes must reach
    /// this point before any can continue. Useful for making sure everyone
    /// is ready before starting the next step.
    /// </para>
    /// </remarks>
    /// <typeparam name="T">The numeric type</typeparam>
    /// <exception cref="InvalidOperationException">Thrown if not initialized</exception>
    public static void Barrier<T>()
    {
        var backend = GetBackend<T>();
        backend.Barrier();
    }

    /// <summary>
    /// Performs an AllReduce operation - combines data from all processes and
    /// distributes the result to all processes.
    /// </summary>
    /// <remarks>
    /// <para><b>For Beginners:</b>
    /// This is the key operation for distributed training. It combines values
    /// from all processes (like adding gradients from all GPUs) and gives
    /// everyone the result. After this, everyone has the same combined data.
    /// </para>
    /// </remarks>
    /// <typeparam name="T">The numeric type</typeparam>
    /// <param name="data">The data to reduce (will be modified to contain the result)</param>
    /// <param name="operation">How to combine the data (Sum, Average, Max, etc.)</param>
    /// <exception cref="InvalidOperationException">Thrown if not initialized</exception>
    /// <exception cref="ArgumentNullException">Thrown if data is null</exception>
    public static void AllReduce<T>(Vector<T> data, ReductionOperation operation)
    {
        if (data == null)
        {
            throw new ArgumentNullException(nameof(data));
        }

        var backend = GetBackend<T>();
        backend.AllReduce(data, operation);
    }

    /// <summary>
    /// Gathers data from all processes and returns the concatenated result.
    /// </summary>
    /// <remarks>
    /// <para><b>For Beginners:</b>
    /// This collects data from all processes and combines it into one big array.
    /// Everyone gets the full combined result. Useful when you need to see
    /// all the pieces together (like reconstructing full parameters from shards).
    /// </para>
    /// </remarks>
    /// <typeparam name="T">The numeric type</typeparam>
    /// <param name="sendData">The local data to contribute</param>
    /// <returns>The concatenated data from all processes</returns>
    /// <exception cref="InvalidOperationException">Thrown if not initialized</exception>
    /// <exception cref="ArgumentNullException">Thrown if sendData is null</exception>
    public static Vector<T> AllGather<T>(Vector<T> sendData)
    {
        if (sendData == null)
        {
            throw new ArgumentNullException(nameof(sendData));
        }

        var backend = GetBackend<T>();
        return backend.AllGather(sendData);
    }

    /// <summary>
    /// Broadcasts data from one process (root) to all other processes.
    /// </summary>
    /// <remarks>
    /// <para><b>For Beginners:</b>
    /// One process (the root) sends data to everyone else. Everyone ends up
    /// with the same data. Useful for distributing initial parameters or settings.
    /// </para>
    /// </remarks>
    /// <typeparam name="T">The numeric type</typeparam>
    /// <param name="data">The data to broadcast (only meaningful on root)</param>
    /// <param name="root">Which process is broadcasting (default: 0)</param>
    /// <returns>The broadcast data</returns>
    /// <exception cref="InvalidOperationException">Thrown if not initialized</exception>
    public static Vector<T> Broadcast<T>(Vector<T> data, int root = 0)
    {
        var backend = GetBackend<T>();
        return backend.Broadcast(data, root);
    }

    /// <summary>
    /// Scatters different chunks of data from root to each process.
    /// </summary>
    /// <remarks>
    /// <para><b>For Beginners:</b>
    /// The root process splits data into chunks and gives each process
    /// a different chunk. This is how we distribute work across processes.
    /// </para>
    /// </remarks>
    /// <typeparam name="T">The numeric type</typeparam>
    /// <param name="sendData">The data to scatter (only used on root)</param>
    /// <param name="root">Which process is scattering (default: 0)</param>
    /// <returns>The chunk received by this process</returns>
    /// <exception cref="InvalidOperationException">Thrown if not initialized</exception>
    public static Vector<T> Scatter<T>(Vector<T> sendData, int root = 0)
    {
        var backend = GetBackend<T>();
        return backend.Scatter(sendData, root);
    }

    /// <summary>
    /// Performs a reduce-scatter operation - combines data and distributes chunks.
    /// </summary>
    /// <remarks>
    /// <para><b>For Beginners:</b>
    /// This is a combined operation that's more efficient than doing
    /// AllReduce followed by Scatter. It reduces the data and immediately
    /// gives each process only their chunk of the result.
    /// </para>
    /// </remarks>
    /// <typeparam name="T">The numeric type</typeparam>
    /// <param name="data">The data to reduce and scatter</param>
    /// <param name="operation">How to combine the data</param>
    /// <returns>The reduced chunk for this process</returns>
    /// <exception cref="InvalidOperationException">Thrown if not initialized</exception>
    public static Vector<T> ReduceScatter<T>(Vector<T> data, ReductionOperation operation)
    {
        var backend = GetBackend<T>();
        return backend.ReduceScatter(data, operation);
    }

    /// <summary>
    /// Gets the appropriate backend for the specified type.
    /// </summary>
    private static ICommunicationBackend<T> GetBackend<T>()
    {
        lock (_lock)
        {
            if (!_isInitialized)
            {
                throw new InvalidOperationException(
                    "CommunicationManager has not been initialized. Call Initialize() with a communication backend first, or check IsInitialized before using distributed operations.");
            }

            if (typeof(T) == typeof(float))
            {
                if (_floatBackend == null)
                {
                    throw new InvalidOperationException(
                        "CommunicationManager was not initialized with a float backend.");
                }
                return (ICommunicationBackend<T>)(object)_floatBackend;
            }
            else if (typeof(T) == typeof(double))
            {
                if (_doubleBackend == null)
                {
                    throw new InvalidOperationException(
                        "CommunicationManager was not initialized with a double backend.");
                }
                return (ICommunicationBackend<T>)(object)_doubleBackend;
            }
            else
            {
                throw new NotSupportedException(
                    $"Type {typeof(T).Name} is not supported. Use float or double.");
            }
        }
    }
}<|MERGE_RESOLUTION|>--- conflicted
+++ resolved
@@ -32,10 +32,6 @@
 /// // Clean up when done
 /// CommunicationManager.Shutdown();
 /// </code>
-<<<<<<< HEAD
-/// </para>
-/// </remarks>
-=======
 ///
 /// IMPORTANT - Thread Safety and Testing Limitations:
 /// This class uses STATIC MUTABLE STATE which has the following implications:
@@ -78,8 +74,8 @@
 ///     }
 /// }
 /// </code>
-/// </summary>
->>>>>>> e10cf853
+/// </para>
+/// </remarks>
 public static class CommunicationManager
 {
     private static readonly object _lock = new object();
