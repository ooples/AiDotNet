using AiDotNet.Interfaces;
using AiDotNet.LinearAlgebra;
using AiDotNet.Models.Inputs;
using AiDotNet.Optimizers;

namespace AiDotNet.DistributedTraining;

/// <summary>
/// Implements a distributed optimizer wrapper that coordinates optimization across multiple processes.
/// </summary>
/// <remarks>
/// <para><b>For Beginners:</b>
/// This class wraps any existing optimizer (like Adam, SGD, etc.) and makes it work across
/// multiple GPUs or machines. It automatically handles:
/// - Synchronizing gradients across all processes
/// - Coordinating parameter updates
/// - Ensuring all processes stay in sync
/// </para>
/// <para>
/// Think of it like a team of coaches working together - each has their own expertise
/// (the wrapped optimizer), but they coordinate their efforts to train the team effectively.
/// </para>
/// <para>
/// Example:
/// <code>
/// // Original optimizer
/// var optimizer = new AdamOptimizer&lt;double, Tensor&lt;double&gt;, Tensor&lt;double&gt;&gt;(model, options);
///
/// // Wrap it for distributed training
/// var backend = new InMemoryCommunicationBackend&lt;double&gt;(rank: 0, worldSize: 4);
/// var config = new ShardingConfiguration&lt;double&gt;(backend);
/// var distributedOptimizer = new ShardedOptimizer&lt;double, Tensor&lt;double&gt;, Tensor&lt;double&gt;&gt;(
///     optimizer, config);
///
/// // Now optimize as usual - distributed magic happens automatically!
/// var result = distributedOptimizer.Optimize(inputData);
/// </code>
/// </para>
/// </remarks>
/// <typeparam name="T">The numeric type</typeparam>
/// <typeparam name="TInput">The input type for the model</typeparam>
/// <typeparam name="TOutput">The output type for the model</typeparam>
public class ShardedOptimizer<T, TInput, TOutput> : ShardedOptimizerBase<T, TInput, TOutput>
{
    /// <summary>
    /// Creates a new sharded optimizer wrapping an existing optimizer.
    /// </summary>
    /// <remarks>
    /// <para><b>For Beginners:</b>
    /// This constructor takes your existing optimizer and makes it distributed.
    /// You provide:
    /// 1. The optimizer you want to make distributed
    /// 2. A configuration that tells us how to do the distribution
    /// </para>
    /// <para>
    /// The optimizer will automatically synchronize across all processes during optimization.
    /// </para>
    /// </remarks>
    /// <param name="wrappedOptimizer">The optimizer to wrap with distributed capabilities</param>
    /// <param name="config">Configuration for sharding and communication</param>
    /// <exception cref="ArgumentNullException">Thrown if optimizer or config is null</exception>
    public ShardedOptimizer(
        IOptimizer<T, TInput, TOutput> wrappedOptimizer,
        IShardingConfiguration<T> config)
        : base(wrappedOptimizer, config)
    {
    }

    /// <inheritdoc/>
    public override OptimizationResult<T, TInput, TOutput> Optimize(OptimizationInputData<T, TInput, TOutput> inputData)
    {
        if (inputData == null)
        {
            throw new ArgumentNullException(nameof(inputData));
        }

        // Ensure all processes start together
        Config.CommunicationBackend.Barrier();

        // Perform optimization on the wrapped optimizer
        var result = WrappedOptimizer.Optimize(inputData);

<<<<<<< HEAD
        // If model doesn't handle synchronization and auto-sync is enabled, sync parameters
        if (!modelHandlesSync && Config.AutoSyncGradients)
=======
        // Synchronize parameters across all processes if auto-sync is enabled
        if (_config.AutoSyncGradients && result.BestSolution != null)
>>>>>>> e10cf853
        {
            SynchronizeParameters(result.BestSolution);
        }

        // Synchronize optimizer state if needed
        SynchronizeOptimizerState();

        // Ensure all processes finish together
        Config.CommunicationBackend.Barrier();

        return result;
    }

    /// <inheritdoc/>
    public override void SynchronizeOptimizerState()
    {
        // For now, this is a placeholder
        // In a full implementation, we would synchronize optimizer-specific state
        // like momentum buffers, variance estimates (for Adam), etc.

        // Different optimizers have different state to sync:
        // - SGD with momentum: velocity vectors
        // - Adam: first and second moment estimates
        // - RMSprop: squared gradient moving average

        // This would require either:
        // 1. Extending IOptimizer with state access methods
        // 2. Type-specific handling for known optimizer types
        // 3. A generic state serialization mechanism

        // For the MVP, we assume stateless or that the wrapped optimizer handles its own state
    }

<<<<<<< HEAD
=======
    /// <summary>
    /// Synchronizes model parameters across all processes.
    ///
    /// For Beginners:
    /// After optimization, each process might have slightly different parameters
    /// (if they processed different data). This method averages the parameters
    /// across all processes so everyone has the same model.
    /// </summary>
    /// <param name="model">The model whose parameters to synchronize</param>
    private void SynchronizeParameters(IFullModel<T, TInput, TOutput>? model)
    {
        if (model == null)
        {
            return;
        }

        // Don't sync if it's already a sharded model (handles its own sync)
        if (model is IShardedModel<T, TInput, TOutput>)
        {
            return;
        }

        // Get current parameters
        var parameters = model.GetParameters();

        // Average parameters across all processes
        _config.CommunicationBackend.AllReduce(parameters, ReductionOperation.Average);

        // Update model with averaged parameters
        model.SetParameters(parameters);
    }

    /// <inheritdoc/>
    public bool ShouldEarlyStop()
    {
        // Delegate to wrapped optimizer
        bool localDecision = _wrappedOptimizer.ShouldEarlyStop();

        // In distributed training, we need consensus on early stopping
        // Using Max operation: if ANY process wants to stop, all processes stop
        // This prevents stragglers and ensures synchronized termination

        // Create a vector with the local decision (1 for stop, 0 for continue)
        var decision = new Vector<T>(new[] { localDecision ? MathHelper.GetNumericOperations<T>().One : MathHelper.GetNumericOperations<T>().Zero });

        // Get the maximum across all processes
        // If any process returns 1 (stop), the max will be 1
        _config.CommunicationBackend.AllReduce(decision, ReductionOperation.Max);

        // Check if the result indicates stopping
        var numOps = MathHelper.GetNumericOperations<T>();
        return !numOps.Equals(decision[0], numOps.Zero);
    }

    /// <inheritdoc/>
    public OptimizationAlgorithmOptions<T, TInput, TOutput> GetOptions()
    {
        return _wrappedOptimizer.GetOptions();
    }

>>>>>>> e10cf853
    /// <inheritdoc/>
    public override byte[] Serialize()
    {
        using var ms = new MemoryStream();
        using var writer = new BinaryWriter(ms);

        // Serialize sharding configuration info
        writer.Write(WorldSize);
        writer.Write(Rank);
        writer.Write(Config.AutoSyncGradients);
        writer.Write(Config.MinimumParameterGroupSize);
        writer.Write(Config.EnableGradientCompression);

        // Serialize wrapped optimizer
        var optimizerData = WrappedOptimizer.Serialize();
        writer.Write(optimizerData.Length);
        writer.Write(optimizerData);

        return ms.ToArray();
    }

    /// <inheritdoc/>
    public override void Deserialize(byte[] data)
    {
        using var ms = new MemoryStream(data);
        using var reader = new BinaryReader(ms);

        // Read sharding configuration (for validation)
        int savedWorldSize = reader.ReadInt32();
        int savedRank = reader.ReadInt32();
        reader.ReadBoolean(); // AutoSyncGradients
        reader.ReadInt32(); // MinimumParameterGroupSize
        reader.ReadBoolean(); // EnableGradientCompression

        if (savedWorldSize != WorldSize)
        {
            throw new InvalidOperationException(
                $"World size mismatch. Optimizer was saved with {savedWorldSize} processes, " +
                $"but current configuration has {WorldSize} processes.");
        }

        // Validate rank matches - different rank could indicate configuration mismatch
        if (savedRank != Rank)
        {
            throw new InvalidOperationException(
                $"Rank mismatch. Optimizer was saved on rank {savedRank}, " +
                $"but is being loaded on rank {Rank}. This could indicate a configuration error.");
        }

        // Read wrapped optimizer
        int optimizerDataLength = reader.ReadInt32();
        byte[] optimizerData = reader.ReadBytes(optimizerDataLength);
<<<<<<< HEAD
        WrappedOptimizer.Deserialize(optimizerData);
=======
        _wrappedOptimizer.Deserialize(optimizerData);
    }

    /// <inheritdoc/>
    public void SaveModel(string filePath)
    {
        // Barrier before rank check to prevent deadlock if rank 0 fails
        _config.CommunicationBackend.Barrier();

        try
        {
            // Only rank 0 saves to avoid file write conflicts
            if (Rank == 0)
            {
                var data = Serialize();
                File.WriteAllBytes(filePath, data);
            }
        }
        finally
        {
            // Ensure all processes reach this barrier even if rank 0 fails
            _config.CommunicationBackend.Barrier();
        }
    }

    /// <inheritdoc/>
    public void LoadModel(string filePath)
    {
        // Barrier before loading to ensure all processes start together
        _config.CommunicationBackend.Barrier();

        try
        {
            // All processes read the same file (read-only, no conflicts)
            var data = File.ReadAllBytes(filePath);
            Deserialize(data);
        }
        finally
        {
            // Ensure all processes finish loading before proceeding
            _config.CommunicationBackend.Barrier();
        }
>>>>>>> e10cf853
    }
}<|MERGE_RESOLUTION|>--- conflicted
+++ resolved
@@ -80,13 +80,8 @@
         // Perform optimization on the wrapped optimizer
         var result = WrappedOptimizer.Optimize(inputData);
 
-<<<<<<< HEAD
-        // If model doesn't handle synchronization and auto-sync is enabled, sync parameters
-        if (!modelHandlesSync && Config.AutoSyncGradients)
-=======
         // Synchronize parameters across all processes if auto-sync is enabled
-        if (_config.AutoSyncGradients && result.BestSolution != null)
->>>>>>> e10cf853
+        if (Config.AutoSyncGradients && result.BestSolution != null)
         {
             SynchronizeParameters(result.BestSolution);
         }
@@ -120,45 +115,11 @@
         // For the MVP, we assume stateless or that the wrapped optimizer handles its own state
     }
 
-<<<<<<< HEAD
-=======
-    /// <summary>
-    /// Synchronizes model parameters across all processes.
-    ///
-    /// For Beginners:
-    /// After optimization, each process might have slightly different parameters
-    /// (if they processed different data). This method averages the parameters
-    /// across all processes so everyone has the same model.
-    /// </summary>
-    /// <param name="model">The model whose parameters to synchronize</param>
-    private void SynchronizeParameters(IFullModel<T, TInput, TOutput>? model)
-    {
-        if (model == null)
-        {
-            return;
-        }
-
-        // Don't sync if it's already a sharded model (handles its own sync)
-        if (model is IShardedModel<T, TInput, TOutput>)
-        {
-            return;
-        }
-
-        // Get current parameters
-        var parameters = model.GetParameters();
-
-        // Average parameters across all processes
-        _config.CommunicationBackend.AllReduce(parameters, ReductionOperation.Average);
-
-        // Update model with averaged parameters
-        model.SetParameters(parameters);
-    }
-
     /// <inheritdoc/>
     public bool ShouldEarlyStop()
     {
         // Delegate to wrapped optimizer
-        bool localDecision = _wrappedOptimizer.ShouldEarlyStop();
+        bool localDecision = WrappedOptimizer.ShouldEarlyStop();
 
         // In distributed training, we need consensus on early stopping
         // Using Max operation: if ANY process wants to stop, all processes stop
@@ -169,7 +130,7 @@
 
         // Get the maximum across all processes
         // If any process returns 1 (stop), the max will be 1
-        _config.CommunicationBackend.AllReduce(decision, ReductionOperation.Max);
+        Config.CommunicationBackend.AllReduce(decision, ReductionOperation.Max);
 
         // Check if the result indicates stopping
         var numOps = MathHelper.GetNumericOperations<T>();
@@ -179,10 +140,9 @@
     /// <inheritdoc/>
     public OptimizationAlgorithmOptions<T, TInput, TOutput> GetOptions()
     {
-        return _wrappedOptimizer.GetOptions();
-    }
-
->>>>>>> e10cf853
+        return WrappedOptimizer.GetOptions();
+    }
+
     /// <inheritdoc/>
     public override byte[] Serialize()
     {
@@ -235,17 +195,14 @@
         // Read wrapped optimizer
         int optimizerDataLength = reader.ReadInt32();
         byte[] optimizerData = reader.ReadBytes(optimizerDataLength);
-<<<<<<< HEAD
         WrappedOptimizer.Deserialize(optimizerData);
-=======
-        _wrappedOptimizer.Deserialize(optimizerData);
     }
 
     /// <inheritdoc/>
     public void SaveModel(string filePath)
     {
         // Barrier before rank check to prevent deadlock if rank 0 fails
-        _config.CommunicationBackend.Barrier();
+        Config.CommunicationBackend.Barrier();
 
         try
         {
@@ -259,7 +216,7 @@
         finally
         {
             // Ensure all processes reach this barrier even if rank 0 fails
-            _config.CommunicationBackend.Barrier();
+            Config.CommunicationBackend.Barrier();
         }
     }
 
@@ -267,7 +224,7 @@
     public void LoadModel(string filePath)
     {
         // Barrier before loading to ensure all processes start together
-        _config.CommunicationBackend.Barrier();
+        Config.CommunicationBackend.Barrier();
 
         try
         {
@@ -278,8 +235,7 @@
         finally
         {
             // Ensure all processes finish loading before proceeding
-            _config.CommunicationBackend.Barrier();
-        }
->>>>>>> e10cf853
+            Config.CommunicationBackend.Barrier();
+        }
     }
 }