namespace AiDotNet.Models;

/// <summary>
/// Represents a linear model that uses a vector of coefficients to make predictions.
/// </summary>
/// <remarks>
/// <para>
/// This class implements a simple linear model where predictions are made by computing the dot product of the input 
/// features and a vector of coefficients. It provides methods for training the model using linear regression, 
/// evaluating predictions, and genetic algorithm operations like mutation and crossover. This model is useful for 
/// linear regression problems and can serve as a building block for more complex models.
/// </para>
/// <para><b>For Beginners:</b> This is a simple linear model that makes predictions by multiplying each input by a weight and adding them up.
/// 
/// When using this model:
/// - Each input feature has a corresponding coefficient (weight)
/// - Predictions are made by multiplying each input by its coefficient and summing the results
/// - The model can be trained using linear regression on example data
/// - It supports genetic algorithm operations for optimization
/// 
/// For example, if predicting house prices, the model might learn that:
/// price = 50,000 � bedrooms + 100 � square_feet + 20,000 � bathrooms
/// 
/// This is one of the simplest and most interpretable machine learning models,
/// making it a good starting point for many problems.
/// </para>
/// </remarks>
/// <typeparam name="T">The numeric type used for calculations, typically float or double.</typeparam>
public class VectorModel<T> : IFullModel<T, Matrix<T>, Vector<T>> 
{
    /// <summary>
    /// Gets the vector of coefficients used by the model.
    /// </summary>
    /// <value>A Vector&lt;T&gt; containing the model's coefficients.</value>
    /// <remarks>
    /// <para>
    /// This property contains the vector of coefficients that the model uses to make predictions. Each coefficient 
    /// corresponds to a feature in the input data and represents the weight or importance of that feature in the model's 
    /// predictions. The coefficients are learned during training and are used to compute the dot product with input 
    /// features when making predictions.
    /// </para>
    /// <para><b>For Beginners:</b> This contains the weights that the model applies to each input feature.
    /// 
    /// The coefficients:
    /// - Are the numbers that multiply each input feature
    /// - Determine how much each feature contributes to the prediction
    /// - Are learned during training to minimize prediction error
    /// 
    /// For example, in a house price prediction model:
    /// - A coefficient of 50,000 for bedrooms means each bedroom adds $50,000 to the predicted price
    /// - A coefficient of 100 for square feet means each square foot adds $100 to the predicted price
    /// 
    /// These coefficients make the model interpretable - you can see exactly how each feature affects the prediction.
    /// </para>
    /// </remarks>
    public Vector<T> Coefficients { get; }

    /// <summary>
    /// Gets or sets the feature names.
    /// </summary>
    /// <value>
    /// An array of feature names. If not set, feature indices will be used as names.
    /// </value>
    /// <remarks>
    /// <para><b>For Beginners:</b> This allows you to give meaningful names to your features.
    ///
    /// Instead of having features referred to as "Feature_0", "Feature_1", etc.,
    /// you can use descriptive names like "bedrooms", "bathrooms", "square_feet".
    /// This makes the model's feature importance output more readable.
    /// </para>
    /// </remarks>
    public string[]? FeatureNames { get; set; }

    /// <summary>
    /// The numeric operations provider used for mathematical operations on type T.
    /// </summary>
    /// <remarks>
    /// <para>
    /// This field provides access to basic mathematical operations for the generic type T,
    /// allowing the class to perform calculations regardless of the specific numeric type.
    /// </para>
    /// <para><b>For Beginners:</b> This provides a way to do math with different number types.
    /// 
    /// Since the model can work with different types of numbers (float, double, etc.),
    /// we need a way to perform math operations like addition and multiplication
    /// without knowing exactly what number type we're using. This helper provides
    /// those operations in a consistent way regardless of the number type.
    /// </para>
    /// </remarks>
    private static readonly INumericOperations<T> _numOps = MathHelper.GetNumericOperations<T>();

    /// <summary>
    /// Initializes a new instance of the VectorModel class with the specified coefficients.
    /// </summary>
    /// <param name="coefficients">The vector of coefficients for the model.</param>
    /// <remarks>
    /// <para>
    /// This constructor creates a new VectorModel instance with the specified coefficients. The coefficients vector 
    /// determines the number of features the model expects and how it weights each feature when making predictions. 
    /// This constructor is useful when creating a model with predetermined coefficients or when creating a new model 
    /// as part of genetic algorithm operations.
    /// </para>
    /// <para><b>For Beginners:</b> This constructor creates a new linear model with the specified weights.
    /// 
    /// When creating a VectorModel:
    /// - You provide a vector of coefficients (weights)
    /// - The length of this vector determines how many input features the model expects
    /// - The values determine how each feature affects the prediction
    /// 
    /// This constructor is used when:
    /// - Creating a model with specific, known coefficients
    /// - Creating a model as part of a genetic algorithm
    /// - Copying or modifying an existing model
    /// 
    /// For example: new VectorModel<double>(new Vector<double>([2.5, -1.3, 0.7]))
    /// creates a model that expects 3 features with the specified weights.
    /// </para>
    /// </remarks>
    public VectorModel(Vector<T> coefficients)
    {
        Coefficients = coefficients ?? throw new ArgumentNullException(nameof(coefficients));
    }

    /// <summary>
    /// Gets the number of features used by the model.
    /// </summary>
    /// <value>An integer representing the number of input features.</value>
    /// <remarks>
    /// <para>
    /// This property returns the number of features that the model uses, which is determined by the length of the 
    /// coefficients vector. Each coefficient corresponds to a feature in the input data, so the number of coefficients 
    /// equals the number of features the model expects when making predictions.
    /// </para>
    /// <para><b>For Beginners:</b> This tells you how many input variables the model uses.
    /// 
    /// The feature count:
    /// - Is equal to the length of the coefficients vector
    /// - Tells you how many input values the model expects
    /// - Must match the number of features in your input data
    /// 
    /// For example, if FeatureCount is 3, the model expects three input values
    /// for each prediction (like bedrooms, bathrooms, and square footage).
    /// 
    /// This property is useful when:
    /// - Checking if your input data has the right number of features
    /// - Understanding the complexity of the model
    /// - Preparing data for prediction
    /// </para>
    /// </remarks>
    public int FeatureCount => Coefficients.Length;

    /// <summary>
    /// Gets the complexity of the model.
    /// </summary>
    /// <value>An integer representing the model's complexity.</value>
    /// <remarks>
    /// <para>
    /// This property returns the number of non-zero coefficients in the model, which provides a simple
    /// measure of the model's complexity. Lower complexity can indicate a more generalizable model that's
    /// less likely to overfit.
    /// </para>
    /// <para><b>For Beginners:</b> This property tells you how complex the model is.
    /// 
    /// The complexity:
    /// - Is measured by counting how many non-zero coefficients the model uses
    /// - Lower complexity often means better generalization to new data
    /// - Higher complexity might mean the model is overfitting to training data
    /// 
    /// For example, if a model has coefficients [0.5, 0, 0, 2.0, 0.3], its complexity would be 3,
    /// since only three coefficients are non-zero and actually contribute to predictions.
    /// 
    /// This is useful for comparing different models and for regularization approaches
    /// that aim to reduce model complexity.
    /// </para>
    /// </remarks>
    public int Complexity => Coefficients.Count(c => !_numOps.Equals(c, _numOps.Zero));

    /// <summary>
    /// Determines whether a specific feature is used by the model.
    /// </summary>
    /// <param name="featureIndex">The index of the feature to check.</param>
    /// <returns>True if the feature has a non-zero coefficient, false otherwise.</returns>
    /// <remarks>
    /// <para>
    /// This method determines whether a specific feature is used by the model by checking if its corresponding coefficient 
    /// is non-zero. A zero coefficient means that the feature has no impact on the model's predictions, effectively 
    /// removing it from the model. This method is useful for feature selection and for understanding which features 
    /// the model considers important.
    /// </para>
    /// <para><b>For Beginners:</b> This method checks if a particular input variable actually affects the model's predictions.
    /// 
    /// The IsFeatureUsed method:
    /// - Checks if the coefficient for a specific feature is non-zero
    /// - Returns true if the feature affects predictions, false if it doesn't
    /// - Helps identify which features are actually important to the model
    /// 
    /// For example, if the coefficient for square footage is 0, then
    /// IsFeatureUsed(2) would return false (assuming square footage is the third feature).
    /// 
    /// This method is useful when:
    /// - Analyzing which features matter to the model
    /// - Simplifying the model by removing unused features
    /// - Understanding the model's behavior
    /// </para>
    /// </remarks>
    public bool IsFeatureUsed(int featureIndex)
    {
        if (featureIndex < 0 || featureIndex >= FeatureCount)
        {
            throw new ArgumentOutOfRangeException(nameof(featureIndex), 
                $"Feature index must be between 0 and {FeatureCount - 1}");
        }
        
        return !_numOps.Equals(Coefficients[featureIndex], _numOps.Zero);
    }

    /// <summary>
    /// Evaluates the model for a given input vector.
    /// </summary>
    /// <param name="input">The input vector.</param>
    /// <returns>The model's prediction for the input.</returns>
    /// <exception cref="ArgumentException">Thrown when the input vector length doesn't match the coefficients length.</exception>
    /// <remarks>
    /// <para>
    /// This method evaluates the model for a given input vector by computing the dot product of the input and the 
    /// coefficients. This is the core prediction function of the linear model, where each feature value is multiplied 
    /// by its corresponding coefficient and the results are summed to produce the final prediction.
    /// </para>
    /// <para><b>For Beginners:</b> This method calculates the model's prediction for a single input.
    /// 
    /// The Evaluate method:
    /// - Takes a vector of input values
    /// - Multiplies each input by its corresponding coefficient
    /// - Adds up all these products to get the final prediction
    /// - Throws an error if the input has the wrong number of features
    /// 
    /// This is the core of how a linear model works - it's just a weighted sum:
    /// prediction = (input1 � coefficient1) + (input2 � coefficient2) + ...
    /// 
    /// For example, with coefficients [50000, 100, 20000] and input [3, 1500, 2],
    /// the prediction would be: 3�50000 + 1500�100 + 2�20000 = 350,000
    /// </para>
    /// </remarks>
    public T Evaluate(Vector<T> input)
    {
        if (input == null)
        {
            throw new ArgumentNullException(nameof(input));
        }
        
        if (input.Length != Coefficients.Length)
        {
            throw new ArgumentException($"Input vector length ({input.Length}) must match coefficients length ({Coefficients.Length}).", nameof(input));
        }

        T result = _numOps.Zero;
        for (int i = 0; i < input.Length; i++)
        {
            result = _numOps.Add(result, _numOps.Multiply(Coefficients[i], input[i]));
        }

        return result;
    }

    /// <summary>
    /// Trains the model on the provided data using linear regression.
    /// </summary>
    /// <param name="X">The feature matrix.</param>
    /// <param name="y">The target vector.</param>
    /// <exception cref="ArgumentNullException">Thrown when X or y is null.</exception>
    /// <exception cref="ArgumentException">Thrown when the dimensions of X and y don't match or when X has the wrong number of columns.</exception>
    /// <remarks>
    /// <para>
    /// This method trains the model on the provided data using linear regression with the normal equation: 
    /// (X^T * X)^-1 * X^T * y. This approach finds the coefficients that minimize the sum of squared errors between the 
    /// model's predictions and the actual target values. The method updates the model's coefficients in place. Note that 
    /// this implementation requires that X^T * X is invertible, which may not be the case if there are linearly dependent 
    /// features or if there are more features than data points.
    /// </para>
    /// <para><b>For Beginners:</b> This method learns the best coefficients from your training data.
    /// 
    /// The Train method:
    /// - Takes a matrix of input features (X) and a vector of target values (y)
    /// - Uses linear regression to find the best coefficients
    /// - Updates the model's coefficients to minimize prediction error
    /// 
    /// It uses the "normal equation" approach to linear regression:
    /// - Calculates (X^T * X)^-1 * X^T * y to find optimal coefficients
    /// - This minimizes the sum of squared errors between predictions and actual values
    /// 
    /// For example, given house features (size, bedrooms, etc.) and prices,
    /// it would find the coefficients that best predict price from features.
    /// 
    /// Note: This approach requires that X^T * X is invertible, which may not be
    /// the case if features are linearly dependent or if there are more features
    /// than data points.
    /// </para>
    /// </remarks>
    private void TrainInternal(Matrix<T> X, Vector<T> y)
    {
        if (X == null)
        {
            throw new ArgumentNullException(nameof(X));
        }
        
        if (y == null)
        {
            throw new ArgumentNullException(nameof(y));
        }
        
        if (X.Rows != y.Length)
        {
            throw new ArgumentException($"Number of rows in X ({X.Rows}) must match the length of y ({y.Length}).");
        }

        if (X.Columns != FeatureCount)
        {
            throw new ArgumentException($"Number of columns in X ({X.Columns}) must match the FeatureCount ({FeatureCount}).");
        }

        try
        {
            // Implement a simple linear regression using the normal equation
            // (X^T * X)^-1 * X^T * y
            Matrix<T> XTranspose = X.Transpose();
            Matrix<T> XTX = XTranspose * X;
            
            // Check if XTX is singular (not invertible)
            if (!XTX.IsInvertible())
            {
                throw new InvalidOperationException("The matrix X^T * X is not invertible. " +
                    "This can happen when features are linearly dependent or when there are more features than data points.");
            }
            
            Matrix<T> XTXInverse = XTX.Inverse();
            Matrix<T> XTY = XTranspose * Matrix<T>.FromVector(y);
            Vector<T> newCoefficients = (XTXInverse * XTY).GetColumn(0);

            // Update the coefficients
            for (int i = 0; i < FeatureCount; i++)
            {
                Coefficients[i] = newCoefficients[i];
            }
        }
        catch (Exception ex)
        {
            throw new InvalidOperationException("Failed to train the model using linear regression. Consider adding regularization or using a different training method.", ex);
        }
    }

    /// <summary>
    /// Predicts the outputs for multiple input rows in a matrix.
    /// </summary>
    /// <param name="input">The input matrix.</param>
    /// <returns>A vector of predictions, one for each row in the input matrix.</returns>
    /// <exception cref="ArgumentNullException">Thrown when input is null.</exception>
    /// <exception cref="ArgumentException">Thrown when the input matrix has the wrong number of columns.</exception>
    /// <remarks>
    /// <para>
    /// This method predicts the outputs for multiple input rows in a matrix by evaluating the model for each row. It returns 
    /// a vector of predictions, one for each row in the input matrix. This is more efficient than calling Evaluate separately 
    /// for each input row, especially for large numbers of predictions.
    /// </para>
    /// <para><b>For Beginners:</b> This method makes predictions for multiple inputs at once.
    /// 
    /// The Predict method:
    /// - Takes a matrix where each row is a set of input features
    /// - Returns a vector with one prediction for each row
    /// - Calls Evaluate for each row internally
    /// 
    /// This is more efficient than calling Evaluate separately for each input,
    /// especially when making many predictions.
    /// 
    /// For example, if predicting house prices, you could pass a matrix with
    /// 100 houses (rows) and get back a vector with 100 price predictions.
    /// 
    /// This method throws an error if the input has the wrong number of features.
    /// </para>
    /// </remarks>
    private Vector<T> PredictInternal(Matrix<T> input)
    {
        if (input == null)
        {
            throw new ArgumentNullException(nameof(input));
        }
        
        if (input.Columns != FeatureCount)
        {
            throw new ArgumentException($"Input matrix has {input.Columns} columns, but the model expects {FeatureCount} features.", nameof(input));
        }

        Vector<T> predictions = new Vector<T>(input.Rows);
        for (int i = 0; i < input.Rows; i++)
        {
            predictions[i] = Evaluate(input.GetRow(i));
        }

        return predictions;
    }

    /// <summary>
    /// Gets metadata about the model.
    /// </summary>
    /// <returns>A ModelMetadata object containing information about the model.</returns>
    /// <remarks>
    /// <para>
    /// This method returns metadata about the model, including its type, feature count, complexity, and additional 
    /// information about the coefficients. The metadata includes the model type (Vector), the number of features, the 
    /// complexity (which for a vector model is the number of features), a description, and additional information such as 
    /// the norm of the coefficients, the number of non-zero coefficients, and the mean, maximum, and minimum coefficient 
    /// values. This metadata is useful for model selection, analysis, and visualization.
    /// </para>
    /// <para><b>For Beginners:</b> This method returns detailed information about the model.
    /// 
    /// The GetModelMetadata method:
    /// - Creates a ModelMetadata object with information about the model
    /// - Includes basic properties like model type, feature count, and complexity
    /// - Adds additional statistics about the coefficients
    /// 
    /// The additional information includes:
    /// - CoefficientNorm: A measure of the magnitude of all coefficients
    /// - NonZeroCoefficients: How many features are actually used (have non-zero weights)
    /// - MeanCoefficient: The average coefficient value
    /// - MaxCoefficient: The largest coefficient value
    /// - MinCoefficient: The smallest coefficient value
    /// 
    /// This information is useful for:
    /// - Analyzing the model's characteristics
    /// - Comparing different models
    /// - Visualizing or reporting on the model
    /// </para>
    /// </remarks>
    public ModelMetaData<T> GetModelMetaData()
    {
        T norm = Coefficients.Norm();
        norm ??= _numOps.Zero;

        int nonZeroCount = Coefficients.Count(c => !_numOps.Equals(c, _numOps.Zero));
        
        return new ModelMetaData<T>
        {
            FeatureCount = FeatureCount,
            Complexity = nonZeroCount,
            Description = $"Vector model with {FeatureCount} features ({nonZeroCount} active)",
            AdditionalInfo = new Dictionary<string, object>
            {
                { "CoefficientNorm", norm! },
                { "NonZeroCoefficients", nonZeroCount },
                { "MeanCoefficient", Coefficients.Mean()! },
                { "MaxCoefficient", Coefficients.Max()! },
                { "MinCoefficient", Coefficients.Min()! }
            }
        };
    }

    /// <summary>
    /// Serializes the model to a byte array.
    /// </summary>
    /// <returns>A byte array containing the serialized model.</returns>
    /// <remarks>
    /// <para>
    /// This method serializes the model to a byte array by writing the number of coefficients and then each coefficient 
    /// value. The serialization format is simple: first an integer indicating the number of coefficients, followed by each 
    /// coefficient as a double. This allows the model to be stored or transmitted and later reconstructed using the 
    /// Deserialize method.
    /// </para>
    /// <para><b>For Beginners:</b> This method converts the model to a byte array that can be saved or transmitted.
    /// 
    /// The Serialize method:
    /// - Converts the model to a compact binary format
    /// - Writes the number of coefficients and each coefficient value
    /// - Returns a byte array that can be stored or transmitted
    /// 
    /// The serialization format is:
    /// 1. An integer with the number of coefficients
    /// 2. Each coefficient value as a double
    /// 
    /// This method is useful when:
    /// - Saving models to files or databases
    /// - Sending models over a network
    /// - Persisting models between application runs
    /// 
    /// The resulting byte array can be converted back to a model using Deserialize.
    /// </para>
    /// </remarks>
    public byte[] Serialize()
    {
        using MemoryStream ms = new MemoryStream();
        using BinaryWriter writer = new BinaryWriter(ms);

        // Write a version number for forward compatibility
        writer.Write(1); // Version 1
        
        // Write the number of coefficients
        writer.Write(Coefficients.Length);

        // Write each coefficient
        for (int i = 0; i < Coefficients.Length; i++)
        {
            writer.Write(Convert.ToDouble(Coefficients[i]));
        }

        return ms.ToArray();
    }

    /// <summary>
    /// Deserializes the model from a byte array.
    /// </summary>
    /// <param name="data">The byte array containing the serialized model.</param>
    /// <exception cref="ArgumentNullException">Thrown when data is null.</exception>
    /// <exception cref="ArgumentException">Thrown when data is empty or invalid.</exception>
    /// <exception cref="InvalidOperationException">Thrown when the serialized coefficients count doesn't match the model's coefficients count.</exception>
    /// <remarks>
    /// <para>
    /// This method deserializes the model from a byte array by reading the number of coefficients and then each coefficient 
    /// value. It expects the same format as produced by the Serialize method: first an integer indicating the number of 
    /// coefficients, followed by each coefficient as a double. This allows a model that was previously serialized to be 
    /// reconstructed.
    /// </para>
    /// <para><b>For Beginners:</b> This method reconstructs a model from a byte array created by Serialize.
    /// 
    /// The Deserialize method:
    /// - Takes a byte array containing a serialized model
    /// - Reads the number of coefficients and each coefficient value
    /// - Updates the model's coefficients with the deserialized values
    /// 
    /// It expects the same format created by Serialize:
    /// 1. An integer with the number of coefficients
    /// 2. Each coefficient value as a double
    /// 
    /// This method is useful when:
    /// - Loading models from files or databases
    /// - Receiving models over a network
    /// - Restoring models from persistent storage
    /// 
    /// Note that this method updates the existing model's coefficients rather than
    /// creating a new model, which is different from most other methods in this class.
    /// </para>
    /// </remarks>
    public void Deserialize(byte[] data)
    {
        if (data == null)
        {
            throw new ArgumentNullException(nameof(data));
        }
        
        if (data.Length == 0)
        {
            throw new ArgumentException("Serialized data cannot be empty.", nameof(data));
        }

        try
        {
            using MemoryStream ms = new MemoryStream(data);
            using BinaryReader reader = new BinaryReader(ms);

            // Read version number
            int version = reader.ReadInt32();
            
            // Read the number of coefficients
            int length = reader.ReadInt32();
            
            // Validate coefficient count
            if (length != Coefficients.Length)
            {
                throw new InvalidOperationException($"Serialized coefficients count ({length}) doesn't match model's coefficients count ({Coefficients.Length}).");
            }

            // Read each coefficient
            for (int i = 0; i < length; i++)
            {
                Coefficients[i] = _numOps.FromDouble(reader.ReadDouble());
            }
        }
        catch (Exception ex) when (!(ex is ArgumentNullException || ex is ArgumentException || ex is InvalidOperationException))
        {
            throw new ArgumentException("Failed to deserialize the model. The data may be corrupted or in an invalid format.", nameof(data), ex);
        }
    }

    /// <summary>
    /// Trains the model on the provided generic input and expected output.
    /// </summary>
    /// <param name="input">The input data, which must be a Matrix of type T.</param>
    /// <param name="expectedOutput">The expected output, which must be a Vector of type T.</param>
    /// <exception cref="ArgumentNullException">Thrown when input or expectedOutput is null.</exception>
    /// <exception cref="InvalidOperationException">Thrown when the input or output types are incompatible with the model.</exception>
    /// <remarks>
    /// <para>
    /// This method implements the IModel interface's Train method by delegating to the internal Train method.
    /// It validates the input and output types before proceeding with training.
    /// </para>
    /// <para><b>For Beginners:</b> This method teaches the model using your data.
    /// 
    /// When using this method:
    /// - You provide a matrix of input features and a vector of expected outputs
    /// - The model learns to predict the outputs from the inputs
    /// - It finds the weights (coefficients) that work best for your data
    /// 
    /// This is the main method you'll use to train the model on your dataset.
    /// </para>
    /// </remarks>
    public void Train(Matrix<T> input, Vector<T> expectedOutput)
    {
        if (input == null)
        {
            throw new ArgumentNullException(nameof(input));
        }
        
        if (expectedOutput == null)
        {
            throw new ArgumentNullException(nameof(expectedOutput));
        }
        
        TrainInternal(input, expectedOutput);
    }

    /// <summary>
    /// Predicts outputs for the provided input.
    /// </summary>
    /// <param name="input">The input data to make predictions for.</param>
    /// <returns>A vector of predictions.</returns>
    /// <exception cref="ArgumentNullException">Thrown when input is null.</exception>
    /// <exception cref="ArgumentException">Thrown when input has the wrong number of columns.</exception>
    /// <remarks>
    /// <para>
    /// This method implements the IModel interface's Predict method by delegating to the internal Predict method.
    /// It accepts a matrix where each row is a separate data point and returns a vector of predictions.
    /// </para>
    /// <para><b>For Beginners:</b> This method makes predictions using your input data.
    /// 
    /// When using this method:
    /// - You provide a matrix where each row is a separate data point
    /// - Each row has the same features you trained the model with
    /// - The model returns one prediction for each row
    /// 
    /// This is the main method you'll use to make predictions once your model is trained.
    /// </para>
    /// </remarks>
    public Vector<T> Predict(Matrix<T> input)
    {
        if (input == null)
        {
            throw new ArgumentNullException(nameof(input));
        }
        
        return PredictInternal(input);
    }

    /// <summary>
    /// Gets all trainable parameters of the model as a single vector.
    /// </summary>
    /// <returns>A vector containing all trainable parameters (the coefficients).</returns>
    /// <remarks>
    /// <para>
    /// This method returns the coefficients of the model as a vector, which represents all trainable parameters of the model.
    /// For a vector model, the parameters are simply the coefficients vector.
    /// </para>
    /// <para><b>For Beginners:</b> This method gives you access to all the weights the model uses.
    /// 
    /// For a linear model:
    /// - The parameters are simply the coefficients (weights)
    /// - This method returns a copy of those coefficients
    /// 
    /// This is useful for:
    /// - Saving the model for later use
    /// - Analyzing the learned weights
    /// - Transferring weights to another model
    /// - Implementing optimization algorithms
    /// </para>
    /// </remarks>
    public Vector<T> GetParameters()
    {
        // Create a copy of the coefficients vector to avoid external modification
        Vector<T> parameters = new Vector<T>(Coefficients.Length);
        for (int i = 0; i < Coefficients.Length; i++)
        {
            parameters[i] = Coefficients[i];
        }
        
        return parameters;
    }

    /// <summary>
    /// Updates the model with new parameter values.
    /// </summary>
    /// <param name="parameters">The new parameter values to use.</param>
    /// <returns>A new model with the updated parameters.</returns>
    /// <exception cref="ArgumentNullException">Thrown when parameters is null.</exception>
    /// <exception cref="ArgumentException">Thrown when parameters has a different length than the model's coefficients.</exception>
    /// <remarks>
    /// <para>
    /// This method creates a new model with the provided parameter values. For a vector model, the parameters are
    /// simply the coefficients, so this creates a new model with new coefficients.
    /// </para>
    /// <para><b>For Beginners:</b> This method creates a new model with different weights.
    /// 
    /// The WithParameters method:
    /// - Takes a vector of new weights (parameters)
    /// - Creates a new model using these weights
    /// - Returns the new model without modifying the original
    /// 
    /// This is useful for:
    /// - Testing different sets of weights
    /// - Implementing optimization algorithms
    /// - Creating variations of a model
    /// 
    /// For example, you might try different weight values to see which ones
    /// give the best predictions or modify weights to simplify the model.
    /// </para>
    /// </remarks>
    public IFullModel<T, Matrix<T>, Vector<T>> WithParameters(Vector<T> parameters)
    {
        if (parameters == null)
        {
            throw new ArgumentNullException(nameof(parameters));
        }
        
        if (parameters.Length != Coefficients.Length)
        {
            throw new ArgumentException($"Parameters length ({parameters.Length}) must match coefficients length ({Coefficients.Length}).", nameof(parameters));
        }
        
        // Create a new model with the provided parameters
        return new VectorModel<T>(parameters);
    }

    /// <summary>
    /// Gets the indices of all features used by this model.
    /// </summary>
    /// <returns>A collection of feature indices for features with non-zero coefficients.</returns>
    /// <remarks>
    /// <para>
    /// This method returns the indices of all features that have non-zero coefficients. These are the features
    /// that actually contribute to the model's predictions. Features with zero coefficients have no effect on
    /// the output.
    /// </para>
    /// <para><b>For Beginners:</b> This method tells you which input features actually matter to the model.
    /// 
    /// It returns:
    /// - The positions (indices) of all features with non-zero weights
    /// - Only the features that actually affect the prediction
    /// 
    /// For example, if your model has coefficients [0.5, 0, 0, 2.0, 0.3],
    /// this method would return [0, 3, 4], since only those positions have non-zero values.
    /// 
    /// This is useful for:
    /// - Understanding which features the model considers important
    /// - Feature selection (identifying which features to keep)
    /// - Simplifying the model by focusing only on important features
    /// </para>
    /// </remarks>
    public IEnumerable<int> GetActiveFeatureIndices()
    {
        for (int i = 0; i < Coefficients.Length; i++)
        {
            if (!_numOps.Equals(Coefficients[i], _numOps.Zero))
            {
                yield return i;
            }
        }
    }

    /// <summary>
    /// Sets the parameters for this model.
    /// </summary>
    /// <param name="parameters">A vector containing the model parameters.</param>
    /// <exception cref="ArgumentException">Thrown when the parameters vector has an incorrect length.</exception>
    /// <remarks>
    /// <para><b>For Beginners:</b> This method updates the model's coefficients directly.
    /// The parameters vector should match the number of features in the model.
    /// </para>
    /// </remarks>
    public void SetParameters(Vector<T> parameters)
    {
        if (parameters.Length != Coefficients.Length)
        {
            throw new ArgumentException($"Expected {Coefficients.Length} parameters, but got {parameters.Length}", nameof(parameters));
        }

        for (int i = 0; i < Coefficients.Length; i++)
        {
            Coefficients[i] = parameters[i];
        }
    }

    /// <summary>
    /// Sets the active feature indices for this model.
    /// </summary>
    /// <param name="featureIndices">The indices of features to activate.</param>
    /// <remarks>
    /// <para><b>For Beginners:</b> This method selectively activates only certain features
    /// by setting all other feature coefficients to zero.
    /// </para>
    /// </remarks>
    public void SetActiveFeatureIndices(IEnumerable<int> featureIndices)
    {
        var activeSet = new HashSet<int>(featureIndices);

        for (int i = 0; i < Coefficients.Length; i++)
        {
            if (!activeSet.Contains(i))
            {
                Coefficients[i] = _numOps.Zero;
            }
        }
    }

    /// <summary>
    /// Gets the feature importance scores as a dictionary.
    /// </summary>
    /// <returns>A dictionary mapping feature names to their importance scores.</returns>
    /// <remarks>
    /// <para><b>For Beginners:</b> This method returns the absolute values of coefficients
    /// as feature importance scores. Features with larger absolute coefficients are more important.
    /// If FeatureNames is set, those names will be used; otherwise, default names like "Feature_0" are used.
    /// </para>
    /// </remarks>
    public Dictionary<string, T> GetFeatureImportance()
    {
        var result = new Dictionary<string, T>();

        for (int i = 0; i < Coefficients.Length; i++)
        {
            string featureName = FeatureNames != null && i < FeatureNames.Length
                ? FeatureNames[i]
                : $"Feature_{i}";
            result[featureName] = _numOps.Abs(Coefficients[i]);
        }

        return result;
    }

    /// <summary>
    /// Creates a deep copy of this model.
    /// </summary>
    /// <returns>A new instance with the same coefficients.</returns>
    /// <remarks>
    /// <para>
    /// This method creates a deep copy of the model by creating a new VectorModel with a new coefficients vector that has 
    /// the same values as the original. This ensures that modifications to the copy do not affect the original model. This 
    /// method is useful when you need to create a duplicate of a model for experimentation or as part of genetic algorithm 
    /// operations.
    /// </para>
    /// <para><b>For Beginners:</b> This method creates an exact duplicate of the model.
    /// 
    /// The DeepCopy method:
    /// - Creates a new model with the same coefficients as this one
    /// - Ensures the new model is completely independent of the original
    /// - Creates a "deep copy" where all data is duplicated, not just references
    /// 
    /// This method is useful when:
    /// - You need to create a duplicate of a model for experimentation
    /// - You want to ensure changes to one model don't affect another
    /// - You're implementing algorithms that require model copies
    /// 
    /// For example, you might copy a model before mutating it to preserve the original.
    /// </para>
    /// </remarks>
    public IFullModel<T, Matrix<T>, Vector<T>> DeepCopy()
    {
        // Create a new coefficients vector with the same values
        Vector<T> clonedCoefficients = new Vector<T>(Coefficients.Length);
        for (int i = 0; i < Coefficients.Length; i++)
        {
            clonedCoefficients[i] = Coefficients[i];
        }

        // Create a new model with the cloned coefficients
        return new VectorModel<T>(clonedCoefficients);
    }

    /// <summary>
    /// Creates a shallow copy of this model.
    /// </summary>
    /// <returns>A new instance with the same coefficients.</returns>
    /// <remarks>
    /// <para>
    /// This method creates a shallow copy of the model. For VectorModel, this is equivalent to DeepCopy because
    /// the only state that needs to be copied is the Coefficients vector.
    /// </para>
    /// <para><b>For Beginners:</b> This method creates a duplicate of the model.
    ///
    /// For the VectorModel:
    /// - Clone and DeepCopy do the same thing
    /// - Both create a new model with a copy of the coefficients
    ///
    /// The Clone method is provided for compatibility with the IFullModel interface.
    /// </para>
    /// </remarks>
    public IFullModel<T, Matrix<T>, Vector<T>> Clone()
    {
        return DeepCopy();
    }

    public virtual int ParameterCount
    {
        get { return Coefficients.Length; }
    }
<<<<<<< HEAD
=======

    public virtual void SaveModel(string filePath)
    {
        throw new NotImplementedException("SaveModel is not yet implemented for this model type.");
    }

    public virtual void LoadModel(string filePath)
    {
        throw new NotImplementedException("LoadModel is not yet implemented for this model type.");
    }
>>>>>>> 202a8487
}<|MERGE_RESOLUTION|>--- conflicted
+++ resolved
@@ -897,8 +897,6 @@
     {
         get { return Coefficients.Length; }
     }
-<<<<<<< HEAD
-=======
 
     public virtual void SaveModel(string filePath)
     {
@@ -909,5 +907,4 @@
     {
         throw new NotImplementedException("LoadModel is not yet implemented for this model type.");
     }
->>>>>>> 202a8487
 }