global using Newtonsoft.Json;
global using Formatting = Newtonsoft.Json.Formatting;

namespace AiDotNet.Models.Results;

/// <summary>
/// Represents a complete predictive model with its optimization results, normalization information, and metadata.
/// This class implements the IPredictiveModel interface and provides serialization capabilities.
/// </summary>
/// <remarks>
/// <para>
/// This class encapsulates a trained predictive model along with all the information needed to use it for making 
/// predictions on new data. It includes the model itself, the results of the optimization process that created the 
/// model, normalization information for preprocessing input data and postprocessing predictions, and metadata about 
/// the model. The class also provides methods for serializing and deserializing the model, allowing it to be saved 
/// to and loaded from files.
/// </para>
/// <para><b>For Beginners:</b> This class represents a complete, ready-to-use predictive model.
/// 
/// When working with machine learning models:
/// - You need to store not just the model itself, but also how to prepare data for it
/// - You want to keep track of how the model was created and how well it performs
/// - You need to be able to save the model and load it later
/// 
/// This class handles all of that by storing:
/// - The actual model that makes predictions
/// - Information about how the model was optimized
/// - How to normalize/scale input data before making predictions
/// - Metadata about the model (like feature names, creation date, etc.)
/// 
/// It also provides methods to:
/// - Make predictions on new data
/// - Save the model to a file
/// - Load a model from a file
/// 
/// This makes it easy to train a model once and then use it many times in different applications.
/// </para>
/// </remarks>
/// <typeparam name="T">The numeric type used for calculations, typically float or double.</typeparam>
[Serializable]
public class PredictionModelResult<T, TInput, TOutput> : IPredictiveModel<T, TInput, TOutput>
{
    /// <summary>
    /// Gets or sets the underlying model used for making predictions.
    /// </summary>
    /// <value>An implementation of IFullModel&lt;T&gt; representing the trained model.</value>
    /// <remarks>
    /// <para>
    /// This property contains the actual model that is used to make predictions. The model implements the IFullModel&lt;T&gt; 
    /// interface, which provides methods for predicting outputs based on input features. The specific implementation could 
    /// be a linear regression model, a polynomial model, a neural network, or any other type of model that implements the 
    /// interface. This property is marked as nullable, but must be initialized before the model can be used for predictions.
    /// </para>
    /// <para><b>For Beginners:</b> This is the actual trained model that makes predictions.
    /// 
    /// The model:
    /// - Contains the mathematical formula or algorithm for making predictions
    /// - Is the core component that transforms input data into predictions
    /// - Could be a linear model, polynomial model, neural network, etc.
    /// 
    /// This property is marked as nullable (with the ? symbol) because:
    /// - When deserializing a model from storage, it might not be immediately available
    /// - The default constructor creates an empty object that will be populated later
    /// 
    /// However, the model must be initialized before you can use the Predict method,
    /// or you'll get an InvalidOperationException.
    /// </para>
    /// </remarks>
    public IFullModel<T, TInput, TOutput>? Model { get; private set; }

    /// <summary>
    /// Gets or sets the results of the optimization process that created the model.
    /// </summary>
    /// <value>An OptimizationResult&lt;T&gt; object containing detailed optimization information.</value>
    /// <remarks>
    /// <para>
    /// This property contains the results of the optimization process that was used to create the model. It includes 
    /// information such as the best fitness score achieved, the number of iterations performed, the history of fitness 
    /// scores during optimization, and detailed performance metrics on training, validation, and test datasets. This 
    /// information is useful for understanding how the model was created and how well it performs on different datasets.
    /// </para>
    /// <para><b>For Beginners:</b> This contains information about how the model was created and how well it performs.
    /// 
    /// The optimization result:
    /// - Records how the model was trained/optimized
    /// - Includes performance metrics on different datasets
    /// - Stores information about feature selection
    /// - Contains analysis of potential issues like overfitting
    /// 
    /// This information is valuable because:
    /// - It helps you understand the model's strengths and limitations
    /// - It provides context for interpreting predictions
    /// - It can guide decisions about when to retrain the model
    /// 
    /// For example, you might check the R-squared value on the test dataset
    /// to understand how well the model is likely to perform on new data.
    /// </para>
    /// </remarks>
    public OptimizationResult<T, TInput, TOutput> OptimizationResult { get; private set; } = new();

    /// <summary>
    /// Gets or sets the normalization information used to preprocess input data and postprocess predictions.
    /// </summary>
    /// <value>A NormalizationInfo&lt;T&gt; object containing normalization parameters and the normalizer.</value>
    /// <remarks>
    /// <para>
    /// This property contains information about how input data should be normalized before being fed into the model, and 
    /// how the model's outputs should be denormalized to obtain the final predictions. Normalization is a preprocessing 
    /// step that scales the input features to a standard range, which can improve the performance and stability of many 
    /// machine learning algorithms. The NormalizationInfo object includes the normalizer object that performs the actual 
    /// normalization and denormalization operations, as well as parameters that describe how the target variable (Y) was 
    /// normalized during training.
    /// </para>
    /// <para><b>For Beginners:</b> This contains information about how to scale data before and after prediction.
    /// 
    /// The normalization info:
    /// - Stores how input features should be scaled before making predictions
    /// - Stores how to convert predictions back to their original scale
    /// - Contains the actual normalizer object that performs these operations
    /// 
    /// Normalization is important because:
    /// - Many models perform better with normalized input data
    /// - The model was trained on normalized data, so new data must be normalized the same way
    /// - Predictions need to be converted back to the original scale to be meaningful
    /// 
    /// For example, if your input features were originally in different units (like dollars, years, and percentages),
    /// normalization might scale them all to a range of 0-1 for the model, and then the predictions
    /// need to be scaled back to the original units.
    /// </para>
    /// </remarks>
    public NormalizationInfo<T, TInput, TOutput> NormalizationInfo { get; private set; } = new();

    /// <summary>
    /// Gets or sets the metadata associated with the model.
    /// </summary>
    /// <value>A ModelMetadata&lt;T&gt; object containing descriptive information about the model.</value>
    /// <remarks>
    /// <para>
    /// This property contains metadata about the model, such as the names of the input features, the name of the target 
    /// variable, the date and time the model was created, the type of model, and any additional descriptive information. 
    /// This metadata is useful for understanding what the model does and how it should be used, without having to examine 
    /// the model itself. It can also be used for documentation, versioning, and tracking purposes.
    /// </para>
    /// <para><b>For Beginners:</b> This contains descriptive information about the model.
    /// 
    /// The model metadata:
    /// - Stores information like feature names and target variable name
    /// - Records when the model was created
    /// - Describes what type of model it is
    /// - May include additional descriptive information
    /// 
    /// This information is useful because:
    /// - It helps you understand what the model is predicting and what inputs it needs
    /// - It provides documentation for the model
    /// - It can help with versioning and tracking different models
    /// 
    /// For example, the metadata might tell you that this model predicts "house_price"
    /// based on features like "square_footage", "num_bedrooms", and "location_score".
    /// </para>
    /// </remarks>
    public ModelMetadata<T> ModelMetadata { get; private set; } = new();

    /// <summary>
    /// Initializes a new instance of the PredictionModelResult class with the specified model, optimization results, and normalization information.
    /// </summary>
    /// <param name="model">The underlying model used for making predictions.</param>
    /// <param name="optimizationResult">The results of the optimization process that created the model.</param>
    /// <param name="normalizationInfo">The normalization information used to preprocess input data and postprocess predictions.</param>
    /// <remarks>
    /// <para>
    /// This constructor creates a new PredictionModelResult instance with the specified model, optimization results, and 
    /// normalization information. It also initializes the ModelMetadata property by calling the GetModelMetadata method on 
    /// the provided model. This constructor is typically used when a new model has been trained and needs to be packaged 
    /// with all the necessary information for making predictions and for later serialization.
    /// </para>
    /// <para><b>For Beginners:</b> This constructor creates a new prediction model result with all the necessary components.
    /// 
    /// When creating a new PredictionModelResult:
    /// - You provide the trained model that will make predictions
    /// - You provide the optimization results that describe how the model was created
    /// - You provide the normalization information needed to process data
    /// - The constructor automatically extracts metadata from the model
    /// 
    /// This constructor is typically used when:
    /// - You've just finished training a model
    /// - You want to package it with all the information needed to use it
    /// - You plan to save it for later use or deploy it in an application
    /// 
    /// For example, after training a house price prediction model, you would use this constructor
    /// to create a complete package that can be saved and used for making predictions.
    /// </para>
    /// </remarks>
    public PredictionModelResult(OptimizationResult<T, TInput, TOutput> optimizationResult,
        NormalizationInfo<T, TInput, TOutput> normalizationInfo)
    {
        Model = optimizationResult.BestSolution;
        OptimizationResult = optimizationResult;
        NormalizationInfo = normalizationInfo;
        ModelMetadata = Model?.GetModelMetadata() ?? new();
    }

    /// <summary>
    /// Initializes a new instance of the PredictionModelResult class with default values.
    /// </summary>
    /// <remarks>
    /// <para>
    /// This constructor creates a new PredictionModelResult instance with default values for all properties. It is primarily 
    /// used for deserialization, where the properties will be populated from the deserialized data. This constructor should 
    /// not be used directly for creating models that will be used for predictions, as the Model property will be null and 
    /// the Predict method will throw an exception.
    /// </para>
    /// <para><b>For Beginners:</b> This constructor creates an empty prediction model result that will be filled in later.
    /// 
    /// This default constructor:
    /// - Creates an object with default/empty values
    /// - Is primarily used during deserialization (loading from a file)
    /// - Should not be used directly when you want to make predictions
    /// 
    /// When this constructor is used:
    /// - The Model property is null
    /// - The other properties are initialized with empty objects
    /// 
    /// If you try to call Predict on an object created with this constructor without
    /// first deserializing data into it, you'll get an error because the Model is null.
    /// </para>
    /// </remarks>
    internal PredictionModelResult()
    {
    }

    /// <summary>
    /// Gets the metadata associated with the model.
    /// </summary>
    /// <returns>A ModelMetadata&lt;T&gt; object containing descriptive information about the model.</returns>
    /// <remarks>
    /// <para>
    /// This method returns the metadata associated with the model, which is stored in the ModelMetadata property. It is 
    /// implemented to satisfy the IPredictiveModel interface, which requires a method to retrieve model metadata. The 
    /// metadata includes information such as the names of the input features, the name of the target variable, the date 
    /// and time the model was created, the type of model, and any additional descriptive information.
    /// </para>
    /// <para><b>For Beginners:</b> This method returns descriptive information about the model.
    /// 
    /// The GetModelMetadata method:
    /// - Returns the metadata stored in the ModelMetadata property
    /// - Is required by the IPredictiveModel interface
    /// - Provides access to information about what the model does and how it works
    /// 
    /// This method is useful when:
    /// - You want to display information about the model
    /// - You need to check what features the model expects
    /// - You're working with multiple models and need to identify them
    /// 
    /// For example, you might call this method to get the list of feature names
    /// so you can ensure your input data has the correct columns.
    /// </para>
    /// </remarks>
    public ModelMetadata<T> GetModelMetadata()
    {
        return ModelMetadata;
    }

    /// <summary>
    /// Makes predictions using the model on the provided input data.
    /// </summary>
    /// <param name="newData">A matrix of input features, where each row represents an observation and each column represents a feature.</param>
    /// <returns>A vector of predicted values, one for each observation in the input matrix.</returns>
    /// <exception cref="InvalidOperationException">Thrown when the Model or Normalizer is not initialized.</exception>
    /// <remarks>
    /// <para>
    /// This method makes predictions using the model on the provided input data. It first normalizes the input data using 
    /// the normalizer from the NormalizationInfo property, then passes the normalized data to the model's Predict method, 
    /// and finally denormalizes the model's outputs to obtain the final predictions. This process ensures that the input 
    /// data is preprocessed in the same way as the training data was, and that the predictions are in the same scale as 
    /// the original target variable.
    /// </para>
    /// <para><b>For Beginners:</b> This method makes predictions on new data using the trained model.
    /// 
    /// The Predict method:
    /// - Takes a matrix of input features as its parameter
    /// - Normalizes the input data to match how the model was trained
    /// - Passes the normalized data to the model for prediction
    /// - Denormalizes the results to convert them back to the original scale
    /// - Returns a vector of predictions, one for each row in the input matrix
    /// 
    /// This method will throw an exception if:
    /// - The Model property is null (not initialized)
    /// - The Normalizer in NormalizationInfo is null (not initialized)
    /// 
    /// For example, if you have a matrix of house features (square footage, bedrooms, etc.),
    /// this method will return a vector of predicted house prices.
    /// </para>
    /// </remarks>
    public TOutput Predict(TInput newData)
    {
        if (Model == null)
        {
            throw new InvalidOperationException("Model is not initialized.");
        }

        if (NormalizationInfo.Normalizer == null)
        {
            throw new InvalidOperationException("Normalizer is not initialized.");
        }

        var (normalizedNewData, _) = NormalizationInfo.Normalizer.NormalizeInput(newData);
        var normalizedPredictions = Model.Predict(normalizedNewData);

        return NormalizationInfo.Normalizer.Denormalize(normalizedPredictions, NormalizationInfo.YParams);
    }

    /// <summary>
    /// Serializes the model to a byte array.
    /// </summary>
    /// <returns>A byte array containing the serialized model.</returns>
    /// <remarks>
    /// <para>
    /// This method serializes the entire PredictionModelResult object, including the model, optimization results, 
    /// normalization information, and metadata. The model is serialized using its own Serialize() method, 
    /// ensuring that model-specific serialization logic is properly applied. The other components are 
    /// serialized using JSON. This approach ensures that each component of the PredictionModelResult is 
    /// serialized in the most appropriate way.
    /// </para>
    /// <para><b>For Beginners:</b> This method converts the model into a format that can be stored or transmitted.
    /// 
    /// The Serialize method:
    /// - Uses the model's own serialization method to properly handle model-specific details
    /// - Serializes other components (optimization results, normalization info, metadata) to JSON
    /// - Combines everything into a single byte array that can be saved to a file or database
    /// 
    /// This is important because:
    /// - Different model types may need to be serialized differently
    /// - It ensures all the model's internal details are properly preserved
    /// - It allows for more efficient and robust storage of the complete prediction model package
    /// </para>
    /// </remarks>
    public byte[] Serialize()
    {
        try
        {
            // Register all converters using our centralized registry
            JsonConverterRegistry.RegisterAllConverters();

            // Create JSON settings with custom converters for our types
            var settings = new JsonSerializerSettings
            {
                TypeNameHandling = TypeNameHandling.All,
                Formatting = Formatting.Indented
            };

            // Add all needed converters from the registry
            var allConverters = JsonConverterRegistry.GetAllConverters();

            // Add type-specific converters for T
            var typeSpecificConverters = JsonConverterRegistry.GetConvertersForType<T>();

            // Combine converters
            var converters = new List<JsonConverter>();
            converters.AddRange(allConverters);
            converters.AddRange(typeSpecificConverters);

            // Set the converters on our settings
            settings.Converters = converters;

            // Serialize the object
            var jsonString = JsonConvert.SerializeObject(this, settings);
            return Encoding.UTF8.GetBytes(jsonString);
        }
        catch (Exception ex)
        {
            throw new InvalidOperationException($"Failed to serialize the model: {ex.Message}", ex);
        }
    }

    /// <summary>
    /// Deserializes a model from a byte array.
    /// </summary>
    /// <param name="data">A byte array containing the serialized model.</param>
    /// <exception cref="InvalidOperationException">Thrown when deserialization fails.</exception>
    /// <remarks>
    /// <para>
    /// This method reconstructs a PredictionModelResult object from a serialized byte array. It reads 
    /// the serialized data of each component (model, optimization results, normalization information, 
    /// and metadata) and deserializes them using the appropriate methods. The model is deserialized 
    /// using its model-specific deserialization method, while the other components are deserialized 
    /// from JSON.
    /// </para>
    /// <para><b>For Beginners:</b> This method loads a model from a previously serialized byte array.
    /// 
    /// The Deserialize method:
    /// - Takes a byte array containing a serialized model
    /// - Extracts each component (model, optimization results, etc.)
    /// - Uses the appropriate deserialization method for each component
    /// - Reconstructs the complete PredictionModelResult object
    /// 
    /// This approach ensures:
    /// - Each model type is deserialized correctly using its own specific logic
    /// - All model parameters and settings are properly restored
    /// - The complete prediction pipeline (normalization, prediction, denormalization) is reconstructed
    /// 
    /// This method will throw an exception if the deserialization process fails for any component.
    /// </para>
    /// </remarks>
    public void Deserialize(byte[] data)
    {
        try
        {
            // Register all converters using our centralized registry
            JsonConverterRegistry.RegisterAllConverters();

            var jsonString = Encoding.UTF8.GetString(data);

            // Create JSON settings with custom converters for our types
            var settings = new JsonSerializerSettings
            {
                TypeNameHandling = TypeNameHandling.All
            };

            // Add all needed converters from the registry
            var allConverters = JsonConverterRegistry.GetAllConverters();

            // Add type-specific converters for T
            var typeSpecificConverters = JsonConverterRegistry.GetConvertersForType<T>();

            // Combine converters
            var converters = new List<JsonConverter>();
            converters.AddRange(allConverters);
            converters.AddRange(typeSpecificConverters);

            // Set the converters on our settings
            settings.Converters = converters;

            // Deserialize the object
            var deserializedObject = JsonConvert.DeserializeObject<PredictionModelResult<T, TInput, TOutput>>(jsonString, settings);

            if (deserializedObject != null)
            {
                Model = deserializedObject.Model;
                OptimizationResult = deserializedObject.OptimizationResult;
                NormalizationInfo = deserializedObject.NormalizationInfo;
                ModelMetadata = deserializedObject.ModelMetadata;
            }
            else
            {
                throw new InvalidOperationException("Deserialization resulted in a null object.");
            }
        }
        catch (Exception ex)
        {
            throw new InvalidOperationException($"Failed to deserialize the model: {ex.Message}", ex);
<<<<<<< HEAD
        }    }
=======
        }
    }
>>>>>>> e96b1728

    /// <summary>
    /// Saves the model to a file.
    /// </summary>
    /// <param name="filePath">The path where the model will be saved.</param>
    /// <remarks>
    /// <para>
    /// This method saves the serialized model to a file at the specified path. It first serializes the model to a byte array 
    /// using the Serialize method, then writes the byte array to the specified file. If the file already exists, it will be 
    /// overwritten. This method provides a convenient way to persist the model for later use.
    /// </para>
    /// <para><b>For Beginners:</b> This method saves the model to a file on disk.
    /// 
    /// The SaveModel method:
    /// - Takes a file path where the model should be saved
    /// - Serializes the model to a byte array
    /// - Writes the byte array to the specified file
    /// 
    /// This method is useful when:
    /// - You want to save a trained model for later use
    /// - You need to share a model with others
    /// - You want to deploy a model to a production environment
    /// 
    /// For example, after training a model, you might save it with:
    /// `myModel.SaveModel("C:\\Models\\house_price_predictor.model");`
    /// 
    /// If the file already exists, it will be overwritten.
    /// </para>
    /// </remarks>
    public void SaveModel(string filePath)
    {
        File.WriteAllBytes(filePath, Serialize());
    }

    /// <summary>
    /// Loads a model from a file.
    /// </summary>
    /// <param name="filePath">The path of the file containing the serialized model.</param>
    /// <param name="modelFactory">A factory function that creates the appropriate model type based on metadata.</param>
    /// <returns>A new PredictionModelResult&lt;T&gt; instance loaded from the file.</returns>
    /// <remarks>
    /// <para>
    /// This static method loads a serialized model from a file at the specified path. It requires a model factory function
    /// that can create the appropriate model type based on metadata. This ensures that the correct model type is instantiated
    /// before deserialization.
    /// </para>
    /// <para><b>For Beginners:</b> This method loads a previously saved model from a file.
    /// 
    /// The LoadModel method:
    /// - Takes a file path where the model is stored
    /// - Uses the model factory to create the right type of model based on metadata
    /// - Reads the file and deserializes the data into a new PredictionModelResult object
    /// - Returns the fully loaded model ready for making predictions
    /// 
    /// The model factory is important because:
    /// - Different types of models (linear regression, neural networks, etc.) need different deserialization logic
    /// - The factory knows how to create the right type of model based on information in the saved file
    /// 
    /// For example, you might load a model with:
    /// `var model = PredictionModelResult<double, Matrix<double>, Vector<double>>.LoadModel(
    ///     "C:\\Models\\house_price_predictor.model", 
    ///     metadata => new LinearRegressionModel<double>());`
    /// </para>
    /// </remarks>
    public static PredictionModelResult<T, TInput, TOutput> LoadModel(
        string filePath,
        Func<ModelMetadata<T>, IFullModel<T, TInput, TOutput>> modelFactory)
    {
        // First, we need to read the file
        byte[] data = File.ReadAllBytes(filePath);

        // Extract metadata to determine model type
        var metadata = ExtractMetadataFromSerializedData(data);

        // Create a new model instance of the appropriate type
        var model = modelFactory(metadata);

        // Create a new PredictionModelResult with the model
        var result = new PredictionModelResult<T, TInput, TOutput>
        {
            Model = model
        };

        // Deserialize the data
        result.Deserialize(data);

        return result;
    }

    public void Train(TInput input, TOutput expectedOutput)
    {
        throw new NotImplementedException();
    }

    public ModelMetaData<T> GetModelMetaData()
    {
        throw new NotImplementedException();
    }

    public Vector<T> GetParameters()
    {
        throw new NotImplementedException();
    }

    public IFullModel<T, TInput, TOutput> WithParameters(Vector<T> parameters)
    {
        throw new NotImplementedException();
    }

    public IEnumerable<int> GetActiveFeatureIndices()
    {
        throw new NotImplementedException();
    }

    public bool IsFeatureUsed(int featureIndex)
    {
        throw new NotImplementedException();
    }

    public IFullModel<T, TInput, TOutput> DeepCopy()
    {
        throw new NotImplementedException();
    }

    public IFullModel<T, TInput, TOutput> Clone()
    {
        throw new NotImplementedException();
    }
<<<<<<< HEAD
=======

    #region IModelSerializer Implementation

    /// <summary>
    /// Saves the model to a file.
    /// </summary>
    /// <param name="filePath">The path where the model should be saved.</param>
    public void SaveModel(string filePath)
    {
        if (string.IsNullOrWhiteSpace(filePath))
        {
            throw new ArgumentException("File path cannot be null or empty.", nameof(filePath));
        }

        var data = Serialize();
        File.WriteAllBytes(filePath, data);
    }

    /// <summary>
    /// Loads the model from a file.
    /// </summary>
    /// <param name="filePath">The path to the file containing the saved model.</param>
    public void LoadModel(string filePath)
    {
        if (string.IsNullOrWhiteSpace(filePath))
        {
            throw new ArgumentException("File path cannot be null or empty.", nameof(filePath));
        }

        if (!File.Exists(filePath))
        {
            throw new FileNotFoundException($"Model file not found at path: {filePath}", filePath);
        }

        var data = File.ReadAllBytes(filePath);
        Deserialize(data);
    }

    #endregion

    #region IParameterizable Implementation

    /// <summary>
    /// Gets the parameters that can be optimized.
    /// </summary>
    /// <returns>A vector containing the model parameters.</returns>
    public Vector<T> GetParameters()
    {
        if (_innerModel == null)
        {
            throw new InvalidOperationException("Model has not been initialized. Cannot get parameters.");
        }

        return _innerModel.GetParameters();
    }

    /// <summary>
    /// Sets the model parameters.
    /// </summary>
    /// <param name="parameters">The parameter vector to set.</param>
    public void SetParameters(Vector<T> parameters)
    {
        if (_innerModel == null)
        {
            throw new InvalidOperationException("Model has not been initialized. Cannot set parameters.");
        }

        _innerModel.SetParameters(parameters);
    }

    /// <summary>
    /// Gets the number of parameters in the model.
    /// </summary>
    public int ParameterCount
    {
        get
        {
            if (_innerModel == null)
            {
                throw new InvalidOperationException("Model has not been initialized. Cannot get parameter count.");
            }

            return _innerModel.ParameterCount;
        }
    }

    /// <summary>
    /// Creates a new instance with the specified parameters.
    /// </summary>
    /// <param name="parameters">The parameters to use for the new instance.</param>
    /// <returns>A new model instance with the specified parameters.</returns>
    /// <exception cref="InvalidOperationException">Thrown when the model or required metadata is not initialized.</exception>
    public IFullModel<T, TInput, TOutput> WithParameters(Vector<T> parameters)
    {
        if (_innerModel == null)
        {
            throw new InvalidOperationException("Model has not been initialized. Cannot create instance with parameters.");
        }

        if (_optimizationResult == null)
        {
            throw new InvalidOperationException("OptimizationResult is missing. Cannot create instance with parameters.");
        }

        if (_normalizationInfo == null)
        {
            throw new InvalidOperationException("NormalizationInfo is missing. Cannot create instance with parameters.");
        }

        var newInnerModel = _innerModel.WithParameters(parameters);
        var newOptimizationResult = _optimizationResult.WithParameters(parameters);
        var newNormalizationInfo = _normalizationInfo.WithParameters(parameters);
        return new PredictionModelResult<T, TInput, TOutput>(
            newInnerModel,
            newOptimizationResult,
            newNormalizationInfo);
    }

    #endregion

    #region IFeatureAware Implementation

    /// <summary>
    /// Gets the indices of features that are actively used by this model.
    /// </summary>
    /// <returns>An enumerable of feature indices.</returns>
    public IEnumerable<int> GetActiveFeatureIndices()
    {
        if (_innerModel == null)
        {
            throw new InvalidOperationException("Model has not been initialized. Cannot get active feature indices.");
        }

        return _innerModel.GetActiveFeatureIndices();
    }

    /// <summary>
    /// Sets the active feature indices for this model.
    /// </summary>
    /// <param name="featureIndices">The feature indices to set as active.</param>
    public void SetActiveFeatureIndices(IEnumerable<int> featureIndices)
    {
        if (_innerModel == null)
        {
            throw new InvalidOperationException("Model has not been initialized. Cannot set active feature indices.");
        }

        _innerModel.SetActiveFeatureIndices(featureIndices);
    }

    /// <summary>
    /// Checks if a specific feature is used by this model.
    /// </summary>
    /// <param name="featureIndex">The index of the feature to check.</param>
    /// <returns>True if the feature is used; otherwise, false.</returns>
    public bool IsFeatureUsed(int featureIndex)
    {
        if (_innerModel == null)
        {
            return false;
        }

        return _innerModel.IsFeatureUsed(featureIndex);
    }

    #endregion

    #region IFeatureImportance Implementation

    /// <summary>
    /// Gets the feature importance scores.
    /// </summary>
    /// <returns>A dictionary mapping feature names to importance scores.</returns>
    public Dictionary<string, T> GetFeatureImportance()
    {
        if (_innerModel == null)
        {
            throw new InvalidOperationException("Model has not been initialized. Cannot get feature importance.");
        }

        return _innerModel.GetFeatureImportance();
    }

    #endregion

    #region ICloneable Implementation

    /// <summary>
    /// Creates a deep copy of this object.
    /// </summary>
    /// <returns>A deep copy of the prediction model result.</returns>
    /// <exception cref="InvalidOperationException">Thrown when the model or required metadata is not initialized.</exception>
    public IFullModel<T, TInput, TOutput> DeepCopy()
    {
        if (_innerModel == null)
        {
            throw new InvalidOperationException("Model has not been initialized. Cannot create deep copy.");
        }

        if (_optimizationResult == null)
        {
            throw new InvalidOperationException("OptimizationResult is missing. Cannot create deep copy.");
        }

        if (_normalizationInfo == null)
        {
            throw new InvalidOperationException("NormalizationInfo is missing. Cannot create deep copy.");
        }

        var copiedInnerModel = _innerModel.DeepCopy();
        var copiedOptimizationResult = _optimizationResult.DeepCopy();
        var copiedNormalizationInfo = _normalizationInfo.DeepCopy();
        return new PredictionModelResult<T, TInput, TOutput>(
            copiedInnerModel,
            copiedOptimizationResult,
            copiedNormalizationInfo);
    }

    /// <summary>
    /// Creates a shallow copy of this object.
    /// </summary>
    /// <returns>A shallow copy of the prediction model result.</returns>
    /// <exception cref="InvalidOperationException">Thrown when the model or required metadata is not initialized.</exception>
    public IFullModel<T, TInput, TOutput> Clone()
    {
        if (_innerModel == null)
        {
            throw new InvalidOperationException("Model has not been initialized. Cannot create clone.");
        }

        if (_optimizationResult == null)
        {
            throw new InvalidOperationException("OptimizationResult is missing. Cannot create clone.");
        }

        if (_normalizationInfo == null)
        {
            throw new InvalidOperationException("NormalizationInfo is missing. Cannot create clone.");
        }

        var clonedInnerModel = _innerModel.Clone();
        return new PredictionModelResult<T, TInput, TOutput>(
            clonedInnerModel,
            _optimizationResult,
            _normalizationInfo);
    }

    #endregion
>>>>>>> e96b1728
}<|MERGE_RESOLUTION|>--- conflicted
+++ resolved
@@ -448,12 +448,8 @@
         catch (Exception ex)
         {
             throw new InvalidOperationException($"Failed to deserialize the model: {ex.Message}", ex);
-<<<<<<< HEAD
-        }    }
-=======
-        }
-    }
->>>>>>> e96b1728
+        }
+    }
 
     /// <summary>
     /// Saves the model to a file.
@@ -582,8 +578,6 @@
     {
         throw new NotImplementedException();
     }
-<<<<<<< HEAD
-=======
 
     #region IModelSerializer Implementation
 
@@ -832,5 +826,4 @@
     }
 
     #endregion
->>>>>>> e96b1728
 }