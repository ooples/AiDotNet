﻿namespace AiDotNet.Models.Results;

/// <summary>
/// Represents the comprehensive results of an optimization process for a symbolic model, including the best solution found,
/// performance metrics, feature selection results, and detailed statistics for different datasets.
/// </summary>
/// <remarks>
/// <para>
/// This class encapsulates all the information produced during the optimization of a symbolic model. It includes the best 
/// model found, its fitness score, the number of iterations performed, the history of fitness scores during optimization, 
/// the features selected for the model, detailed results for training, validation, and test datasets, fit detection 
/// analysis, and coefficient bounds. This comprehensive collection of information allows for thorough analysis of the 
/// optimization process and the resulting model.
/// </para>
/// <para><b>For Beginners:</b> This class stores everything about an optimization process and its results.
/// 
/// When optimizing a model:
/// - You start with an initial model and try to improve it
/// - You track how the model performs as it evolves
/// - You need to know which features were important
/// - You want to see how well it performs on different datasets
/// 
/// This class stores all that information, including:
/// - The best model found during optimization
/// - How good that model is (fitness score)
/// - How many iterations the optimization process ran
/// - How the model improved over time
/// - Which input features were selected
/// - Detailed performance metrics on training, validation, and test data
/// - Analysis of potential issues like overfitting
/// 
/// Having all this information in one place makes it easier to understand,
/// evaluate, and document your optimization results.
/// </para>
/// </remarks>
/// <typeparam name="T">The numeric type used for calculations, typically float or double.</typeparam>
public class OptimizationResult<T, TInput, TOutput>
{
    /// <summary>
    /// Gets or sets the best model found during optimization.
    /// </summary>
    /// <value>An implementation of IFullModel&lt;T, TInput, TOutput&gt; representing the best solution.</value>
    /// <remarks>
    /// <para>
    /// This property represents the best model found during the optimization process. The model can be either a symbolic 
    /// model (such as a mathematical expression) or a more complex structure like a neural network, depending on the 
    /// optimization approach used. For symbolic models, it encapsulates a mathematical expression or algorithm that can 
    /// be evaluated with different inputs to produce predictions. For neural networks or other complex models, it 
    /// represents the optimized network structure and parameters. The model captures the relationship discovered between 
    /// the input features and the target variable during the optimization process.
    /// </para>
    /// <para><b>For Beginners:</b> This is the best model found during optimization.
    /// 
    /// The best solution:
    /// - Contains the actual model structure, whether it's a mathematical formula, a neural network, or another type of model
    /// - Represents the best model found during the optimization process
    /// - Can be used to make predictions with new data
    /// - May be human-readable (for symbolic models) or more complex (for neural networks)
    /// 
    /// For example:
    /// - In symbolic regression, this might be an equation like: y = 3.2x₁² + 1.7x₂ - 0.5
    /// - For a neural network, it would contain the optimized network structure and weights
    /// 
    /// This property is important because:
    /// - It's the primary output of the optimization process
    /// - It can be used to understand the relationships in your data (especially for symbolic models)
    /// - It can be deployed to make predictions on new data
    /// - It allows for flexibility in the types of models that can be optimized
    /// </para>
    /// </remarks>
    public IFullModel<T, TInput, TOutput>? BestSolution { get; set; }
    
    /// <summary>
    /// Gets or sets the intercept term of the best solution.
    /// </summary>
    /// <value>A numeric value representing the intercept term, initialized to zero.</value>
    /// <remarks>
    /// <para>
    /// This property represents the intercept term (also known as the bias or constant term) of the best solution. In 
    /// many mathematical models, particularly linear and polynomial models, the intercept is the value of the dependent 
    /// variable when all independent variables are zero. It represents the baseline value of the target variable before 
    /// considering the effects of the input features. The intercept is an important parameter of the model and is often 
    /// optimized along with the coefficients of the input features.
    /// </para>
    /// <para><b>For Beginners:</b> This is the constant term in your model equation.
    /// 
    /// The intercept:
    /// - Is the value your model predicts when all input variables are zero
    /// - Represents the baseline or starting point for predictions
    /// - Is often written as the constant term in an equation
    /// 
    /// For example, in the equation y = 3x + 2, the intercept is 2.
    /// 
    /// This value is important because:
    /// - It establishes the baseline prediction
    /// - It can have meaningful interpretation in some domains
    /// - It's often optimized along with other model parameters
    /// </para>
    /// </remarks>
    public T BestIntercept { get; set; }
    
    /// <summary>
    /// Gets or sets the fitness score of the best solution.
    /// </summary>
    /// <value>A numeric value representing the best fitness score, initialized to zero.</value>
    /// <remarks>
    /// <para>
    /// This property represents the fitness or performance score of the best solution found during optimization. The 
    /// fitness score is a single numeric value that quantifies how well the model performs, typically on the training 
    /// data. Higher values usually indicate better performance, though the exact interpretation depends on the specific 
    /// fitness function used. Common fitness metrics include R-squared (coefficient of determination), negative mean 
    /// squared error, or accuracy. The fitness score is often used as the primary criterion for comparing and selecting 
    /// models during the optimization process.
    /// </para>
    /// <para><b>For Beginners:</b> This value tells you how well the best model performs.
    /// 
    /// The fitness score:
    /// - Measures how well the model fits the data
    /// - Is typically a single number that summarizes performance
    /// - Higher values usually indicate better performance
    /// 
    /// Common fitness metrics include:
    /// - R² (R-squared): Measures the proportion of variance explained (higher is better)
    /// - Negative MSE (Mean Squared Error): Measures prediction error (closer to zero is better)
    /// - Accuracy: For classification problems, the percentage of correct predictions
    /// 
    /// This value is important because:
    /// - It tells you how good your best model is
    /// - It can be compared with other models' fitness scores
    /// - It's often the main criterion used during optimization
    /// </para>
    /// </remarks>
    public T BestFitnessScore { get; set; }
    
    /// <summary>
    /// Gets or sets the number of iterations performed during optimization.
    /// </summary>
    /// <value>An integer representing the number of iterations.</value>
    /// <remarks>
    /// <para>
    /// This property represents the number of iterations or generations performed during the optimization process. Each 
    /// iteration typically involves evaluating and potentially modifying the model to improve its performance. The number 
    /// of iterations can provide insight into the computational effort expended during optimization and can be useful for 
    /// comparing different optimization runs. It may also indicate whether the optimization process converged naturally 
    /// or was terminated due to reaching a maximum iteration limit.
    /// </para>
    /// <para><b>For Beginners:</b> This tells you how many steps the optimization process took.
    /// 
    /// The iterations count:
    /// - Represents how many times the optimization algorithm tried to improve the model
    /// - Each iteration typically evaluates and potentially modifies the model
    /// - Higher values usually mean more computational effort was expended
    /// 
    /// This value is useful because:
    /// - It helps you understand how long the optimization process ran
    /// - It can indicate whether the process converged naturally or hit a limit
    /// - It allows you to compare the computational effort of different optimization runs
    /// 
    /// For example, an iterations value of 1000 means the optimization algorithm
    /// performed 1000 steps trying to find the best model.
    /// </para>
    /// </remarks>
    public int Iterations { get; set; }
    
    /// <summary>
    /// Gets or sets the history of fitness scores during optimization.
    /// </summary>
    /// <value>A vector of fitness scores, initialized as an empty vector.</value>
    /// <remarks>
    /// <para>
    /// This property contains the history of fitness scores recorded during the optimization process. Each element in 
    /// the vector represents the fitness score of the best model at a particular iteration or checkpoint. This history 
    /// can be used to analyze the convergence behavior of the optimization algorithm, identify plateaus or jumps in 
    /// performance, and visualize the improvement of the model over time. It can also help in diagnosing issues such 
    /// as premature convergence or oscillation.
    /// </para>
    /// <para><b>For Beginners:</b> This tracks how the model's performance improved over time.
    /// 
    /// The fitness history:
    /// - Contains the fitness score at each iteration or checkpoint
    /// - Shows how the model improved during optimization
    /// - Can be plotted to visualize the optimization progress
    /// 
    /// This information is valuable because:
    /// - It helps you understand how quickly the model improved
    /// - It can show if the optimization got stuck or plateaued
    /// - It can reveal if more iterations might have helped
    /// 
    /// For example, a steadily increasing fitness history suggests the optimization
    /// was effective, while a flat line might indicate the algorithm got stuck.
    /// </para>
    /// </remarks>
    public Vector<T> FitnessHistory { get; set; }
    
    /// <summary>
    /// Gets or sets the list of feature vectors selected for the model.
    /// </summary>
    /// <value>A list of Vector&lt;T&gt; objects representing the selected features, initialized as an empty list.</value>
    /// <remarks>
    /// <para>
    /// This property contains the list of feature vectors that were selected for use in the best model. Feature selection 
    /// is the process of identifying and selecting the most relevant features (input variables) for the model, which can 
    /// improve model performance, reduce overfitting, and enhance interpretability. The selected features are represented 
    /// as vectors, where each vector corresponds to a feature and contains the values of that feature across all 
    /// observations in the dataset. This information is useful for understanding which input variables the model considers 
    /// important and for reproducing the model with new data.
    /// </para>
    /// <para><b>For Beginners:</b> This list shows which input variables were used in the best model.
    /// 
    /// The selected features:
    /// - Represent the input variables that were chosen for the model
    /// - Are stored as vectors (arrays) of values
    /// - May be a subset of all available features if feature selection was performed
    /// 
    /// Feature selection is important because:
    /// - Using too many features can lead to overfitting
    /// - Some features may be irrelevant or redundant
    /// - Models with fewer features are often more interpretable
    /// 
    /// For example, if you started with 20 potential input variables but the model
    /// only uses 5 of them, this list would contain those 5 selected features.
    /// </para>
    /// </remarks>
    public List<Vector<T>> SelectedFeatures { get; set; }

    /// <summary>
    /// Gets or sets the detailed results for the training dataset.
    /// </summary>
    /// <value>A DatasetResult object containing detailed statistics for the training dataset.</value>
    /// <remarks>
    /// <para>
    /// This property contains detailed results and statistics for the training dataset, which is the portion of data used 
    /// to fit or train the model. The training result includes the input features (X), target values (Y), model predictions, 
    /// error statistics, prediction statistics, and basic statistics for both actual and predicted values. This information 
    /// is crucial for understanding how well the model fits the training data and for diagnosing potential issues such as 
    /// underfitting or overfitting.
    /// </para>
    /// <para><b>For Beginners:</b> This contains detailed information about how the model performs on the training data.
    /// 
    /// The training result:
    /// - Shows how well the model fits the data it was trained on
    /// - Contains the actual data, predictions, and various statistics
    /// - Helps you understand the model's basic performance
    /// 
    /// This information is important because:
    /// - It's the baseline for evaluating your model
    /// - It helps identify if the model is learning the patterns in the data
    /// - It can be compared with validation and test results to detect overfitting
    /// 
    /// For example, good performance on training data but poor performance on test data
    /// would suggest the model is overfitting to the training data.
    /// </para>
    /// </remarks>
    public DatasetResult TrainingResult { get; set; }
    
    /// <summary>
    /// Gets or sets the detailed results for the validation dataset.
    /// </summary>
    /// <value>A DatasetResult object containing detailed statistics for the validation dataset.</value>
    /// <remarks>
    /// <para>
    /// This property contains detailed results and statistics for the validation dataset, which is the portion of data used 
    /// to tune hyperparameters and evaluate the model during training. The validation result includes the input features (X), 
    /// target values (Y), model predictions, error statistics, prediction statistics, and basic statistics for both actual 
    /// and predicted values. This information is crucial for understanding how well the model generalizes to unseen data and 
    /// for making decisions about model selection and hyperparameter tuning.
    /// </para>
    /// <para><b>For Beginners:</b> This contains detailed information about how the model performs on the validation data.
    /// 
    /// The validation result:
    /// - Shows how well the model performs on data not used in training
    /// - Helps detect overfitting (when a model performs well on training data but poorly on new data)
    /// - Is used to guide model selection and hyperparameter tuning
    /// 
    /// This information is important because:
    /// - It provides feedback during the model development process
    /// - It helps you choose between different model configurations
    /// - It gives an early indication of how well the model might perform in production
    /// 
    /// For example, if performance is significantly worse on validation data than training data,
    /// you might need to simplify your model to reduce overfitting.
    /// </para>
    /// </remarks>
    public DatasetResult ValidationResult { get; set; }
    
    /// <summary>
    /// Gets or sets the detailed results for the test dataset.
    /// </summary>
    /// <value>A DatasetResult object containing detailed statistics for the test dataset.</value>
    /// <remarks>
    /// <para>
    /// This property contains detailed results and statistics for the test dataset, which is the portion of data set aside 
    /// and not used during model training or validation. The test result includes the input features (X), target values (Y), 
    /// model predictions, error statistics, prediction statistics, and basic statistics for both actual and predicted values. 
    /// This information provides the most realistic estimate of how well the model will perform on completely new, unseen data 
    /// and is the final evaluation metric used to assess the model's generalization ability.
    /// </para>
    /// <para><b>For Beginners:</b> This contains detailed information about how the model performs on completely new data.
    /// 
    /// The test result:
    /// - Shows how well the model performs on data it has never seen before
    /// - Provides the most realistic estimate of real-world performance
    /// - Is the final evaluation metric for your model
    /// 
    /// This information is important because:
    /// - It represents how your model will likely perform in production
    /// - It's the most honest assessment of your model's capabilities
    /// - It helps determine if your model is ready for deployment
    /// 
    /// For example, good performance on test data suggests your model will
    /// generalize well to new, unseen data in real-world applications.
    /// </para>
    /// </remarks>
    public DatasetResult TestResult { get; set; }

    /// <summary>
    /// Gets or sets the results of fit detection analysis.
    /// </summary>
    /// <value>A FitDetectorResult&lt;T&gt; object containing detailed fit analysis.</value>
    /// <remarks>
    /// <para>
    /// This property contains the results of fit detection analysis, which evaluates how well the model fits the data and 
    /// identifies potential issues such as underfitting or overfitting. Underfitting occurs when the model is too simple to 
    /// capture the underlying patterns in the data, resulting in poor performance on both training and test data. Overfitting 
    /// occurs when the model is too complex and captures noise in the training data, resulting in good performance on training 
    /// data but poor performance on test data. The FitDetectorResult includes the type of fit detected, a confidence level for 
    /// that assessment, and recommendations for improving the model.
    /// </para>
    /// <para><b>For Beginners:</b> This contains an analysis of how well your model fits the data.
    /// 
    /// The fit detection result:
    /// - Identifies if your model is underfitting, overfitting, or has a good fit
    /// - Provides a confidence level for this assessment
    /// - Offers specific recommendations to improve your model
    /// 
    /// This analysis helps you understand:
    /// - If your model is too simple (underfitting)
    /// - If your model is too complex (overfitting)
    /// - What steps you should take to improve it
    /// 
    /// For example, if your model is overfitting, the fit detection might recommend
    /// adding regularization or reducing model complexity.
    /// </para>
    /// </remarks>
    public FitDetectorResult<T> FitDetectionResult { get; set; }

    /// <summary>
    /// Gets or sets the lower bounds for model coefficients.
    /// </summary>
    /// <value>A vector of lower bound values, initialized as an empty vector.</value>
    /// <remarks>
    /// <para>
    /// This property contains the lower bounds for the coefficients in the model. Coefficient bounds are constraints that 
    /// limit the range of values that the model coefficients can take during optimization. Lower bounds specify the minimum 
    /// allowed values for each coefficient. These bounds can be used to incorporate domain knowledge into the model, ensure 
    /// physical or logical constraints are respected, or improve the stability of the optimization process. For example, in 
    /// some applications, coefficients might need to be non-negative or above a certain threshold to be physically meaningful.
    /// </para>
    /// <para><b>For Beginners:</b> This specifies the minimum allowed values for each coefficient in your model.
    /// 
    /// The coefficient lower bounds:
    /// - Set the minimum values that each coefficient can have
    /// - Help constrain the model to realistic or meaningful solutions
    /// - Can incorporate domain knowledge into the optimization process
    /// 
    /// These bounds are useful because:
    /// - They can prevent the model from finding mathematically valid but physically impossible solutions
    /// - They can improve optimization stability
    /// - They allow you to enforce known constraints (like non-negativity)
    /// 
    /// For example, if you know a certain effect cannot be negative in your domain,
    /// you might set the lower bound for that coefficient to zero.
    /// </para>
    /// </remarks>
    public Vector<T> CoefficientLowerBounds { get; set; }

    /// <summary>
    /// Gets or sets the upper bounds for model coefficients.
    /// </summary>
    /// <value>A vector of upper bound values, initialized as an empty vector.</value>
    /// <remarks>
    /// <para>
    /// This property contains the upper bounds for the coefficients in the model. Coefficient bounds are constraints that 
    /// limit the range of values that the model coefficients can take during optimization. Upper bounds specify the maximum 
    /// allowed values for each coefficient. These bounds can be used to incorporate domain knowledge into the model, ensure 
    /// physical or logical constraints are respected, or improve the stability of the optimization process. For example, in 
    /// some applications, coefficients might need to be below a certain threshold to be physically meaningful or to prevent 
    /// numerical issues.
    /// </para>
    /// <para><b>For Beginners:</b> This specifies the maximum allowed values for each coefficient in your model.
    /// 
    /// The coefficient upper bounds:
    /// - Set the maximum values that each coefficient can have
    /// - Help constrain the model to realistic or meaningful solutions
    /// - Can incorporate domain knowledge into the optimization process
    /// 
    /// These bounds are useful because:
    /// - They can prevent the model from finding mathematically valid but physically impossible solutions
    /// - They can improve optimization stability
    /// - They allow you to enforce known constraints
    /// 
    /// For example, if you know a certain effect cannot exceed a specific value in your domain,
    /// you might set the upper bound for that coefficient accordingly.
    /// </para>
    /// </remarks>
    public Vector<T> CoefficientUpperBounds { get; set; }

    /// <summary>
    /// Provides numeric operations for the generic type T.
    /// </summary>
    /// <remarks>
    /// This field stores an instance of INumericOperations&lt;T&gt; that provides mathematical operations for the generic 
    /// type T. It allows the class to perform numeric operations regardless of the specific numeric type used.
    /// </remarks>
    private readonly INumericOperations<T> _numOps;

    /// <summary>
    /// Initializes a new instance of the OptimizationResult class with default values.
    /// </summary>
    /// <remarks>
    /// <para>
    /// This constructor creates a new OptimizationResult instance and initializes all properties to their default values. 
    /// It obtains the appropriate numeric operations for the generic type T, creates a default symbolic model, and initializes 
    /// all vectors, lists, and nested objects. This provides a clean starting point for storing optimization results. The 
    /// default symbolic model is a vector model, which is a simple linear model that can be used as a placeholder until a 
    /// better model is found during optimization.
    /// </para>
    /// <para><b>For Beginners:</b> This constructor creates a new result object with default values.
    /// 
    /// When a new OptimizationResult is created:
    /// - All numeric values are set to zero
    /// - All collections (vectors, lists) are initialized as empty
    /// - A simple default model is created as a placeholder
    /// - All nested result objects are initialized with their own default values
    /// 
    /// This initialization is important because:
    /// - It ensures consistent behavior regardless of how the object is created
    /// - It prevents potential issues with uninitialized values
    /// - It provides a clean slate for storing optimization results
    /// 
    /// You typically won't need to call this constructor directly, as it will be
    /// used internally by the optimization process.
    /// </para>
    /// </remarks>
    public OptimizationResult()
    {
        _numOps = MathHelper.GetNumericOperations<T>();
        FitnessHistory = Vector<T>.Empty();
        SelectedFeatures = [];
        TrainingResult = new DatasetResult();
        ValidationResult = new DatasetResult();
        TestResult = new DatasetResult();
        FitDetectionResult = new FitDetectorResult<T>();
        CoefficientLowerBounds = Vector<T>.Empty();
        CoefficientUpperBounds = Vector<T>.Empty();
        BestIntercept = _numOps.Zero;
        BestFitnessScore = _numOps.Zero;
    }

    /// <summary>
    /// Creates a deep copy of this OptimizationResult instance.
    /// </summary>
    /// <returns>A new OptimizationResult with copied values.</returns>
    public OptimizationResult<T, TInput, TOutput> DeepCopy()
    {
        return new OptimizationResult<T, TInput, TOutput>
        {
            BestSolution = BestSolution?.DeepCopy(),
            BestIntercept = BestIntercept,
            BestFitnessScore = BestFitnessScore,
            Iterations = Iterations,
            FitnessHistory = new Vector<T>(FitnessHistory.ToArray()),
            SelectedFeatures = SelectedFeatures.Select(v => new Vector<T>(v.ToArray())).ToList(),
            TrainingResult = TrainingResult,
            ValidationResult = ValidationResult,
            TestResult = TestResult,
            FitDetectionResult = FitDetectionResult,
            CoefficientLowerBounds = new Vector<T>(CoefficientLowerBounds.ToArray()),
            CoefficientUpperBounds = new Vector<T>(CoefficientUpperBounds.ToArray())
        };
    }

    /// <summary>
    /// Creates a new OptimizationResult instance with the best solution updated to use the specified parameters.
    /// </summary>
    /// <param name="parameters">The parameters to apply to the best solution.</param>
    /// <returns>A new OptimizationResult with the updated model.</returns>
    public OptimizationResult<T, TInput, TOutput> WithParameters(Vector<T> parameters)
    {
        return new OptimizationResult<T, TInput, TOutput>
        {
            BestSolution = BestSolution?.WithParameters(parameters),
            BestIntercept = BestIntercept,
            BestFitnessScore = BestFitnessScore,
            Iterations = Iterations,
            FitnessHistory = FitnessHistory,
            SelectedFeatures = SelectedFeatures,
            TrainingResult = TrainingResult,
            ValidationResult = ValidationResult,
            TestResult = TestResult,
            FitDetectionResult = FitDetectionResult,
            CoefficientLowerBounds = CoefficientLowerBounds,
            CoefficientUpperBounds = CoefficientUpperBounds
        };
    }

<<<<<<< HEAD

=======
>>>>>>> e96b1728
    /// <summary>
    /// Represents detailed results and statistics for a specific dataset (training, validation, or test).
    /// </summary>
    /// <remarks>
    /// <para>
    /// This nested class encapsulates all the data and statistics related to model performance on a specific dataset. 
    /// It includes the input features (X), target values (Y), model predictions, and various statistical measures that 
    /// quantify different aspects of model performance. These statistics include error metrics (such as mean squared error, 
    /// mean absolute error), prediction quality metrics (such as R-squared, correlation), and basic descriptive statistics 
    /// for both the actual and predicted values. This comprehensive collection of information allows for thorough analysis 
    /// of model performance on the dataset.
    /// </para>
    /// <para><b>For Beginners:</b> This class stores all the details about how the model performs on a specific dataset.
    /// 
    /// For each dataset (training, validation, or test), this stores:
    /// - The actual input data (X) and target values (Y)
    /// - The model's predictions
    /// - Various error measurements (how far predictions are from actual values)
    /// - Statistics about prediction quality (how well the model captures patterns)
    /// - Basic statistics about both actual values and predictions
    /// 
    /// This detailed information helps you:
    /// - Understand exactly how well your model is performing
    /// - Identify specific strengths and weaknesses
    /// - Compare performance across different datasets
    /// - Diagnose issues like overfitting or underfitting
    /// </para>
    /// </remarks>
    public class DatasetResult
    {
        /// <summary>
        /// Gets or sets the input feature matrix for the dataset.
        /// </summary>
        /// <value>A matrix where each row represents an observation and each column represents a feature.</value>
        /// <remarks>
        /// <para>
        /// This property contains the input feature matrix for the dataset, where each row represents an observation (data point) 
        /// and each column represents a feature (input variable). This matrix contains the independent variables used to make 
        /// predictions. It is stored to allow for further analysis, visualization, or reuse of the model with the same data.
        /// </para>
        /// <para><b>For Beginners:</b> This contains the input data used for making predictions.
        /// 
        /// The feature matrix:
        /// - Contains all the input variables (features) for each data point
        /// - Is organized with each row representing one observation
        /// - Each column represents a different input variable
        /// 
        /// For example, if predicting house prices, this might contain features like
        /// square footage, number of bedrooms, location, etc. for each house.
        /// </para>
        /// </remarks>
        public TInput X { get; set; }
    
        /// <summary>
        /// Gets or sets the target values for the dataset.
        /// </summary>
        /// <value>A vector of target values, one for each observation.</value>
        /// <remarks>
        /// <para>
        /// This property contains the target values (dependent variable) for the dataset. Each element in the vector corresponds 
        /// to an observation (row) in the input feature matrix X. These are the actual values that the model attempts to predict. 
        /// They are stored to allow for comparison with the model's predictions and calculation of various performance metrics.
        /// </para>
        /// <para><b>For Beginners:</b> This contains the actual values you're trying to predict.
        /// 
        /// The target values:
        /// - Are what your model is trying to predict
        /// - Each value corresponds to one row in the feature matrix
        /// - Are used to calculate how accurate your predictions are
        /// 
        /// For example, if predicting house prices, this would contain the
        /// actual sale price for each house in your dataset.
        /// </para>
        /// </remarks>
        public TOutput Y { get; set; }
    
        /// <summary>
        /// Gets or sets the model's predictions for the dataset.
        /// </summary>
        /// <value>A vector of predicted values, one for each observation.</value>
        /// <remarks>
        /// <para>
        /// This property contains the model's predictions for the dataset. Each element in the vector corresponds to an 
        /// observation (row) in the input feature matrix X and represents the model's prediction for that observation. These 
        /// predictions are compared with the actual target values (Y) to calculate various performance metrics and assess the 
        /// model's accuracy.
        /// </para>
        /// <para><b>For Beginners:</b> This contains what your model predicted for each data point.
        /// 
        /// The predictions:
        /// - Are the values your model output for each data point
        /// - Each prediction corresponds to one row in the feature matrix
        /// - Are compared to the actual values to measure performance
        /// 
        /// For example, if predicting house prices, this would contain your model's
        /// estimated price for each house in the dataset.
        /// </para>
        /// </remarks>
        public TOutput Predictions { get; set; }
    
        /// <summary>
        /// Gets or sets the error statistics for the model's predictions.
        /// </summary>
        /// <value>An ErrorStats&lt;T&gt; object containing various error metrics.</value>
        /// <remarks>
        /// <para>
        /// This property contains various error statistics that quantify the differences between the model's predictions and the 
        /// actual target values. These statistics include measures such as mean squared error (MSE), root mean squared error (RMSE), 
        /// mean absolute error (MAE), and others. Error statistics focus on the magnitude of prediction errors and provide different 
        /// perspectives on the model's accuracy. Lower values for these metrics generally indicate better model performance.
        /// </para>
        /// <para><b>For Beginners:</b> This contains measurements of how far off your predictions are from the actual values.
        /// 
        /// The error statistics:
        /// - Measure the size of prediction errors in different ways
        /// - Lower values indicate better performance
        /// - Different metrics emphasize different aspects of error
        /// 
        /// Common error metrics include:
        /// - MSE (Mean Squared Error): Average of squared differences between predictions and actual values
        /// - RMSE (Root Mean Squared Error): Square root of MSE, in the same units as the target variable
        /// - MAE (Mean Absolute Error): Average of absolute differences between predictions and actual values
        /// 
        /// These metrics help you understand how accurate your model is and
        /// can guide you in improving it.
        /// </para>
        /// </remarks>
        public ErrorStats<T> ErrorStats { get; set; }
    
        /// <summary>
        /// Gets or sets the prediction quality statistics for the model.
        /// </summary>
        /// <value>A PredictionStats&lt;T&gt; object containing various prediction quality metrics.</value>
        /// <remarks>
        /// <para>
        /// This property contains various statistics that assess the quality of the model's predictions beyond simple error 
        /// measurements. These statistics include measures such as R-squared (coefficient of determination), adjusted R-squared, 
        /// correlation between predictions and actual values, and others. Prediction quality statistics focus on how well the 
        /// model captures the patterns in the data and explains the variance in the target variable. Higher values for these 
        /// metrics generally indicate better model performance.
        /// </para>
        /// <para><b>For Beginners:</b> This contains measurements of how well your model captures patterns in the data.
        /// 
        /// The prediction statistics:
        /// - Assess how well your model explains the patterns in the data
        /// - Higher values typically indicate better performance
        /// - Focus on the relationship between predictions and actual values
        /// 
        /// Common prediction metrics include:
        /// - R² (R-squared): Proportion of variance explained by the model (0-1, higher is better)
        /// - Adjusted R²: R-squared adjusted for the number of predictors
        /// - Correlation: How strongly predictions and actual values are related
        /// 
        /// These metrics help you understand how well your model captures
        /// the underlying patterns rather than just measuring error size.
        /// </para>
        /// </remarks>
        public PredictionStats<T> PredictionStats { get; set; }
    
        /// <summary>
        /// Gets or sets the basic descriptive statistics for the actual target values.
        /// </summary>
        /// <value>A BasicStats&lt;T&gt; object containing descriptive statistics for the actual values.</value>
        /// <remarks>
        /// <para>
        /// This property contains basic descriptive statistics for the actual target values (Y) in the dataset. These statistics 
        /// include measures such as mean, median, standard deviation, minimum, maximum, and others. They provide a summary of the 
        /// distribution of the target variable and can be useful for understanding the data and interpreting the model's performance.
        /// </para>
        /// <para><b>For Beginners:</b> This contains summary statistics about the actual values in your dataset.
        /// 
        /// The actual basic statistics:
        /// - Summarize the distribution of the actual target values
        /// - Help you understand the data you're working with
        /// - Provide context for interpreting model performance
        /// 
        /// Common statistics include:
        /// - Mean: The average value
        /// - Median: The middle value when sorted
        /// - Standard Deviation: How spread out the values are
        /// - Min/Max: The smallest and largest values
        /// 
        /// These statistics help you understand what you're trying to predict
        /// and provide context for evaluating your model's predictions.
        /// </para>
        /// </remarks>
        public BasicStats<T> ActualBasicStats { get; set; }

        /// <summary>
        /// Gets or sets the basic descriptive statistics for the predicted values.
        /// </summary>
        /// <value>A BasicStats&lt;T&gt; object containing descriptive statistics for the predicted values.</value>
        /// <remarks>
        /// <para>
        /// This property contains basic descriptive statistics for the model's predictions. These statistics include measures such 
        /// as mean, median, standard deviation, minimum, maximum, and others. They provide a summary of the distribution of the 
        /// predicted values and can be compared with the statistics for the actual values to assess how well the model captures 
        /// the overall distribution of the target variable.
        /// </para>
        /// <para><b>For Beginners:</b> This contains summary statistics about your model's predictions.
        /// 
        /// The predicted basic statistics:
        /// - Summarize the distribution of the values your model predicted
        /// - Can be compared with the actual statistics to see if your model captures the overall distribution
        /// - Help identify systematic biases in your predictions
        /// 
        /// Common statistics include:
        /// - Mean: The average predicted value
        /// - Median: The middle predicted value when sorted
        /// - Standard Deviation: How spread out the predictions are
        /// - Min/Max: The smallest and largest predictions
        /// 
        /// Comparing these with the actual statistics can reveal issues like:
        /// - Predictions that are systematically too high or too low (comparing means)
        /// - Predictions that don't capture the full range of variation (comparing standard deviations)
        /// - Predictions that don't reach the extremes of the actual data (comparing min/max)
        /// </para>
        /// </remarks>
        public BasicStats<T> PredictedBasicStats { get; set; }

        /// <summary>
        /// Initializes a new instance of the DatasetResult class with empty data structures.
        /// </summary>
        /// <remarks>
        /// <para>
        /// This constructor creates a new DatasetResult instance and initializes all properties to empty data structures. It creates 
        /// empty matrices and vectors for the data and predictions, and empty statistics objects for the various statistical measures. 
        /// This provides a clean starting point for storing dataset results. The empty data structures will be populated with actual 
        /// data and statistics during the evaluation of the model on the dataset.
        /// </para>
        /// <para><b>For Beginners:</b> This constructor creates a new dataset result object with empty placeholders.
        /// 
        /// When a new DatasetResult is created:
        /// - All data structures (matrices, vectors) are initialized as empty
        /// - All statistics objects are initialized as empty
        /// 
        /// This initialization is important because:
        /// - It ensures consistent behavior regardless of how the object is created
        /// - It prevents potential issues with uninitialized values
        /// - It provides a clean slate for storing dataset results
        /// 
        /// You typically won't need to call this constructor directly, as it will be
        /// used internally when creating the OptimizationResult.
        /// </para>
        /// </remarks>
        public DatasetResult()
        {
            (X, Y, Predictions) = ModelHelper<T, TInput, TOutput>.CreateDefaultModelData();
            ErrorStats = ErrorStats<T>.Empty();
            PredictionStats = PredictionStats<T>.Empty();
            ActualBasicStats = BasicStats<T>.Empty();
            PredictedBasicStats = BasicStats<T>.Empty();
        }
    }
}<|MERGE_RESOLUTION|>--- conflicted
+++ resolved
@@ -504,10 +504,6 @@
         };
     }
 
-<<<<<<< HEAD
-
-=======
->>>>>>> e96b1728
     /// <summary>
     /// Represents detailed results and statistics for a specific dataset (training, validation, or test).
     /// </summary>
