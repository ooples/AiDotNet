namespace AiDotNet.Models.Options;

using AiDotNet.ActivationFunctions;
using AiDotNet.LossFunctions;

/// <summary>
/// Configuration options for Multilayer Perceptron (MLP), a type of feedforward artificial neural
/// network that consists of multiple layers of neurons.
/// </summary>
/// <remarks>
/// <para>
/// The Multilayer Perceptron is a versatile neural network architecture capable of learning complex
/// non-linear relationships between inputs and outputs. It consists of an input layer, one or more hidden
/// layers, and an output layer. Each neuron in a layer is connected to all neurons in the next layer,
/// forming a fully connected network. The MLP learns through a process called backpropagation, where the
/// network parameters are adjusted to minimize a loss function using gradient-based optimization techniques.
/// This class provides comprehensive configuration options for the network architecture, training process,
/// activation functions, and optimization strategy.
/// </para>
/// <para><b>For Beginners:</b> A Multilayer Perceptron (MLP) is a basic type of neural network that
/// can learn to recognize patterns and make predictions from data.
/// 
/// Think of an MLP like a system of interconnected filters that work together:
/// - The input layer receives your data (like the temperature, humidity, and pressure for weather prediction)
/// - The hidden layers process this information through a series of transformations
/// - The output layer provides the prediction (like "chance of rain: 70%")
/// 
/// As the network trains, it gradually adjusts thousands of internal settings (weights) to get better
/// at making accurate predictions. This process is similar to how a child learns to recognize animals:
/// at first they make many mistakes, but with each example, they get better at identifying the patterns
/// that distinguish a cat from a dog.
/// 
/// This class lets you configure every aspect of your neural network: how many layers it has, how it learns,
/// how quickly it adapts, and much more. The default settings provide a good starting point, but you may
/// need to adjust them based on your specific problem.
/// </para>
/// </remarks>
public class MultilayerPerceptronOptions<T, TInput, TOutput> : NonLinearRegressionOptions
{
    /// <summary>
    /// Gets or sets the sizes of each layer in the neural network, including input, hidden, and output layers.
    /// </summary>
    /// <value>A list of integers representing the number of neurons in each layer, defaulting to [1, 10, 1].</value>
    /// <remarks>
    /// <para>
    /// This parameter defines the architecture of the neural network by specifying how many neurons are in each layer.
    /// The first element represents the input layer size (number of features), the last element represents the
    /// output layer size (number of target variables), and all elements in between represent the sizes of
    /// hidden layers. The default value creates a network with 1 input feature, 1 hidden layer with 10 neurons,
    /// and 1 output variable. The depth and width of the network should be chosen based on the complexity of
    /// the problem and the amount of available training data.
    /// </para>
    /// <para><b>For Beginners:</b> This setting determines the structure of your neural network -
    /// how many "neurons" are in each layer and how many layers you have.
    /// 
    /// Imagine building a factory assembly line:
    /// - The first number is how many inputs your data has (like 4 if you have height, weight, age, and blood pressure)
    /// - The middle numbers represent your "hidden layers" (the internal processing stages)
    /// - The last number is how many outputs you want (like 1 for a yes/no prediction, or 3 for classifying into three categories)
    /// 
    /// The default value [1, 10, 1] means:
    /// - 1 input feature (very simple data)
    /// - 1 hidden layer with 10 neurons (moderate processing capacity)
    /// - 1 output value (single prediction or measurement)
    /// 
    /// You should change this based on your specific data:
    /// - The first number should match the number of features in your input data
    /// - The last number should match how many values you're trying to predict
    /// - The middle numbers control the network's learning capacity:
    ///   - More/larger hidden layers = more learning capacity but requires more data and time
    ///   - Fewer/smaller hidden layers = learns faster but might miss complex patterns
    /// 
    /// For complex problems, you might use something like [50, 100, 50, 10, 3], which has 50 inputs,
    /// 3 hidden layers (with 100, 50, and 10 neurons), and 3 outputs.
    /// </para>
    /// </remarks>
    public List<int> LayerSizes { get; set; } = [1, 10, 1];  // Default: 1 input, 1 hidden layer with 10 neurons, 1 output

    /// <summary>
    /// Gets or sets the maximum number of complete passes through the training dataset.
    /// </summary>
    /// <value>The maximum number of epochs, defaulting to 1000.</value>
    /// <remarks>
    /// <para>
    /// An epoch represents one complete pass through the entire training dataset. This parameter sets the
    /// maximum number of epochs the training process will perform. The actual training might terminate
    /// earlier if other stopping criteria are met, such as reaching a target error threshold or detecting
    /// overfitting through validation. More epochs allow the model more opportunities to learn from the
    /// training data but increase the risk of overfitting and computational cost.
    /// </para>
    /// <para><b>For Beginners:</b> This setting determines how many times the neural network will
    /// process your entire dataset during training.
    /// 
    /// Think of it like practicing for a music recital:
    /// - Each "epoch" is like practicing the entire piece from start to finish
    /// - More practice sessions generally lead to better performance
    /// - But too much practice might lead to memorization rather than understanding
    /// 
    /// The default value of 1000 means the algorithm will go through your entire dataset up to 1000 times.
    /// 
    /// You might want to increase this value if:
    /// - Your network is complex and learning slowly
    /// - You have a large dataset with lots of variation
    /// - You're using techniques to prevent overfitting
    /// 
    /// You might want to decrease this value if:
    /// - Your network seems to be memorizing the training data
    /// - Training is taking too long
    /// - You're doing initial experimentation
    /// 
    /// In practice, neural networks are often trained with early stopping mechanisms that monitor
    /// performance on validation data and stop training when improvement plateaus, regardless of
    /// whether this maximum has been reached.
    /// </para>
    /// </remarks>
    public int MaxEpochs { get; set; } = 1000;

    /// <summary>
    /// Gets or sets the number of training examples used in each parameter update step.
    /// </summary>
    /// <value>The batch size, defaulting to 32.</value>
    /// <remarks>
    /// <para>
    /// The batch size determines how many training examples are processed before the model parameters
    /// are updated. When set to 1, this becomes stochastic gradient descent (updating after each example).
    /// When set to the size of the training set, this becomes batch gradient descent (updating after
    /// seeing all examples). Mini-batch training (values between these extremes) is often the most efficient
    /// approach, balancing the stability of batch updates with the speed of stochastic updates. The optimal
    /// batch size depends on the specific problem, hardware constraints, and the size of the training dataset.
    /// </para>
    /// <para><b>For Beginners:</b> This setting controls how many examples the network looks at before
    /// making each adjustment to its internal settings.
    /// 
    /// Imagine learning to cook a new dish:
    /// - BatchSize = 1: You taste and adjust seasoning after each ingredient (frequent but potentially erratic adjustments)
    /// - BatchSize = 32: You add 32 ingredients, then taste and adjust (more stable but less frequent adjustments)
    /// - BatchSize = [entire recipe]: You only taste and adjust after completing the whole recipe (very stable but only one chance to adjust)
    /// 
    /// The default value of 32 works well for many problems because:
    /// - It's large enough to provide somewhat stable gradient estimates
    /// - It's small enough to allow for frequent updates
    /// - It often fits well in memory for parallel processing
    /// 
    /// You might want to increase this value if:
    /// - Training seems unstable (weights jumping around too much)
    /// - You have plenty of memory and computational resources
    /// - Your dataset is very noisy
    /// 
    /// You might want to decrease this value if:
    /// - You have limited memory available
    /// - Training seems to be progressing too slowly
    /// - You want the model to adapt more quickly
    /// 
    /// Common batch sizes are powers of 2 (16, 32, 64, 128, 256) because they often optimize
    /// performance on modern hardware.
    /// </para>
    /// </remarks>
    public int BatchSize { get; set; } = 32;

    /// <summary>
    /// Gets or sets the learning rate that controls the step size in each update of the model parameters.
    /// </summary>
    /// <value>The learning rate, defaulting to 0.001.</value>
    /// <remarks>
    /// <para>
    /// The learning rate is a critical hyperparameter that determines how large of a step to take in the
    /// direction of the negative gradient during optimization. A higher learning rate allows for faster
    /// learning but risks overshooting the optimal solution or causing instability. A lower learning rate
    /// provides more stable updates but may require more iterations to converge and risks getting stuck
    /// in local minima. Note that the actual learning rate used in training may be further modified by
    /// the chosen optimizer, which may implement adaptive learning rate strategies.
    /// </para>
    /// <para><b>For Beginners:</b> This setting controls how big of an adjustment the network makes
    /// to its internal settings during each update.
    /// 
    /// Think of it like turning a dial to tune a radio:
    /// - A high learning rate (like 0.1) means making big turns of the dial
    /// - A low learning rate (like 0.0001) means making tiny, precise turns
    /// 
    /// The default value of 0.001 is relatively conservative, which helps prevent:
    /// - Overshooting the optimal settings
    /// - Unstable behavior during training
    /// 
    /// You might want to increase this value if:
    /// - Training is progressing very slowly
    /// - You have a tight compute budget and need faster results
    /// - You're in early exploration phases
    /// 
    /// You might want to decrease this value if:
    /// - Training is unstable (loss is fluctuating wildly)
    /// - You're fine-tuning an already well-trained model
    /// - You want more precise final results
    /// 
    /// Note that this setting interacts with your choice of optimizer. Some optimizers (like Adam)
    /// adaptively adjust the effective learning rate, making the training less sensitive to this
    /// initial value.
    /// </para>
    /// </remarks>
    public double LearningRate { get; set; } = 0.001;

    /// <summary>
    /// Gets or sets whether to display detailed progress information during training.
    /// </summary>
    /// <value>Flag indicating whether to display progress, defaulting to false.</value>
    /// <remarks>
    /// <para>
    /// When set to true, the training process will output detailed information about its progress,
    /// such as the current epoch, loss value, and potentially other metrics. This can be useful for
    /// monitoring the training process and diagnosing issues, but may slow down training slightly and
    /// generate a large amount of output for long training runs or large datasets. By default, this
    /// verbose output is disabled.
    /// </para>
    /// <para><b>For Beginners:</b> This setting determines whether the training process will show
    /// you detailed progress updates as it runs.
    /// 
    /// Think of it like tracking a package:
    /// - When Verbose = false: You only know when the package is delivered
    /// - When Verbose = true: You get updates at each step of the delivery process
    /// 
    /// The default value of false means training will run silently without progress updates.
    /// 
    /// You might want to set this to true if:
    /// - You want to monitor how quickly the model is learning
    /// - You're debugging training issues
    /// - You want to know when to stop training early
    /// 
    /// You might want to keep it false if:
    /// - You're running many experiments and don't need the extra output
    /// - You're running training in a production environment
    /// - You're using other methods to monitor progress (like logging metrics to a file)
    /// 
    /// Enabling verbose output is especially helpful when you're new to neural networks or
    /// when you're trying to debug an underperforming model.
    /// </para>
    /// </remarks>
    public bool Verbose { get; set; } = false;

    /// <summary>
    /// Gets or sets the activation function used in the hidden layers of the network.
    /// </summary>
    /// <value>The hidden layer activation function, defaulting to ReLU.</value>
    /// <remarks>
    /// <para>
    /// Activation functions introduce non-linearity into the neural network, allowing it to learn complex
    /// patterns. This parameter sets the activation function used for all neurons in the hidden layers.
    /// The Rectified Linear Unit (ReLU) function is a popular choice for hidden layers as it helps mitigate
    /// the vanishing gradient problem and generally allows for faster training. Other common choices include
    /// sigmoid, tanh, and leaky ReLU, each with different properties that may be more suitable for specific
    /// types of problems.
    /// </para>
    /// <para><b>For Beginners:</b> This setting determines the mathematical function that each
    /// "neuron" in the hidden layers uses to process its input.
    /// 
    /// Activation functions are like decision rules for neurons:
    /// - They determine how a neuron responds to different input values
    /// - They introduce non-linearity, which allows the network to learn complex patterns
    /// 
    /// The default ReLU (Rectified Linear Unit) function:
    /// - Outputs 0 for negative inputs
    /// - Outputs the input value unchanged for positive inputs
    /// - Is computationally efficient and helps networks learn faster
    /// 
    /// You might want to change this to:
    /// - Sigmoid: If outputs need to be between 0 and 1
    /// - Tanh: If outputs need to be between -1 and 1
    /// - Leaky ReLU: If you're experiencing "dead neurons" (neurons that stop learning)
    /// 
    /// For most problems, ReLU works well and is a good default choice.
    /// </para>
    /// </remarks>
    public IActivationFunction<T>? HiddenActivation { get; set; } = new ReLUActivation<T>();

    /// <summary>
    /// Gets or sets the vector-based activation function used in the hidden layers of the network.
    /// </summary>
    /// <value>The hidden layer vector activation function, defaulting to ReLU.</value>
    /// <remarks>
    /// <para>
    /// This property provides a vector-optimized implementation of the activation function for hidden layers.
    /// When set, it will be used instead of the scalar <see cref="HiddenActivation"/> property for more
    /// efficient computation on entire vectors of data. The default implementation uses ReLU activation,
    /// which is well-suited for most neural network hidden layers.
    /// </para>
    /// <para><b>For Beginners:</b> This is a more efficient version of the hidden layer activation
    /// function that works on entire groups of neurons at once.
    /// 
    /// It serves the same purpose as the regular hidden activation function, but:
    /// - It can process multiple neurons simultaneously
    /// - It's optimized for performance on modern hardware
    /// - It's particularly helpful for large networks
    /// 
    /// You typically don't need to change this unless you're implementing custom activation
    /// functions or optimizing for specific hardware.
    /// </para>
    /// </remarks>
    public IVectorActivationFunction<T>? HiddenVectorActivation { get; set; } = new ReLUActivation<T>();

    /// <summary>
    /// Gets or sets the activation function used in the output layer of the network.
    /// </summary>
    /// <value>The output layer activation function, defaulting to Linear (Identity).</value>
    /// <remarks>
    /// <para>
    /// The output activation function determines the range and type of values that the neural network
    /// can produce. The linear activation function (also called identity) is appropriate for regression
    /// problems where the output can be any real number. For classification problems, other functions like
    /// sigmoid (for binary classification) or softmax (for multi-class classification) would be more appropriate.
    /// The choice of output activation should match the nature of the target variable and the loss function.
    /// </para>
    /// <para><b>For Beginners:</b> This setting determines the mathematical function that the
    /// final layer uses to produce the network's output.
    /// 
    /// The output activation function shapes your predictions:
    /// - Linear (the default): Can output any number, positive or negative
    /// - Sigmoid: Outputs values between 0 and 1, good for probabilities
    /// - Softmax: Outputs probabilities that sum to 1, good for multi-class problems
    /// 
    /// The default Linear function is appropriate for:
    /// - Regression problems (predicting continuous values like price, temperature, etc.)
    /// - Cases where you need unbounded outputs
    /// 
    /// You should change this to:
    /// - Sigmoid: For binary classification (yes/no, spam/not spam)
    /// - Softmax: For multi-class classification (cat/dog/bird)
    /// - TanH: For outputs that should be between -1 and 1
    /// 
    /// Choosing the right output activation is important - it should match both the type of
    /// problem you're solving and the loss function you're using.
    /// </para>
    /// </remarks>
    public IActivationFunction<T>? OutputActivation { get; set; } = new IdentityActivation<T>();

    /// <summary>
    /// Gets or sets the vector-based activation function used in the output layer of the network.
    /// </summary>
    /// <value>The output layer vector activation function, defaulting to Linear (Identity).</value>
    /// <remarks>
    /// <para>
    /// This property provides a vector-optimized implementation of the activation function for the output layer.
    /// When set, it will be used instead of the scalar <see cref="OutputActivation"/> property for more
    /// efficient computation on entire vectors of data. The default implementation uses the identity (linear)
    /// activation, which is appropriate for regression problems.
    /// </para>
    /// <para><b>For Beginners:</b> This is a more efficient version of the output layer activation
    /// function that works on entire groups of neurons at once.
    /// 
    /// It serves the same purpose as the regular output activation function, but:
    /// - It can process multiple output neurons simultaneously
    /// - It's optimized for performance on modern hardware
    /// - It's particularly helpful for networks with multiple outputs
    /// 
    /// For regression problems, the default linear activation is usually appropriate.
    /// For classification, you might want to use sigmoid or softmax vector activations.
    /// </para>
    /// </remarks>
    public IVectorActivationFunction<T>? OutputVectorActivation { get; set; } = new IdentityActivation<T>();

    /// <summary>
    /// Gets or sets the loss function used to calculate the error between predictions and targets.
    /// </summary>
    /// <value>The loss function, defaulting to Mean Squared Error.</value>
    /// <remarks>
    /// <para>
    /// The loss function quantifies how far the network's predictions are from the true values, providing
    /// the optimization target during training. Mean Squared Error (MSE) is commonly used for regression
    /// problems, calculating the average of the squared differences between predictions and targets. For
    /// classification problems, cross-entropy loss would be more appropriate. The choice of loss function
    /// should align with the problem type and the output activation function.
    /// </para>
    /// <para><b>For Beginners:</b> This setting defines how the network measures its prediction errors
    /// during training.
    /// 
    /// Think of the loss function as a scorekeeper:
    /// - It calculates how far off the network's predictions are from the correct answers
    /// - The network tries to minimize this score during training
    /// - Different types of problems need different ways of keeping score
    /// 
    /// The default Mean Squared Error (MSE):
    /// - Calculates the average of the squared differences between predictions and actual values
    /// - Works well for regression problems (predicting continuous values)
    /// - Heavily penalizes large errors
    /// 
    /// You might want to change this to:
    /// - Mean Absolute Error: If you want to treat all errors equally, regardless of direction
    /// - Binary Cross-Entropy: For binary classification problems
    /// - Categorical Cross-Entropy: For multi-class classification problems
    /// 
    /// The loss function should match your problem type and output activation function. For example:
    /// - Regression ? MSE + Linear output activation
    /// - Binary classification ? Binary Cross-Entropy + Sigmoid output activation
    /// - Multi-class classification ? Categorical Cross-Entropy + Softmax output activation
    /// </para>
    /// </remarks>
    public ILossFunction<T>? LossFunction { get; set; } = new MeanSquaredErrorLoss<T>();

    /// <summary>
    /// Gets or sets the optimization algorithm used to update the network weights during training.
    /// </summary>
    /// <value>The optimizer, defaulting to Adam with specific parameters.</value>
    /// <remarks>
    /// <para>
    /// The optimizer determines how the network weights are updated based on the computed gradients during
    /// backpropagation. Adam (Adaptive Moment Estimation) is a popular choice that combines the benefits of
    /// two other optimizers: AdaGrad and RMSProp. It maintains adaptive learning rates for each parameter
    /// based on both the first moment (mean) and the second moment (variance) of the gradients. This default
    /// configuration of Adam uses standard recommended values for its hyperparameters, but different optimizers
    /// or parameters may be more effective for specific problems.
    /// </para>
    /// <para><b>For Beginners:</b> This setting determines the algorithm used to adjust the network's
    /// internal parameters during training.
    /// 
    /// The optimizer is like a strategy for learning:
    /// - It decides how to use the error information to update the network
    /// - Different optimizers have different strengths and weaknesses
    /// - Some are faster, some are more stable, some work better for certain types of problems
    /// 
    /// The default Adam (Adaptive Moment Estimation) optimizer:
    /// - Adapts the learning rate differently for each parameter
    /// - Combines the benefits of several other optimization techniques
    /// - Works well across a wide range of problems
    /// - Has its own set of configurable parameters (shown in the default)
    /// 
    /// You might want to change this to:
    /// - SGD (Stochastic Gradient Descent): Simpler, sometimes more predictable
    /// - RMSProp: Good for recurrent neural networks
    /// - AdaGrad: Good when some parameters need very different learning rates
    /// 
    /// For most cases, Adam is an excellent default choice. If you're just starting with neural networks,
    /// you probably don't need to change this until you have more experience with how your specific
    /// models behave during training.
    /// </para>
    /// </remarks>
<<<<<<< HEAD
    public IOptimizer<T, TInput, TOutput>? Optimizer { get; set; } = null;
=======
    private IOptimizer<T, TInput, TOutput>? _optimizer;

    public IOptimizer<T, TInput, TOutput> Optimizer
    {
        get
        {
            if (_optimizer == null)
            {
                var defaultModel = ModelHelper<T, TInput, TOutput>.CreateDefaultModel();
                _optimizer = new AdamOptimizer<T, TInput, TOutput>(
                    defaultModel,
                    new AdamOptimizerOptions<T, TInput, TOutput>
                    {
                        LearningRate = 0.001,
                        Beta1 = 0.9,
                        Beta2 = 0.999,
                        Epsilon = 1e-8
                    });
            }
            return _optimizer;
        }
        set
        {
            _optimizer = value;
        }
    }
>>>>>>> ef86fea4
}<|MERGE_RESOLUTION|>--- conflicted
+++ resolved
@@ -430,9 +430,6 @@
     /// models behave during training.
     /// </para>
     /// </remarks>
-<<<<<<< HEAD
-    public IOptimizer<T, TInput, TOutput>? Optimizer { get; set; } = null;
-=======
     private IOptimizer<T, TInput, TOutput>? _optimizer;
 
     public IOptimizer<T, TInput, TOutput> Optimizer
@@ -459,5 +456,4 @@
             _optimizer = value;
         }
     }
->>>>>>> ef86fea4
 }