--- conflicted
+++ resolved
@@ -850,7 +850,6 @@
     /// </remarks>
     public HyperparameterOptimizationResult<T>? HyperparameterOptimizationResult { get; set; }
 
-<<<<<<< HEAD
     // ============================================================================
     // Learning Paradigm Properties
     // ============================================================================
@@ -928,7 +927,11 @@
     /// </para>
     /// </remarks>
     public CurriculumLearnerConfig<T>? CurriculumLearningConfig { get; set; }
-=======
+
+    // ============================================================================
+    // Benchmarking Properties
+    // ============================================================================
+
     /// <summary>
     /// Gets or sets the most recent benchmark report produced during model build/evaluation.
     /// </summary>
@@ -942,5 +945,4 @@
     /// </para>
     /// </remarks>
     public BenchmarkReport? BenchmarkReport { get; set; }
->>>>>>> f229d047
 }