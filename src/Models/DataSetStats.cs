--- conflicted
+++ resolved
@@ -71,10 +71,9 @@
     public PredictionStats<T> PredictionStats { get; set; } = PredictionStats<T>.Empty();
 
     /// <summary>
-<<<<<<< HEAD
     /// Gets or sets the uncertainty quantification statistics for the model's predictions.
     /// </summary>
-    /// <value>An UncertaintyStats&lt;T&gt; object containing uncertainty metrics, or null if not computed.</value>
+    /// <value>An UncertaintyStats&lt;T&gt; object containing uncertainty metrics.</value>
     /// <remarks>
     /// <para>
     /// This property stores aggregate uncertainty metrics such as predictive entropy and mutual information
@@ -86,15 +85,7 @@
     /// Higher entropy typically means less confident predictions.
     /// </para>
     /// </remarks>
-    public UncertaintyStats<T>? UncertaintyStats { get; set; }
-=======
-    /// Gets or sets uncertainty quantification diagnostics for the dataset.
-    /// </summary>
-    /// <remarks>
-    /// This is populated when uncertainty quantification is enabled and the evaluation flow requests UQ diagnostics.
-    /// </remarks>
     public UncertaintyStats<T> UncertaintyStats { get; set; } = UncertaintyStats<T>.Empty();
->>>>>>> b522a1bf
 
     /// <summary>
     /// Gets or sets the predicted values.
