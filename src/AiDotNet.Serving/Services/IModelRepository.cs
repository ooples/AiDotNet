--- conflicted
+++ resolved
@@ -53,15 +53,14 @@
     bool ModelExists(string name);
 
     /// <summary>
-<<<<<<< HEAD
     /// Loads a model from the registry with associated metadata.
     /// </summary>
     /// <typeparam name="T">The numeric type used by the model.</typeparam>
     /// <param name="name">The unique name for the model in the serving repository.</param>
     /// <param name="model">The servable model instance.</param>
-    /// <param name="version">The version number from the model registry.</param>
-    /// <param name="stage">The deployment stage (e.g., "Production", "Staging").</param>
-    /// <param name="storagePath">The path where the model artifacts are stored.</param>
+    /// <param name="registryVersion">The version from the model registry.</param>
+    /// <param name="registryStage">The stage from the model registry (Development, Staging, Production).</param>
+    /// <param name="sourcePath">Optional source path where the model was loaded from.</param>
     /// <returns>True if the model was loaded successfully, false if a model with that name already exists.</returns>
     /// <remarks>
     /// <para>
@@ -73,22 +72,10 @@
     /// and from which deployment stage it came.
     /// </para>
     /// </remarks>
-    bool LoadModelFromRegistry<T>(string name, IServableModel<T> model, int version, string stage, string? storagePath);
-=======
-    /// Loads a model with registry metadata.
-    /// </summary>
-    /// <typeparam name="T">The numeric type used by the model.</typeparam>
-    /// <param name="name">The unique name for the model.</param>
-    /// <param name="model">The model instance.</param>
-    /// <param name="registryVersion">The version from the model registry.</param>
-    /// <param name="registryStage">The stage from the model registry (Development, Staging, Production).</param>
-    /// <param name="sourcePath">Optional source path where the model was loaded from.</param>
-    /// <returns>True if the model was loaded successfully, false if a model with that name already exists.</returns>
     bool LoadModelFromRegistry<T>(
         string name,
         IServableModel<T> model,
         int registryVersion,
         string registryStage,
         string? sourcePath = null);
->>>>>>> b522a1bf
 }