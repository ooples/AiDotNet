namespace AiDotNet.TimeSeries;

/// <summary>
/// Provides a base class for all time series forecasting models in the library.
/// </summary>
/// <typeparam name="T">The numeric data type used for calculations (e.g., float, double).</typeparam>
/// <remarks>
/// <para>
/// This abstract class defines the common interface and functionality that all time series models share,
/// including training, prediction, evaluation, and serialization/deserialization capabilities.
/// </para>
/// <para>
/// Time series models capture temporal dependencies in data and use patterns learned from historical
/// observations to predict future values. This base class provides the foundation for implementing
/// various time series forecasting algorithms like ARIMA, Exponential Smoothing, TBATS, and more complex
/// machine learning approaches.
/// </para>
/// <para>
/// <b>For Beginners:</b>
/// A time series model helps predict future values based on past observations.
/// 
/// Think of a time series like a sequence of measurements taken over time - for example, 
/// daily temperatures, monthly sales, or hourly website visits. These models analyze the patterns
/// in historical data to make predictions about what will happen next.
/// 
/// This base class is like a blueprint that all specific time series models follow.
/// It ensures that every model can:
/// - Be trained on historical data to learn patterns
/// - Make predictions for future periods based on what it learned
/// - Evaluate how accurate its predictions are compared to actual values
/// - Be saved to disk and loaded later without retraining
/// 
/// Time series models are used in many real-world applications, including:
/// - Weather forecasting
/// - Stock market prediction
/// - Demand planning for retail
/// - Energy consumption forecasting
/// - Website traffic prediction
/// </para>
/// </remarks>
public abstract class TimeSeriesModelBase<T> : ITimeSeriesModel<T>
{
    /// <summary>
    /// Configuration options for the time series model.
    /// </summary>
    /// <remarks>
    /// <para>
    /// These options control the core behavior of the time series model, including how much
    /// historical data is considered, whether trends or seasonality are modeled, and how errors
    /// are handled.
    /// </para>
    /// <para>
    /// <b>For Beginners:</b>
    /// Think of these options as settings that determine how the model works:
    /// - LagOrder: How many past values to consider (like remembering the last 5 days to predict tomorrow)
    /// - IncludeTrend: Whether to account for ongoing trends (like sales steadily increasing over time)
    /// - SeasonalPeriod: Whether there are regular patterns (like retail sales spiking every December)
    /// - AutocorrelationCorrection: Whether to fix systematic errors in predictions
    /// </para>
    /// </remarks>
    protected TimeSeriesRegressionOptions<T> Options { get; private set; }
    
    /// <summary>
    /// Provides numeric operations for the specific type T.
    /// </summary>
    /// <remarks>
    /// <para>
    /// This property provides mathematical operations appropriate for the generic type T,
    /// allowing the algorithm to work consistently with different numeric types like
    /// float, double, or decimal.
    /// </para>
    /// <para>
    /// <b>For Beginners:</b>
    /// This is a helper that knows how to do math (addition, multiplication, etc.) with 
    /// your specific number type, whether that's a regular double, a precise decimal value,
    /// or something else. It allows the model to work with different types of numbers
    /// without changing its core logic.
    /// </para>
    /// </remarks>
    protected INumericOperations<T> NumOps { get; private set; }

    /// <summary>
    /// Gets or sets the trained model parameters.
    /// </summary>
    /// <remarks>
    /// <para>
    /// Contains the values that the model has learned during training, such as coefficients
    /// for different lags, trend components, and seasonal factors.
    /// </para>
    /// <para>
    /// <b>For Beginners:</b>
    /// These are the numerical values the model learns during training that tell it exactly
    /// how much influence each past observation should have on the prediction. They're like
    /// the recipe ingredients with specific measurements that the model has figured out work best.
    /// </para>
    /// </remarks>
    protected Vector<T> ModelParameters { get; set; }

    /// <summary>
    /// Indicates whether the model has been trained.
    /// </summary>
    /// <remarks>
    /// <para>
    /// This flag is set to true after the model has been successfully trained on data.
    /// </para>
    /// <para>
    /// <b>For Beginners:</b>
    /// This is like a switch that gets turned on once the model has learned from your data.
    /// It helps prevent errors by making sure you don't try to use the model for predictions
    /// before it's ready.
    /// </para>
    /// </remarks>
    protected bool IsTrained { get; private set; } = false;

    /// <summary>
    /// Gets the last computed error metrics when the model was evaluated.
    /// </summary>
    /// <remarks>
    /// <para>
    /// Contains accuracy metrics calculated during model evaluation, such as MAE, RMSE, and MAPE.
    /// </para>
    /// <para>
    /// <b>For Beginners:</b>
    /// These numbers tell you how accurate the model's predictions are compared to actual values.
    /// Lower numbers mean better predictions. They're like a scorecard for the model's performance.
    /// </para>
    /// </remarks>
    protected Dictionary<string, T> LastEvaluationMetrics { get; private set; } = new Dictionary<string, T>();

    /// <summary>
    /// Initializes a new instance of the TimeSeriesModelBase class with the specified options.
    /// </summary>
    /// <param name="options">The configuration options for the time series model.</param>
    /// <exception cref="ArgumentNullException">Thrown when options is null.</exception>
    /// <exception cref="ArgumentException">Thrown when options contain invalid values.</exception>
    /// <remarks>
    /// <para>
    /// This constructor validates the provided options, initializes the model with the specified
    /// configuration, and sets up the numeric operations appropriate for the data type.
    /// </para>
    /// <para>
    /// <b>For Beginners:</b>
    /// This constructor sets up the basic configuration for any time series model.
    /// 
    /// It takes an options object that specifies important settings like:
    /// - How many past values to consider (lag order)
    /// - Whether to include a trend component (like steady growth or decline)
    /// - The length of seasonal patterns (e.g., 7 for weekly, 12 for monthly)
    /// - Whether to correct for autocorrelation in errors (systematic errors)
    /// 
    /// It also checks that these settings make sense - for example, you can't have a negative
    /// number of past values or a seasonal period less than 2.
    /// </para>
    /// </remarks>
    protected TimeSeriesModelBase(TimeSeriesRegressionOptions<T> options)
    {
        // Validate options
        if (options == null)
        {
            throw new ArgumentNullException(nameof(options), "Time series options cannot be null.");
        }

        ValidateOptions(options);
        
        Options = options;
        NumOps = MathHelper.GetNumericOperations<T>();
        ModelParameters = new Vector<T>(0); // Initialize with empty vector
    }

    /// <summary>
    /// Validates the provided time series options to ensure they are within acceptable ranges.
    /// </summary>
    /// <param name="options">The options to validate.</param>
    /// <exception cref="ArgumentException">Thrown when any option is invalid.</exception>
    /// <remarks>
    /// <para>
    /// Checks that LagOrder is non-negative, SeasonalPeriod is either 0 (no seasonality) or at least 2,
    /// and that other parameters have reasonable values.
    /// </para>
    /// <para>
    /// <b>For Beginners:</b>
    /// This method makes sure the settings you've chosen for your model make logical sense.
    /// For example, you can't look back a negative number of time periods, and a seasonal
    /// pattern must repeat at least every 2 periods to be considered seasonal.
    /// </para>
    /// </remarks>
    protected virtual void ValidateOptions(TimeSeriesRegressionOptions<T> options)
    {
        if (options.LagOrder < 0)
        {
            throw new ArgumentException("Lag order must be non-negative.", nameof(options));
        }

        if (options.SeasonalPeriod < 0)
        {
            throw new ArgumentException("Seasonal period must be non-negative.", nameof(options));
        }
        
        if (options.SeasonalPeriod == 1)
        {
            throw new ArgumentException("Seasonal period must be at least 2 if seasonality is enabled.", nameof(options));
        }
        
        // Additional model-specific validation can be implemented in derived classes
    }

    /// <summary>
    /// Trains the time series model using the provided input data and target values.
    /// </summary>
    /// <param name="x">The input features matrix.</param>
    /// <param name="y">The target values vector.</param>
    /// <exception cref="ArgumentNullException">Thrown when x or y is null.</exception>
    /// <exception cref="ArgumentException">Thrown when the dimensions of x and y don't match or when the data is insufficient.</exception>
    /// <remarks>
    /// <para>
    /// This method validates the input data, prepares the model for training, performs the actual
    /// training algorithm, and sets the IsTrained flag once complete.
    /// </para>
    /// <para>
    /// <b>For Beginners:</b>
    /// Training is the process where the model learns patterns from historical data.
    /// 
    /// During training, the model analyzes the relationship between:
    /// - Input features (x): These might include past values, time indicators, or external factors
    /// - Target values (y): The actual observed values we want to predict
    /// 
    /// After training, the model will have learned parameters that capture the patterns
    /// in your data, which it can then use to make predictions for new inputs.
    /// 
    /// This is an abstract method, meaning each specific model type (ARIMA, TBATS, etc.)
    /// will implement its own training algorithm.
    /// </para>
    /// </remarks>
    public void Train(Matrix<T> x, Vector<T> y)
    {
        // Input validation
        ValidateTrainingInputs(x, y);
        
        // Reset model state before training
        Reset();
        
        // Perform model-specific training (implemented by derived classes)
        TrainCore(x, y);
        
        // Mark the model as trained
        IsTrained = true;
    }

    /// <summary>
    /// Performs the model-specific training algorithm.
    /// </summary>
    /// <param name="x">The input features matrix.</param>
    /// <param name="y">The target values vector.</param>
    /// <remarks>
    /// <para>
    /// This abstract method must be implemented by derived classes to perform the actual model training.
    /// </para>
    /// <para>
    /// <b>For Beginners:</b>
    /// This is where the specific math and algorithms for each type of time series model are implemented.
    /// Different models (like ARIMA, Exponential Smoothing, etc.) will have their own unique ways of
    /// finding patterns in the data.
    /// </para>
    /// </remarks>
    protected abstract void TrainCore(Matrix<T> x, Vector<T> y);

    /// <summary>
    /// Validates the training input data before proceeding with training.
    /// </summary>
    /// <param name="x">The input features matrix.</param>
    /// <param name="y">The target values vector.</param>
    /// <exception cref="ArgumentNullException">Thrown when x or y is null.</exception>
    /// <exception cref="ArgumentException">Thrown when the dimensions of x and y don't match or when the data is insufficient.</exception>
    /// <remarks>
    /// <para>
    /// This method verifies that the input data meets the requirements for model training,
    /// including checking dimensions, sample size, and consistency.
    /// </para>
    /// <para>
    /// <b>For Beginners:</b>
    /// Before the model starts learning, this method checks that your data is valid and properly formatted.
    /// It ensures that:
    /// - You have provided both input features and target values
    /// - The number of examples matches the number of target values
    /// - You have enough data points to train the model effectively
    /// - There are no obvious inconsistencies in your data structure
    /// </para>
    /// </remarks>
    protected virtual void ValidateTrainingInputs(Matrix<T> x, Vector<T> y)
    {
        if (x == null)
        {
            throw new ArgumentNullException(nameof(x), "Input features matrix cannot be null.");
        }
        
        if (y == null)
        {
            throw new ArgumentNullException(nameof(y), "Target values vector cannot be null.");
        }
        
        if (x.Rows != y.Length)
        {
            throw new ArgumentException(
                $"Number of rows in input matrix ({x.Rows}) must match the length of target vector ({y.Length}).");
        }
        
        if (x.Rows <= Options.LagOrder)
        {
            throw new ArgumentException(
                $"Number of samples ({x.Rows}) must be greater than lag order ({Options.LagOrder}).");
        }
        
        // Check for sufficient data to handle seasonality
        if (Options.SeasonalPeriod > 0 && x.Rows < 2 * Options.SeasonalPeriod)
        {
            throw new ArgumentException(
                $"For seasonal models, the number of samples ({x.Rows}) should be at least twice the seasonal period ({Options.SeasonalPeriod}).");
        }
        
        // Additional validation can be added in derived classes
    }

    /// <summary>
    /// Generates forecasts using the trained time series model.
    /// </summary>
    /// <param name="input">The input features matrix.</param>
    /// <returns>A vector of forecasted values.</returns>
    /// <exception cref="InvalidOperationException">Thrown when the model has not been trained.</exception>
    /// <exception cref="ArgumentNullException">Thrown when input is null.</exception>
    /// <exception cref="ArgumentException">Thrown when input has incorrect dimensions.</exception>
    /// <remarks>
    /// <para>
    /// This method validates that the model is trained and the input data is valid, then
    /// generates predictions for each row in the input matrix using the model-specific
    /// prediction algorithm.
    /// </para>
    /// <para>
    /// <b>For Beginners:</b>
    /// This method uses the patterns learned during training to predict future values.
    /// 
    /// The input matrix typically contains:
    /// - Past values of the time series
    /// - Time indicators (e.g., month, day of week)
    /// - Any external factors that might influence the forecast
    /// 
    /// The output is a vector of predicted values, one for each row in the input matrix.
    /// Each prediction represents what the model thinks will happen at that future time point.
    /// </para>
    /// </remarks>
    public virtual Vector<T> Predict(Matrix<T> input)
    {
        // Check if model is trained
        if (!IsTrained)
        {
            throw new InvalidOperationException("The model must be trained before making predictions.");
        }
        
        // Validate input
        ValidatePredictionInput(input);
        
        // Create output vector for predictions
        var predictions = new Vector<T>(input.Rows);
        
        // Generate predictions for each input row
        for (int i = 0; i < input.Rows; i++)
        {
            predictions[i] = PredictSingle(input.GetRow(i));
        }
        
        return predictions;
    }

    /// <summary>
    /// Validates the input data for prediction.
    /// </summary>
    /// <param name="input">The input features matrix.</param>
    /// <exception cref="ArgumentNullException">Thrown when input is null.</exception>
    /// <exception cref="ArgumentException">Thrown when input has incorrect dimensions.</exception>
    /// <remarks>
    /// <para>
    /// This method verifies that the input data for prediction is valid and has the correct dimensions.
    /// </para>
    /// <para>
    /// <b>For Beginners:</b>
    /// Before making predictions, this method checks that your input data is properly formatted.
    /// It ensures that:
    /// - You have provided input features
    /// - The input has the correct structure (number of features/columns)
    /// - The data meets any model-specific requirements
    /// </para>
    /// </remarks>
    protected virtual void ValidatePredictionInput(Matrix<T> input)
    {
        if (input == null)
        {
            throw new ArgumentNullException(nameof(input), "Input features matrix cannot be null.");
        }
        
        // Additional validation can be added in derived classes
    }

    /// <summary>
    /// Generates a prediction for a single input vector.
    /// </summary>
    /// <param name="input">The input feature vector.</param>
    /// <returns>The predicted value.</returns>
    /// <remarks>
    /// <para>
    /// This abstract method must be implemented by derived classes to generate a prediction
    /// for a single input vector using the model-specific algorithm.
    /// </para>
    /// <para>
    /// <b>For Beginners:</b>
    /// This method takes a single row of input data (representing one time point) and
    /// calculates what the model predicts will happen at that point. Each type of
    /// time series model will have its own way of calculating this prediction based
    /// on the patterns it learned during training.
    /// </para>
    /// </remarks>
    public abstract T PredictSingle(Vector<T> input);

    /// <summary>
    /// Evaluates the performance of the trained model on test data.
    /// </summary>
    /// <param name="xTest">The input features matrix for testing.</param>
    /// <param name="yTest">The actual target values for testing.</param>
    /// <returns>A dictionary containing evaluation metrics.</returns>
    /// <exception cref="InvalidOperationException">Thrown when the model has not been trained.</exception>
    /// <exception cref="ArgumentNullException">Thrown when xTest or yTest is null.</exception>
    /// <exception cref="ArgumentException">Thrown when the dimensions of xTest and yTest don't match.</exception>
    /// <remarks>
    /// <para>
    /// This method calculates various error metrics by comparing the model's predictions
    /// on the test data to the actual values, providing a quantitative assessment of
    /// model performance.
    /// </para>
    /// <para>
    /// <b>For Beginners:</b>
    /// This method tests how well the model performs by comparing its predictions to actual values.
    /// 
    /// It works by:
    /// 1. Using the model to make predictions based on the test inputs
    /// 2. Comparing these predictions to the actual test values
    /// 3. Calculating various error metrics to quantify the accuracy
    /// 
    /// Common metrics include:
    /// - Mean Absolute Error (MAE): Average of absolute differences between predictions and actual values
    /// - Root Mean Squared Error (RMSE): Square root of the average squared differences
    /// - Mean Absolute Percentage Error (MAPE): Average percentage differences
    /// 
    /// These metrics help you understand how accurate your model is and compare different models.
    /// Lower values indicate better performance for all these metrics.
    /// </para>
    /// </remarks>
    public virtual Dictionary<string, T> EvaluateModel(Matrix<T> xTest, Vector<T> yTest)
    {
        // Check if model is trained
        if (!IsTrained)
        {
            throw new InvalidOperationException("The model must be trained before evaluation.");
        }
        
        // Validate inputs
        if (xTest == null)
        {
            throw new ArgumentNullException(nameof(xTest), "Test features matrix cannot be null.");
        }
        
        if (yTest == null)
        {
            throw new ArgumentNullException(nameof(yTest), "Test target vector cannot be null.");
        }
        
        if (xTest.Rows != yTest.Length)
        {
            throw new ArgumentException(
                $"Number of rows in test matrix ({xTest.Rows}) must match the length of test vector ({yTest.Length}).");
        }
        
        // Generate predictions
        Vector<T> predictions = Predict(xTest);
        
        // Calculate error metrics
        Dictionary<string, T> metrics = CalculateErrorMetrics(predictions, yTest);
        
        // Store metrics for later reference
        LastEvaluationMetrics = metrics;
        
        return metrics;
    }

    /// <summary>
    /// Calculates error metrics by comparing predictions to actual values.
    /// </summary>
    /// <param name="predictions">The predicted values.</param>
    /// <param name="actuals">The actual values.</param>
    /// <returns>A dictionary containing error metrics.</returns>
    /// <remarks>
    /// <para>
    /// This method computes standard error metrics for time series forecasting, including
    /// MAE, RMSE, MAPE, and others as appropriate for the model type.
    /// </para>
    /// <para>
    /// <b>For Beginners:</b>
    /// This method calculates how far off the model's predictions are from the actual values.
    /// It computes several different ways of measuring the prediction errors:
    /// 
    /// - MAE (Mean Absolute Error): The average magnitude of errors, ignoring whether they're positive or negative
    /// - RMSE (Root Mean Squared Error): Emphasizes larger errors by squaring them before averaging
    /// - MAPE (Mean Absolute Percentage Error): Shows errors as percentages of the actual values
    /// 
    /// These metrics help you understand not just how accurate the model is overall,
    /// but also what kinds of errors it tends to make.
    /// </para>
    /// </remarks>
    protected virtual Dictionary<string, T> CalculateErrorMetrics(Vector<T> predictions, Vector<T> actuals)
    {
        int n = predictions.Length;
        var metrics = new Dictionary<string, T>();
        
        // Calculate MAE (Mean Absolute Error)
        T sumAbsoluteError = NumOps.Zero;
        for (int i = 0; i < n; i++)
        {
            T error = NumOps.Subtract(predictions[i], actuals[i]);
            sumAbsoluteError = NumOps.Add(sumAbsoluteError, NumOps.Abs(error));
        }
        T mae = NumOps.Divide(sumAbsoluteError, NumOps.FromDouble(n));
        metrics["MAE"] = mae;
        
        // Calculate MSE (Mean Squared Error) and RMSE (Root Mean Squared Error)
        T sumSquaredError = NumOps.Zero;
        for (int i = 0; i < n; i++)
        {
            T error = NumOps.Subtract(predictions[i], actuals[i]);
            sumSquaredError = NumOps.Add(sumSquaredError, NumOps.Square(error));
        }
        T mse = NumOps.Divide(sumSquaredError, NumOps.FromDouble(n));
        T rmse = NumOps.Sqrt(mse);
        metrics["MSE"] = mse;
        metrics["RMSE"] = rmse;
        
        // Calculate MAPE (Mean Absolute Percentage Error)
        // Only if actuals don't contain zeros or very small values
        bool canCalculateMape = true;
        T sumAbsolutePercentageError = NumOps.Zero;
        for (int i = 0; i < n; i++)
        {
            if (NumOps.LessThan(NumOps.Abs(actuals[i]), NumOps.FromDouble(1e-10)))
            {
                canCalculateMape = false;
                break;
            }
            
            T percentageError = NumOps.Divide(
                NumOps.Abs(NumOps.Subtract(predictions[i], actuals[i])),
                NumOps.Abs(actuals[i])
            );
            sumAbsolutePercentageError = NumOps.Add(sumAbsolutePercentageError, percentageError);
        }
        
        if (canCalculateMape)
        {
            T mape = NumOps.Multiply(
                NumOps.Divide(sumAbsolutePercentageError, NumOps.FromDouble(n)),
                NumOps.FromDouble(100) // Convert to percentage
            );
            metrics["MAPE"] = mape;
        }
        
        return metrics;
    }

    /// <summary>
    /// Serializes the model to a byte array for storage or transmission.
    /// </summary>
    /// <returns>A byte array containing the serialized model.</returns>
    /// <remarks>
    /// <para>
    /// This method serializes the common components of the model (options, trained status, parameters)
    /// and then calls the model-specific serialization method to handle specialized data.
    /// </para>
    /// <para>
    /// <b>For Beginners:</b>
    /// Serialization converts the model's state into a format that can be saved to disk
    /// or transmitted over a network.
    /// 
    /// This method:
    /// 1. Creates a memory stream to hold the serialized data
    /// 2. Writes the common configuration options shared by all models
    /// 3. Writes whether the model has been trained
    /// 4. Writes the model parameters learned during training
    /// 5. Calls the model-specific serialization method to write specialized data
    /// 6. Returns everything as a byte array
    /// 
    /// This allows you to save a trained model and load it later without having to retrain it,
    /// which can save significant time for complex models trained on large datasets.
    /// </para>
    /// </remarks>
    public virtual byte[] Serialize()
    {
        using var ms = new MemoryStream();
        using var writer = new BinaryWriter(ms);

        // Serialize common options
        writer.Write(Options.LagOrder);
        writer.Write(Options.IncludeTrend);
        writer.Write(Options.SeasonalPeriod);
        writer.Write(Options.AutocorrelationCorrection);
        writer.Write((int)Options.ModelType);
        
        // Serialize trained state
        writer.Write(IsTrained);
        
        // Serialize model parameters if trained
        if (IsTrained)
        {
            writer.Write(ModelParameters.Length);
            for (int i = 0; i < ModelParameters.Length; i++)
            {
                writer.Write(Convert.ToDouble(ModelParameters[i]));
            }
            
            // Serialize evaluation metrics
            writer.Write(LastEvaluationMetrics.Count);
            foreach (var kvp in LastEvaluationMetrics)
            {
                writer.Write(kvp.Key);
                writer.Write(Convert.ToDouble(kvp.Value));
            }
        }

        // Let derived classes serialize their specific data
        SerializeCore(writer);

        return ms.ToArray();
    }

    /// <summary>
    /// Deserializes the model from a byte array.
    /// </summary>
    /// <param name="data">The byte array containing the serialized model.</param>
    /// <exception cref="ArgumentNullException">Thrown when data is null.</exception>
    /// <exception cref="InvalidOperationException">Thrown when the serialized data is corrupted or incompatible.</exception>
    /// <remarks>
    /// <para>
    /// This method deserializes the common components of the model (options, trained status, parameters)
    /// and then calls the model-specific deserialization method to handle specialized data.
    /// </para>
    /// <para>
    /// <b>For Beginners:</b>
    /// Deserialization is the process of loading a previously saved model from a byte array.
    /// 
    /// This method:
    /// 1. Creates a memory stream from the provided byte array
    /// 2. Reads the common configuration options shared by all models
    /// 3. Reads whether the model has been trained
    /// 4. Reads the model parameters learned during training
    /// 5. Calls the model-specific deserialization method to read specialized data
    /// 
    /// After deserialization, the model is restored to the same state it was in when serialized,
    /// allowing you to make predictions without retraining the model.
    /// 
    /// This is particularly useful for:
    /// - Deploying models to production environments
    /// - Sharing models between different applications
    /// - Saving computation time by not having to retrain complex models
    /// </para>
    /// </remarks>
    public virtual void Deserialize(byte[] data)
    {
        if (data == null)
        {
            throw new ArgumentNullException(nameof(data), "Serialized data cannot be null.");
        }
        
        try
        {
            using var ms = new MemoryStream(data);
            using var reader = new BinaryReader(ms);

            // Deserialize common options
            Options.LagOrder = reader.ReadInt32();
            Options.IncludeTrend = reader.ReadBoolean();
            Options.SeasonalPeriod = reader.ReadInt32();
            Options.AutocorrelationCorrection = reader.ReadBoolean();
            Options.ModelType = (TimeSeriesModelType)reader.ReadInt32();
            
            // Deserialize trained state
            IsTrained = reader.ReadBoolean();
            
            // Deserialize model parameters if trained
            if (IsTrained)
            {
                int parameterCount = reader.ReadInt32();
                ModelParameters = new Vector<T>(parameterCount);
                for (int i = 0; i < parameterCount; i++)
                {
                    ModelParameters[i] = NumOps.FromDouble(reader.ReadDouble());
                }
                
                // Deserialize evaluation metrics
                int metricsCount = reader.ReadInt32();
                LastEvaluationMetrics.Clear();
                for (int i = 0; i < metricsCount; i++)
                {
                    string key = reader.ReadString();
                    T value = NumOps.FromDouble(reader.ReadDouble());
                    LastEvaluationMetrics[key] = value;
                }
            }

            // Let derived classes deserialize their specific data
            DeserializeCore(reader);
        }
        catch (Exception ex)
        {
            throw new InvalidOperationException("Failed to deserialize model data. The data may be corrupted or incompatible with this model version.", ex);
        }
    }

    /// <summary>
    /// Serializes model-specific data to the binary writer.
    /// </summary>
    /// <param name="writer">The binary writer to write to.</param>
    /// <remarks>
    /// <para>
    /// This abstract method must be implemented by each specific model type to save
    /// its unique parameters and state.
    /// </para>
    /// <para>
    /// <b>For Beginners:</b>
    /// This method is responsible for saving the specific details that make each type of
    /// time series model unique. Different models have different internal structures and parameters
    /// that need to be saved separately from the common elements.
    /// 
    /// For example:
    /// - An ARIMA model would save its AR, I, and MA coefficients
    /// - A TBATS model would save its level, trend, and seasonal components
    /// - A neural network model would save its weights and biases
    /// 
    /// This separation allows the base class to handle common serialization tasks
    /// while each model type handles its specialized data.
    /// </para>
    /// </remarks>
    protected abstract void SerializeCore(BinaryWriter writer);

    /// <summary>
    /// Deserializes model-specific data from the binary reader.
    /// </summary>
    /// <param name="reader">The binary reader to read from.</param>
    /// <remarks>
    /// <para>
    /// This abstract method must be implemented by each specific model type to load
    /// its unique parameters and state.
    /// </para>
    /// <para>
    /// <b>For Beginners:</b>
    /// This method is responsible for loading the specific details that make each type of
    /// time series model unique. It reads exactly what was written by SerializeCore, in the
    /// same order, reconstructing the specialized parts of the model.
    /// 
    /// It's the counterpart to SerializeCore and should read data in exactly the same
    /// order and format that it was written.
    /// 
    /// This separation allows the base class to handle common deserialization tasks
    /// while each model type handles its specialized data.
    /// </para>
    /// </remarks>
    protected abstract void DeserializeCore(BinaryReader reader);

    /// <summary>
    /// Gets metadata about the time series model.
    /// </summary>
    /// <returns>A ModelMetaData object containing information about the model.</returns>
    /// <remarks>
    /// <para>
    /// This method provides comprehensive metadata about the model, including its type,
    /// configuration options, training status, evaluation metrics, and information about
    /// which features/lags are most important.
    /// </para>
    /// <para>
    /// <b>For Beginners:</b>
    /// This method provides important information about the model that can help you understand
    /// its characteristics and performance.
    /// 
    /// The metadata includes:
    /// - The type of model (e.g., ARIMA, TBATS, Neural Network)
    /// - Configuration details (e.g., lag order, seasonality period)
    /// - Whether the model has been trained
    /// - Performance metrics from the last evaluation
    /// - Information about which features (time periods) are most influential
    /// 
    /// This information is useful for documentation, model comparison, and debugging.
    /// It's like a complete summary of everything important about the model.
    /// </para>
    /// </remarks>
    public abstract ModelMetaData<T> GetModelMetaData();

    /// <summary>
    /// Gets the trainable parameters of the model as a vector.
    /// </summary>
    /// <returns>A vector containing all trainable parameters of the model.</returns>
    /// <exception cref="InvalidOperationException">Thrown when the model has not been trained.</exception>
    /// <remarks>
    /// <para>
    /// This method returns all the parameters learned during training, combined into a single vector.
    /// These parameters determine how the model makes predictions based on input data.
    /// </para>
    /// <para>
    /// <b>For Beginners:</b>
    /// This method returns all the numerical values that the model has learned during training.
    /// 
    /// For time series models, these parameters typically include:
    /// - Coefficients for each lag (how much each past value influences the prediction)
    /// - Trend coefficients (if trend is included)
    /// - Seasonal coefficients (if seasonality is included)
    /// - Error correction terms (if autocorrelation correction is enabled)
    /// 
    /// These parameters can be:
    /// - Analyzed to understand what the model has learned
    /// - Saved for later use
    /// - Modified to adjust the model's behavior
    /// - Transferred to another model with the same structure
    /// </para>
    /// </remarks>
    public virtual Vector<T> GetParameters()
    {
        if (!IsTrained)
        {
            throw new InvalidOperationException("Cannot get parameters for an untrained model.");
        }
        
        return ModelParameters.Clone();
    }

    /// <summary>
    /// Creates a new model with the specified parameters.
    /// </summary>
    /// <param name="parameters">The vector of parameters to use for the new model.</param>
    /// <returns>A new model instance with the specified parameters.</returns>
    /// <exception cref="ArgumentNullException">Thrown when parameters is null.</exception>
    /// <exception cref="ArgumentException">Thrown when the parameters vector has incorrect length.</exception>
    /// <remarks>
    /// <para>
    /// This method creates a clone of the current model but replaces its parameters with the
    /// provided values. This allows for creating variations of a model without retraining.
    /// </para>
    /// <para>
    /// <b>For Beginners:</b>
    /// This method creates a copy of the current model but with different parameter values.
    /// 
    /// This allows you to:
    /// - Create a model with manually specified parameters (e.g., from expert knowledge)
    /// - Make small adjustments to a trained model without full retraining
    /// - Implement ensemble models that combine multiple parameter sets
    /// - Perform what-if analysis by changing specific parameters
    /// 
    /// The parameters must be in the same order and have the same meaning as those
    /// returned by the GetParameters method.
    /// </para>
    /// </remarks>
    public virtual IFullModel<T, Matrix<T>, Vector<T>> WithParameters(Vector<T> parameters)
    {
        if (parameters == null)
        {
            throw new ArgumentNullException(nameof(parameters), "Parameters vector cannot be null.");
        }
        
        // Create a clone of the current model
        var newModel = (TimeSeriesModelBase<T>)this.Clone();
        
        // Apply the new parameters to the cloned model
        newModel.ApplyParameters(parameters);
        
        // Mark as trained since parameters have been specified
        newModel.IsTrained = true;
        
        return newModel;
    }

    /// <summary>
    /// Applies the provided parameters to the model.
    /// </summary>
    /// <param name="parameters">The vector of parameters to apply.</param>
    /// <exception cref="ArgumentException">Thrown when the parameters vector is invalid.</exception>
    /// <remarks>
    /// <para>
    /// This method applies the provided parameter values to the model, updating its internal state
    /// to reflect the new parameters. The implementation is model-specific and should be overridden
    /// by derived classes as needed.
    /// </para>
    /// <para>
    /// <b>For Beginners:</b>
    /// This method updates the model's internal parameters with new values.
    /// It's the counterpart to GetParameters and should understand the parameter
    /// vector in exactly the same way.
    /// 
    /// For example, if the first 5 elements of the parameters vector represent
    /// lag coefficients, this method should apply them as lag coefficients in
    /// the model's internal structure.
    /// </para>
    /// </remarks>
    protected virtual void ApplyParameters(Vector<T> parameters)
    {
        if (parameters == null)
        {
            throw new ArgumentNullException(nameof(parameters), "Parameters vector cannot be null.");
        }
        
        // Store the parameters
        ModelParameters = parameters.Clone();
        
        // Derived classes should override this to apply parameters to their specific structures
    }

    /// <summary>
    /// Gets the indices of features (lags/time periods) actively used by the model.
    /// </summary>
    /// <returns>A collection of indices representing the active features.</returns>
    /// <exception cref="InvalidOperationException">Thrown when the model has not been trained.</exception>
    /// <remarks>
    /// <para>
    /// This method identifies which input features (lags) have significant impact on the model's
    /// predictions, based on their corresponding parameter values.
    /// </para>
    /// <para>
    /// <b>For Beginners:</b>
    /// This method tells you which past time periods (lags) are most important for predictions.
    /// 
    /// For example, if the result includes indices [1, 7, 12], this means:
    /// - The value from 1 period ago strongly influences the prediction
    /// - The value from 7 periods ago strongly influences the prediction (could be weekly seasonality)
    /// - The value from 12 periods ago strongly influences the prediction (could be yearly for monthly data)
    /// 
    /// These active features are determined by the model's structure and learned parameters.
    /// For instance, in an ARIMA model, non-zero AR coefficients indicate active features.
    /// 
    /// Understanding active features helps interpret how the model works and which
    /// historical points matter most for forecasting.
    /// </para>
    /// </remarks>
    public virtual IEnumerable<int> GetActiveFeatureIndices()
    {
        if (!IsTrained)
        {
            throw new InvalidOperationException("The model must be trained before getting active feature indices.");
        }
        
        List<int> activeIndices = new List<int>();
        
        // Consider common lag patterns based on model configuration
        for (int lag = 1; lag <= Options.LagOrder; lag++)
        {
            if (IsFeatureUsed(lag))
            {
                activeIndices.Add(lag);
            }
        }
        
        // If seasonal, also include seasonal lags
        if (Options.SeasonalPeriod > 0)
        {
            for (int s = 1; s <= 4; s++) // Consider up to 4 seasonal lags
            {
                int seasonalLag = s * Options.SeasonalPeriod;
                if (seasonalLag <= Options.LagOrder && IsFeatureUsed(seasonalLag))
                {
                    activeIndices.Add(seasonalLag);
                }
            }
        }
        
        return activeIndices;
    }

    /// <summary>
    /// Determines if a specific feature (lag) is actively used by the model.
    /// </summary>
    /// <param name="featureIndex">The index of the feature to check.</param>
    /// <returns>True if the feature is actively used; otherwise, false.</returns>
    /// <exception cref="InvalidOperationException">Thrown when the model has not been trained.</exception>
    /// <exception cref="ArgumentOutOfRangeException">Thrown when featureIndex is negative or exceeds the maximum lag order.</exception>
    /// <remarks>
    /// <para>
    /// This method determines whether a specific lag has a significant impact on the model's predictions,
    /// based on its corresponding parameter value. The threshold for significance is model-specific.
    /// </para>
    /// <para>
    /// <b>For Beginners:</b>
    /// This method checks if a specific past time period (lag) has a significant
    /// influence on the model's predictions.
    /// 
    /// For example:
    /// - IsFeatureUsed(1) checks if the value from 1 period ago matters
    /// - IsFeatureUsed(7) checks if the value from 7 periods ago matters
    /// - IsFeatureUsed(12) checks if the value from 12 periods ago matters
    /// 
    /// A feature is typically considered "used" if its coefficient or weight
    /// in the model is significantly different from zero.
    /// 
    /// This information helps understand which historical points the model
    /// considers important when making predictions.
    /// </para>
    /// </remarks>
    public virtual bool IsFeatureUsed(int featureIndex)
    {
        if (!IsTrained)
        {
            throw new InvalidOperationException("The model must be trained before checking feature usage.");
        }
        
        if (featureIndex < 0)
        {
            throw new ArgumentOutOfRangeException(nameof(featureIndex), "Feature index cannot be negative.");
        }
        
        if (featureIndex > Options.LagOrder)
        {
            // For indices beyond the lag order, check if it's a valid seasonal lag
            if (Options.SeasonalPeriod > 0 && featureIndex % Options.SeasonalPeriod == 0)
            {
                return NumOps.GreaterThan(GetFeatureImportance(featureIndex), NumOps.FromDouble(0.01));
            }
            
            return false;
        }
        
        // For standard lags, check if the feature importance exceeds a threshold
        T importance = GetFeatureImportance(featureIndex);
        return NumOps.GreaterThan(importance, NumOps.FromDouble(0.01));
    }

    /// <summary>
    /// Gets the importance of a specific feature (lag).
    /// </summary>
    /// <param name="featureIndex">The index of the feature.</param>
    /// <returns>A value indicating the feature's importance.</returns>
    /// <exception cref="InvalidOperationException">Thrown when the model has not been trained.</exception>
    /// <exception cref="ArgumentOutOfRangeException">Thrown when featureIndex is negative.</exception>
    /// <remarks>
    /// <para>
    /// This method calculates the importance of a specific lag in the model's predictions,
    /// based on its parameter value and the model's structure. The implementation is model-specific.
    /// </para>
    /// <para>
    /// <b>For Beginners:</b>
    /// This method estimates how important a specific past time period is
    /// for making predictions. Higher values indicate more influential features.
    /// 
    /// For example, in many time series models:
    /// - Recent lags (like lag 1) often have higher importance
    /// - Seasonal lags (like lag 7 for weekly data) often have higher importance
    /// - Some lags may have near-zero importance, meaning they don't affect predictions much
    /// 
    /// This information helps understand the model's internal logic and which past
    /// time periods it considers most predictive of future values.
    /// </para>
    /// </remarks>
    protected virtual T GetFeatureImportance(int featureIndex)
    {
        if (!IsTrained)
        {
            throw new InvalidOperationException("The model must be trained before getting feature importance.");
        }
        
        if (featureIndex < 0)
        {
            throw new ArgumentOutOfRangeException(nameof(featureIndex), "Feature index cannot be negative.");
        }
        
        // Default implementation - derived classes should override with model-specific logic
        // For time series models, standard importance calculation might consider:
        // 1. The magnitude of coefficients for each lag
        // 2. The recency of the lag (more recent lags may be more important)
        // 3. Seasonal patterns (lags at seasonal intervals may be more important)
        
        // As a simple default, if the feature index is within the parameter range, use its absolute value
        if (featureIndex < ModelParameters.Length)
        {
            return NumOps.Abs(ModelParameters[featureIndex]);
        }
        
        // Otherwise, define some heuristic defaults
        if (featureIndex == 1)
        {
            // The most recent lag is usually important
            return NumOps.FromDouble(0.5);
        }
        else if (Options.SeasonalPeriod > 0 && featureIndex % Options.SeasonalPeriod == 0)
        {
            // Seasonal lags are usually important
            return NumOps.FromDouble(0.3);
        }
        else if (featureIndex <= 3)
        {
            // Recent lags are moderately important
            return NumOps.FromDouble(0.2);
        }
        
        // Default to very low importance for other lags
        return NumOps.FromDouble(0.01);
    }

    /// <summary>
    /// Sets the parameters for this model.
    /// </summary>
    /// <param name="parameters">A vector containing the model parameters.</param>
    public virtual void SetParameters(Vector<T> parameters)
    {
        if (parameters.Length != ModelParameters.Length)
        {
            throw new ArgumentException($"Expected {ModelParameters.Length} parameters, but got {parameters.Length}", nameof(parameters));
        }

        for (int i = 0; i < ModelParameters.Length; i++)
        {
            ModelParameters[i] = parameters[i];
        }
    }

    /// <summary>
    /// Sets the active feature indices for this model.
    /// </summary>
    /// <param name="featureIndices">The indices of features to activate.</param>
    public virtual void SetActiveFeatureIndices(IEnumerable<int> featureIndices)
    {
        var activeSet = new HashSet<int>(featureIndices);

        for (int i = 0; i < ModelParameters.Length; i++)
        {
            if (!activeSet.Contains(i))
            {
                ModelParameters[i] = NumOps.Zero;
            }
        }
    }

    /// <summary>
    /// Gets the feature importance scores as a dictionary.
    /// </summary>
    /// <returns>A dictionary mapping feature names to their importance scores.</returns>
    public virtual Dictionary<string, T> GetFeatureImportance()
    {
        var result = new Dictionary<string, T>();

        for (int i = 0; i < ModelParameters.Length; i++)
        {
            string featureName = $"Lag_{i + 1}";
            result[featureName] = NumOps.Abs(ModelParameters[i]);
        }

        return result;
    }

    /// <summary>
    /// Creates a deep copy of the time series model.
    /// </summary>
    /// <returns>A new instance that is a deep copy of this model.</returns>
    /// <remarks>
    /// <para>
    /// This method creates a completely independent copy of the model, with all parameters,
    /// options, and internal state duplicated. Modifications to the copy will not affect the
    /// original, and vice versa.
    /// </para>
    /// <para>
    /// <b>For Beginners:</b>
    /// This method creates a completely independent copy of the current model.
    /// 
    /// A deep copy means that all components of the model are duplicated,
    /// including:
    /// - Configuration options
    /// - Learned parameters
    /// - Internal state variables
    /// 
    /// This is useful when you need to:
    /// - Create multiple variations of a model for experimentation
    /// - Save a model at a specific point during training
    /// - Use the same model structure for different datasets
    /// 
    /// Changes to the copy won't affect the original model and vice versa.
    /// </para>
    /// </remarks>
    public virtual IFullModel<T, Matrix<T>, Vector<T>> DeepCopy()
    {
        // Create a new instance through serialization/deserialization for a true deep copy
        byte[] serialized = this.Serialize();
        var newModel = (TimeSeriesModelBase<T>)CreateInstance();
        newModel.Deserialize(serialized);

        return newModel;
    }

    /// <summary>
    /// Creates a clone of the time series model.
    /// </summary>
    /// <returns>A new instance that is a clone of this model.</returns>
    /// <remarks>
    /// <para>
    /// This method creates a copy of the model that shares the same options but has independent
    /// parameter values. It's a lighter-weight alternative to DeepCopy for cases where a complete
    /// independent copy is not needed.
    /// </para>
    /// <para>
    /// <b>For Beginners:</b>
    /// This method creates a copy of the current model with the same configuration
    /// and parameters.
    /// 
    /// While DeepCopy creates a fully independent duplicate of everything in the model,
    /// Clone sometimes creates a more lightweight copy that might share some non-essential
    /// components with the original (depending on the specific model implementation).
    /// 
    /// This is useful for:
    /// - Creating variations of a model for ensemble methods
    /// - Saving a snapshot of the model before making changes
    /// - Creating multiple instances for parallel training
    /// </para>
    /// </remarks>
    public virtual IFullModel<T, Matrix<T>, Vector<T>> Clone()
    {
        // Create a new instance
        var clone = (TimeSeriesModelBase<T>)CreateInstance();
        
        // Copy options (shallow copy is usually sufficient for options)
        clone.Options = this.Options;
        
        // Copy trained status
        clone.IsTrained = this.IsTrained;
        
        // Copy model parameters if trained
        if (this.IsTrained)
        {
            clone.ModelParameters = this.ModelParameters.Clone();
            
            // Copy evaluation metrics
            foreach (var kvp in this.LastEvaluationMetrics)
            {
                clone.LastEvaluationMetrics[kvp.Key] = kvp.Value;
            }
        }
        
        return clone;
    }

    /// <summary>
    /// Creates a new instance of the derived model class.
    /// </summary>
    /// <returns>A new instance of the same model type.</returns>
    /// <remarks>
    /// <para>
    /// This abstract factory method must be implemented by derived classes to create a new
    /// instance of their specific type. It's used by Clone and DeepCopy to ensure that
    /// the correct derived type is instantiated.
    /// </para>
    /// <para>
    /// <b>For Beginners:</b>
    /// This method creates a new, empty instance of the specific model type.
    /// It's used during cloning and deep copying to ensure that the copy
    /// is of the same specific type as the original.
    /// 
    /// For example, if the original model is an ARIMA model, this method
    /// would create a new ARIMA model. If it's a TBATS model, it would
    /// create a new TBATS model.
    /// </para>
    /// </remarks>
    protected abstract IFullModel<T, Matrix<T>, Vector<T>> CreateInstance();

    /// <summary>
    /// Resets the model to its untrained state.
    /// </summary>
    /// <remarks>
    /// <para>
    /// This method clears all trained parameters and returns the model to its initial untrained state.
    /// </para>
    /// <para>
    /// <b>For Beginners:</b>
    /// This method erases all the patterns the model has learned.
    /// 
    /// After calling this method:
    /// - All coefficients and learned parameters are cleared
    /// - The model behaves as if it was never trained
    /// - You would need to train it again before making predictions
    /// 
    /// This is useful when you want to:
    /// - Experiment with different training data on the same model
    /// - Retrain a model from scratch with new parameters
    /// - Reset a model that might have been trained incorrectly
    /// </para>
    /// </remarks>
    public virtual void Reset()
    {
        // Clear model parameters
        ModelParameters = new Vector<T>(0);
        
        // Reset trained flag
        IsTrained = false;
        
        // Clear evaluation metrics
        LastEvaluationMetrics.Clear();
        
        // Derived classes should override this to reset any additional state
    }

    /// <summary>
    /// Clips a value to be within the specified range.
    /// </summary>
    /// <param name="value">The value to clip.</param>
    /// <param name="min">The minimum allowed value.</param>
    /// <param name="max">The maximum allowed value.</param>
    /// <returns>The clipped value.</returns>
    /// <remarks>
    /// <para>
    /// This utility method constrains a value to be within the specified range.
    /// If the value is less than the minimum, the minimum is returned.
    /// If the value is greater than the maximum, the maximum is returned.
    /// Otherwise, the original value is returned.
    /// </para>
    /// <para>
    /// <b>For Beginners:</b>
    /// This method ensures a value stays within a specified range (between min and max).
    /// It's like setting boundaries that a value cannot cross.
    /// 
    /// For example, if you clip a value with min=0 and max=1:
    /// - If the value is -0.5, it returns 0 (the minimum)
    /// - If the value is 1.5, it returns 1 (the maximum)
    /// - If the value is 0.7, it returns 0.7 (unchanged, as it's within range)
    /// 
    /// This is useful for:
    /// - Preventing parameters from taking extreme values
    /// - Constraining predictions to reasonable ranges
    /// - Implementing optimization algorithms that require bounded parameters
    /// </para>
    /// </remarks>
    protected T Clip(T value, T min, T max)
    {
        if (NumOps.LessThan(value, min))
        {
            return min;
        }
        
        if (NumOps.GreaterThan(value, max))
        {
            return max;
        }
        
        return value;
    }

    /// <summary>
    /// Generates a forecast for multiple steps ahead.
    /// </summary>
    /// <param name="history">The historical time series data.</param>
    /// <param name="steps">The number of steps to forecast.</param>
    /// <returns>A vector containing the forecasted values.</returns>
    /// <exception cref="InvalidOperationException">Thrown when the model has not been trained.</exception>
    /// <exception cref="ArgumentNullException">Thrown when history is null.</exception>
    /// <exception cref="ArgumentException">Thrown when steps is not positive or history is insufficient.</exception>
    /// <remarks>
    /// <para>
    /// This method generates a multi-step forecast using the history data as the starting point.
    /// For each step, it makes a prediction and then updates the history with the predicted value
    /// to generate the next prediction.
    /// </para>
    /// <para>
    /// <b>For Beginners:</b>
    /// This method predicts multiple future values in sequence.
    /// 
    /// For example, if you have daily data and want to forecast the next 7 days:
    /// 1. It first predicts day 1 using your historical data
    /// 2. Then it adds that prediction to the history
    /// 3. Then it predicts day 2 using the updated history (including the day 1 prediction)
    /// 4. And so on, until it has predicted all 7 days
    /// 
    /// This approach lets you make predictions further into the future,
    /// but be aware that errors tend to accumulate with each step (predictions
    /// become less accurate the further ahead you forecast).
    /// </para>
    /// </remarks>
    public virtual Vector<T> Forecast(Vector<T> history, int steps)
    {
        if (!IsTrained)
        {
            throw new InvalidOperationException("The model must be trained before forecasting.");
        }
        
        if (history == null)
        {
            throw new ArgumentNullException(nameof(history), "History cannot be null.");
        }
        
        if (steps <= 0)
        {
            throw new ArgumentException("Number of forecast steps must be positive.", nameof(steps));
        }
        
        if (history.Length < Options.LagOrder)
        {
            throw new ArgumentException(
                $"History length ({history.Length}) must be at least equal to lag order ({Options.LagOrder}).",
                nameof(history));
        }
        
        // Create a working copy of the history that we can extend
        List<T> extendedHistory = new List<T>(history.Length + steps);
        for (int i = 0; i < history.Length; i++)
        {
            extendedHistory.Add(history[i]);
        }
        
        // Generate forecasts one step at a time
        Vector<T> forecasts = new Vector<T>(steps);
        for (int step = 0; step < steps; step++)
        {
            // Prepare input features for this forecast step
            Vector<T> features = PrepareForecastFeatures(extendedHistory, step);
            
            // Make prediction
            T forecast = PredictSingle(features);
            
            // Store forecast
            forecasts[step] = forecast;
            
            // Add forecast to extended history for next step
            extendedHistory.Add(forecast);
        }
        
        return forecasts;
    }

    /// <summary>
    /// Prepares input features for a forecast step using the extended history.
    /// </summary>
    /// <param name="extendedHistory">The historical data including any previous forecasts.</param>
    /// <param name="step">The current forecast step (0-based).</param>
    /// <returns>A vector of input features for the forecast.</returns>
    /// <remarks>
    /// <para>
    /// This method extracts the appropriate lags and constructs any additional features
    /// needed for the forecast, such as trend indicators or seasonal dummies.
    /// </para>
    /// <para>
    /// <b>For Beginners:</b>
    /// This method prepares the input data needed to make a forecast for a specific step.
    /// It typically extracts recent values, seasonal patterns, and trend indicators from
    /// the history (which may include previous predictions for multi-step forecasts).
    /// </para>
    /// </remarks>
    protected virtual Vector<T> PrepareForecastFeatures(List<T> extendedHistory, int step)
    {
        // This is a basic implementation that derived classes should override
        // to include model-specific feature preparation
        
        // For a simple AR model, we would just include the last LagOrder values
        int historyLength = extendedHistory.Count;
        int featureCount = Options.LagOrder;
        
        // Add space for trend if included
        if (Options.IncludeTrend)
        {
            featureCount += 1;
        }
        
        // Add space for seasonal dummies if seasonal
        if (Options.SeasonalPeriod > 0)
        {
            featureCount += Options.SeasonalPeriod;
        }
        
        Vector<T> features = new Vector<T>(featureCount);
        int featureIndex = 0;
        
        // Add lag features
        for (int lag = 1; lag <= Options.LagOrder; lag++)
        {
            if (historyLength - lag >= 0)
            {
                features[featureIndex++] = extendedHistory[historyLength - lag];
            }
            else
            {
                // Not enough history for this lag, use a default value
                features[featureIndex++] = NumOps.Zero;
            }
        }
        
        // Add trend feature if included
        if (Options.IncludeTrend)
        {
            features[featureIndex++] = NumOps.FromDouble(step + 1);
        }

        // Add seasonal dummies if seasonal
        if (Options.SeasonalPeriod > 0)
        {
            int season = (historyLength + step) % Options.SeasonalPeriod;
            for (int s = 0; s < Options.SeasonalPeriod; s++)
            {
                features[featureIndex++] = NumOps.FromDouble(s == season ? 1.0 : 0.0);
            }
        }

        return features;
    }

    public virtual int ParameterCount
    {
        get { return ModelParameters.Length; }
    }
<<<<<<< HEAD
=======

    public virtual void SaveModel(string filePath)
    {
        throw new NotImplementedException("SaveModel is not yet implemented for this model type.");
    }

    public virtual void LoadModel(string filePath)
    {
        throw new NotImplementedException("LoadModel is not yet implemented for this model type.");
    }
>>>>>>> 202a8487
}<|MERGE_RESOLUTION|>--- conflicted
+++ resolved
@@ -1506,8 +1506,6 @@
     {
         get { return ModelParameters.Length; }
     }
-<<<<<<< HEAD
-=======
 
     public virtual void SaveModel(string filePath)
     {
@@ -1518,5 +1516,4 @@
     {
         throw new NotImplementedException("LoadModel is not yet implemented for this model type.");
     }
->>>>>>> 202a8487
 }