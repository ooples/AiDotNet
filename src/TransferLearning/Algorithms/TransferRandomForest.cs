--- conflicted
+++ resolved
@@ -331,11 +331,7 @@
                         key = s;
                     }
                 }
-<<<<<<< HEAD
-                catch (Exception)
-=======
                 catch
->>>>>>> 8347f1f3
                 {
                     // Failed to inverse map feature name; using original key as fallback
                 }
