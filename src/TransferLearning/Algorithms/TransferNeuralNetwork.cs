using AiDotNet.Interfaces;
using AiDotNet.NeuralNetworks;
using AiDotNet.Helpers;
using AiDotNet.TransferLearning.FeatureMapping;

namespace AiDotNet.TransferLearning.Algorithms;

/// <summary>
/// Implements transfer learning for Neural Network models.
/// </summary>
/// <typeparam name="T">The numeric type used for calculations (e.g., double, float).</typeparam>
/// <remarks>
/// <para>
/// <b>For Beginners:</b> This class enables neural networks to transfer knowledge from one
/// domain to another, even when the feature spaces are different. It uses techniques like
/// adapter layers and knowledge distillation to make this possible.
/// </para>
/// </remarks>
public class TransferNeuralNetwork<T> : TransferLearningBase<T, Matrix<T>, Vector<T>>
{
    /// <summary>
    /// The weight for true labels when combining with soft labels during knowledge distillation.
    /// </summary>
    /// <remarks>
    /// A value of 0.7 means true labels have 70% weight and soft labels have 30% weight.
    /// Higher values trust the true labels more, lower values trust the source model predictions more.
    /// </remarks>
    private const double KnowledgeDistillationWeight = 0.7;

    /// <summary>
    /// Transfers a Neural Network model to a target domain with the same feature space.
    /// </summary>
    /// <remarks>
    /// NOTE: Domain adaptation without source data is not meaningful. This method skips
    /// domain adaptation and only performs fine-tuning. For proper domain adaptation,
    /// use the public Transfer() method that accepts source data.
    /// </remarks>
    protected override IFullModel<T, Matrix<T>, Vector<T>> TransferSameDomain(
        IFullModel<T, Matrix<T>, Vector<T>> sourceModel,
        Matrix<T> targetData,
        Vector<T> targetLabels)
    {
        // Clone the source model to create a target model
        var targetModel = sourceModel.DeepCopy();

        // Fine-tune on target domain using batch training
        // Note: Domain adaptation is skipped here due to lack of source data
        // In a full implementation, this would use a reduced learning rate
        // and possibly freeze early layers
        targetModel.Train(targetData, targetLabels);

        return targetModel;
    }

    /// <summary>
    /// Transfers a Neural Network model to a target domain with a different feature space.
    /// </summary>
    /// <remarks>
<<<<<<< HEAD
    /// This method assumes the FeatureMapper has been pre-trained with source data.
    /// If the mapper is not trained, an exception will be thrown.
    /// For automatic training, use the public Transfer() method that accepts source data.
=======
    /// NOTE: This implementation requires source domain data to properly train the feature mapper.
    /// The current API limitations prevent passing source data, so this method will throw
    /// InvalidOperationException. Users should use the public Transfer() method that accepts source data.
>>>>>>> 3d8bb7fc
    /// </remarks>
    protected override IFullModel<T, Matrix<T>, Vector<T>> TransferCrossDomain(
        IFullModel<T, Matrix<T>, Vector<T>> sourceModel,
        Matrix<T> targetData,
        Vector<T> targetLabels)
    {
<<<<<<< HEAD
        // Validate that feature mapper is available and trained
        if (FeatureMapper == null)
        {
            throw new InvalidOperationException(
                "Cross-domain transfer requires a feature mapper. Use SetFeatureMapper() before transfer.");
        }

        if (!FeatureMapper.IsTrained)
        {
            throw new InvalidOperationException(
                "FeatureMapper must be trained before calling TransferCrossDomain. " +
                "Either pre-train the mapper or use the public Transfer() method with source data.");
        }

        // Get dimensions
        int sourceFeatures = sourceModel.GetActiveFeatureIndices().Count();

        // Map target data to source feature space
        Matrix<T> mappedTargetData = FeatureMapper.MapToSource(targetData, sourceFeatures);

        // Use source model for predictions (knowledge distillation)
        Vector<T> softLabels = sourceModel.Predict(mappedTargetData);

        // Combine soft labels with true labels
        Vector<T> combinedLabels = CombineLabels(softLabels, targetLabels, KnowledgeDistillationWeight);

        // Create and train a new model on the target domain
        var targetModel = sourceModel.DeepCopy();
        targetModel.Train(mappedTargetData, combinedLabels);

        return targetModel;
=======
        throw new InvalidOperationException(
            "Cross-domain transfer requires source domain data for proper feature mapping. " +
            "The protected TransferCrossDomain method cannot access source data due to API limitations. " +
            "Please use the public Transfer(sourceModel, sourceData, targetData, targetLabels) method instead, " +
            "or pre-train the FeatureMapper with source data before calling this method.");
>>>>>>> 3d8bb7fc
    }

    /// <summary>
    /// Transfers a Neural Network model to a target domain with proper source data.
    /// </summary>
    /// <param name="sourceModel">The model trained on the source domain.</param>
    /// <param name="sourceData">Training data from the source domain (required for cross-domain transfer).</param>
    /// <param name="targetData">Training data from the target domain.</param>
    /// <param name="targetLabels">Labels for the target domain data.</param>
    /// <returns>A new model adapted to the target domain.</returns>
    public IFullModel<T, Matrix<T>, Vector<T>> Transfer(
        IFullModel<T, Matrix<T>, Vector<T>> sourceModel,
        Matrix<T> sourceData,
        Matrix<T> targetData,
        Vector<T> targetLabels)
    {
        // Determine if cross-domain transfer is needed
        bool needsCrossDomain = RequiresCrossDomainTransfer(sourceModel, targetData);

        if (!needsCrossDomain)
        {
            return TransferSameDomain(sourceModel, targetData, targetLabels);
        }

        // Cross-domain transfer with proper source data
        if (FeatureMapper == null)
        {
            throw new InvalidOperationException(
                "Cross-domain transfer requires a feature mapper. Use SetFeatureMapper() before transfer.");
        }

        // Step 1: Train feature mapper with actual source and target data
        if (!FeatureMapper.IsTrained)
        {
            FeatureMapper.Train(sourceData, targetData);
        }

        // Step 2: Get dimensions
        int sourceFeatures = sourceModel.GetActiveFeatureIndices().Count();

        // Step 3: Map target data to source feature space
        Matrix<T> mappedTargetData = FeatureMapper.MapToSource(targetData, sourceFeatures);

        // Step 4: Use source model for predictions (knowledge distillation)
        Vector<T> softLabels = sourceModel.Predict(mappedTargetData);

        // Step 5: Combine soft labels with true labels
        Vector<T> combinedLabels = CombineLabels(softLabels, targetLabels, 0.7);

        // Step 6: Create and train a new model on the target domain
        var targetModel = sourceModel.DeepCopy();
        targetModel.Train(mappedTargetData, combinedLabels);

        return targetModel;
    }

    /// <summary>
    /// Combines soft labels from source model with true target labels.
    /// </summary>
    private Vector<T> CombineLabels(Vector<T> softLabels, Vector<T> trueLabels, double trueWeight)
    {
        var combined = new Vector<T>(softLabels.Length);
        T trueW = NumOps.FromDouble(trueWeight);
        T softW = NumOps.FromDouble(1.0 - trueWeight);

        for (int i = 0; i < combined.Length; i++)
        {
            combined[i] = NumOps.Add(
                NumOps.Multiply(trueW, trueLabels[i]),
                NumOps.Multiply(softW, softLabels[i]));
        }

        return combined;
    }
}<|MERGE_RESOLUTION|>--- conflicted
+++ resolved
@@ -18,15 +18,6 @@
 /// </remarks>
 public class TransferNeuralNetwork<T> : TransferLearningBase<T, Matrix<T>, Vector<T>>
 {
-    /// <summary>
-    /// The weight for true labels when combining with soft labels during knowledge distillation.
-    /// </summary>
-    /// <remarks>
-    /// A value of 0.7 means true labels have 70% weight and soft labels have 30% weight.
-    /// Higher values trust the true labels more, lower values trust the source model predictions more.
-    /// </remarks>
-    private const double KnowledgeDistillationWeight = 0.7;
-
     /// <summary>
     /// Transfers a Neural Network model to a target domain with the same feature space.
     /// </summary>
@@ -56,60 +47,20 @@
     /// Transfers a Neural Network model to a target domain with a different feature space.
     /// </summary>
     /// <remarks>
-<<<<<<< HEAD
-    /// This method assumes the FeatureMapper has been pre-trained with source data.
-    /// If the mapper is not trained, an exception will be thrown.
-    /// For automatic training, use the public Transfer() method that accepts source data.
-=======
     /// NOTE: This implementation requires source domain data to properly train the feature mapper.
     /// The current API limitations prevent passing source data, so this method will throw
     /// InvalidOperationException. Users should use the public Transfer() method that accepts source data.
->>>>>>> 3d8bb7fc
     /// </remarks>
     protected override IFullModel<T, Matrix<T>, Vector<T>> TransferCrossDomain(
         IFullModel<T, Matrix<T>, Vector<T>> sourceModel,
         Matrix<T> targetData,
         Vector<T> targetLabels)
     {
-<<<<<<< HEAD
-        // Validate that feature mapper is available and trained
-        if (FeatureMapper == null)
-        {
-            throw new InvalidOperationException(
-                "Cross-domain transfer requires a feature mapper. Use SetFeatureMapper() before transfer.");
-        }
-
-        if (!FeatureMapper.IsTrained)
-        {
-            throw new InvalidOperationException(
-                "FeatureMapper must be trained before calling TransferCrossDomain. " +
-                "Either pre-train the mapper or use the public Transfer() method with source data.");
-        }
-
-        // Get dimensions
-        int sourceFeatures = sourceModel.GetActiveFeatureIndices().Count();
-
-        // Map target data to source feature space
-        Matrix<T> mappedTargetData = FeatureMapper.MapToSource(targetData, sourceFeatures);
-
-        // Use source model for predictions (knowledge distillation)
-        Vector<T> softLabels = sourceModel.Predict(mappedTargetData);
-
-        // Combine soft labels with true labels
-        Vector<T> combinedLabels = CombineLabels(softLabels, targetLabels, KnowledgeDistillationWeight);
-
-        // Create and train a new model on the target domain
-        var targetModel = sourceModel.DeepCopy();
-        targetModel.Train(mappedTargetData, combinedLabels);
-
-        return targetModel;
-=======
         throw new InvalidOperationException(
             "Cross-domain transfer requires source domain data for proper feature mapping. " +
             "The protected TransferCrossDomain method cannot access source data due to API limitations. " +
             "Please use the public Transfer(sourceModel, sourceData, targetData, targetLabels) method instead, " +
             "or pre-train the FeatureMapper with source data before calling this method.");
->>>>>>> 3d8bb7fc
     }
 
     /// <summary>
@@ -161,7 +112,7 @@
 
         // Step 6: Create and train a new model on the target domain
         var targetModel = sourceModel.DeepCopy();
-        targetModel.Train(mappedTargetData, combinedLabels);
+        targetModel.Train(targetData, combinedLabels);
 
         return targetModel;
     }
