--- conflicted
+++ resolved
@@ -1,9 +1,6 @@
-<<<<<<< HEAD
 global using AiDotNet.Validation;
 using AiDotNet.Exceptions;
 
-=======
->>>>>>> 53259a25
 namespace AiDotNet.NeuralNetworks;
 
 /// <summary>
@@ -135,7 +132,6 @@
     /// </remarks>
     public Tensor<T> Forward(Tensor<T> input)
     {
-<<<<<<< HEAD
         var expectedShape = Architecture.GetInputShape();
         Tensor<T> processedInput;
         bool hasBatchDims = false;
@@ -230,15 +226,6 @@
             result = new Tensor<T>(expectedShape, new Vector<T>(elementData));
         }
 
-=======
-        // Allow any rank tensor - layers will handle dimension adaptation internally
-        // This supports industry standard flexibility where CNNs can accept:
-        // - 1D inputs (which get reshaped internally)
-        // - 2D inputs (treated as single-channel images)
-        // - 3D inputs (standard channels, height, width format)
-        // - 4D+ inputs (batch dimensions preserved)
-        Tensor<T> output = input;
->>>>>>> 53259a25
         foreach (var layer in Layers)
         {
             result = layer.Forward(result);
