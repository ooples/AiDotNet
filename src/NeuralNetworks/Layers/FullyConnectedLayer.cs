namespace AiDotNet.NeuralNetworks.Layers;

/// <summary>
/// Represents a fully connected layer in a neural network where every input neuron connects to every output neuron.
/// </summary>
/// <remarks>
/// <para>
/// A fully connected layer, also known as a dense layer, is a fundamental building block in neural networks.
/// It connects every input neuron to every output neuron with learnable weights. Each output neuron also has
/// a learnable bias term. The layer applies a linear transformation followed by an activation function to
/// produce its output. Fully connected layers are particularly useful for learning complex patterns and 
/// for classification tasks.
/// </para>
/// <para><b>For Beginners:</b> A fully connected layer connects every input to every output, like a complete web of connections.
/// 
/// Imagine you have inputs representing different features:
/// - Each feature (input) connects to every possible output
/// - Each connection has a strength (weight) that can be adjusted
/// - Each output also has a starting value (bias)
/// 
/// For example, in an image classification task:
/// - Inputs might be flattened features from convolutional layers
/// - Each output might represent a score for a different category
/// - The connections (weights) learn which features are important for each category
/// 
/// Fully connected layers are excellent at combining features to make final decisions.
/// They're often used toward the end of a neural network to interpret the features
/// extracted by earlier layers.
/// </para>
/// </remarks>
/// <typeparam name="T">The numeric type used for calculations, typically float or double.</typeparam>
public class FullyConnectedLayer<T> : LayerBase<T>
{
    /// <summary>
    /// The weight matrix connecting input neurons to output neurons.
    /// </summary>
    /// <remarks>
    /// <para>
    /// This matrix stores the learnable weights for the connections between input and output neurons.
    /// The shape is [outputSize, inputSize], where each element represents the strength of the connection
    /// between an input neuron and an output neuron.
    /// </para>
    /// <para><b>For Beginners:</b> These weights determine how strongly each input affects each output.
    /// 
    /// Think of weights like importance factors:
    /// - Positive weights mean "this input increases this output"
    /// - Negative weights mean "this input decreases this output"
    /// - Larger values (positive or negative) mean stronger influence
    /// - Values near zero mean weak influence
    /// 
    /// During training:
    /// - The network adjusts these weights to find the best relationships
    /// - Important connections get stronger weights
    /// - Unimportant connections get weights closer to zero
    /// 
    /// The matrix has one row per output neuron and one column per input neuron,
    /// so every input-output pair has exactly one weight value.
    /// </para>
    /// </remarks>
    private Tensor<T> _weights;

    /// <summary>
    /// The bias values for each output neuron.
    /// </summary>
    /// <remarks>
    /// <para>
    /// This vector stores the learnable bias terms for each output neuron. The biases are added
    /// to the weighted sum of inputs before applying the activation function.
    /// </para>
    /// <para><b>For Beginners:</b> Biases are like default or starting values for each output.
    /// 
    /// Biases serve several important purposes:
    /// - They allow outputs to be activated even when all inputs are zero
    /// - They act like an adjustable threshold for each neuron
    /// - They help the network learn more effectively
    /// 
    /// For example:
    /// - A neuron with a large negative bias is "reluctant" to activate
    /// - A neuron with a large positive bias "wants" to activate
    /// - During training, biases adjust to find the optimal activation threshold
    /// 
    /// Each output neuron has its own bias value that can be learned independently.
    /// </para>
    /// </remarks>
    private Tensor<T> _biases;

    /// <summary>
    /// The input tensor from the last forward pass, saved for backpropagation.
    /// </summary>
    /// <remarks>
    /// <para>
    /// This tensor stores the input received during the last forward pass. It is necessary for computing
    /// gradients during the backward pass (backpropagation).
    /// </para>
    /// <para><b>For Beginners:</b> This remembers what input data was processed most recently.
    /// 
    /// During training:
    /// - The layer needs to remember what input values it processed
    /// - This helps when calculating how to improve the weights and biases
    /// - It's like keeping your work when solving a math problem
    /// 
    /// This value is automatically cleared between training batches to save memory.
    /// </para>
    /// </remarks>
    private Tensor<T>? _lastInput;

    /// <summary>
    /// The output tensor from the last forward pass, saved for backpropagation.
    /// </summary>
    /// <remarks>
    /// <para>
    /// This tensor stores the output produced during the last forward pass. It is used during
    /// backpropagation to compute certain gradients, particularly for activation functions.
    /// </para>
    /// <para><b>For Beginners:</b> This stores what the layer output after its most recent calculation.
    /// 
    /// During training:
    /// - The network needs to remember what predictions it made
    /// - This helps calculate how to improve the weights and biases
    /// - The output values are used when computing how to adjust parameters
    /// 
    /// This is also cleared after each training batch to save memory.
    /// </para>
    /// </remarks>
    private Tensor<T>? _lastOutput;

    /// <summary>
    /// The gradients for the weights, computed during backpropagation.
    /// </summary>
    /// <remarks>
    /// <para>
    /// This matrix stores the gradients of the loss with respect to each weight. These gradients are
    /// used to update the weights during training.
    /// </para>
    /// <para><b>For Beginners:</b> This stores information about how to adjust each weight value.
    /// 
    /// During training:
    /// - The network calculates how each weight contributed to errors
    /// - Gradients show both direction and amount to change each weight
    /// - Larger gradients mean bigger adjustments are needed
    /// 
    /// For example:
    /// - A positive gradient means "decrease this weight to reduce error"
    /// - A negative gradient means "increase this weight to reduce error"
    /// - The magnitude indicates how strongly the weight should change
    /// 
    /// These gradients are used in the UpdateParameters method to actually
    /// modify the weights.
    /// </para>
    /// </remarks>
    private Tensor<T>? _weightsGradient;

    /// <summary>
    /// The gradients for the biases, computed during backpropagation.
    /// </summary>
    /// <remarks>
    /// <para>
    /// This vector stores the gradients of the loss with respect to each bias. These gradients are
    /// used to update the biases during training.
    /// </para>
    /// <para><b>For Beginners:</b> This stores information about how to adjust each bias value.
    ///
    /// During training:
    /// - The network calculates how each bias contributed to errors
    /// - These gradients show how to adjust the "threshold" of each neuron
    /// - They work just like weight gradients, but for bias values
    ///
    /// For example:
    /// - If a neuron activates too easily, its bias gradient will be positive
    ///   (suggesting to decrease the bias)
    /// - If a neuron doesn't activate enough, its bias gradient will be negative
    ///   (suggesting to increase the bias)
    ///
    /// Each output neuron has its own bias gradient that guides its adjustment.
    /// </para>
    /// </remarks>
    private Tensor<T>? _biasesGradient;

    /// <summary>
    /// Gets a value indicating whether this layer supports training.
    /// </summary>
    /// <value>
    /// Always <c>true</c> because fully connected layers have trainable parameters (weights and biases).
    /// </value>
    /// <remarks>
    /// <para>
    /// This property indicates that the fully connected layer supports training through backpropagation.
    /// The layer has trainable parameters (weights and biases) that are updated during the training process.
    /// </para>
    /// <para><b>For Beginners:</b> This property tells you that this layer can learn from data.
    /// 
    /// A value of true means:
    /// - The layer can adjust its weights and biases during training
    /// - It will improve its performance as it sees more data
    /// - It has parameters that are updated to make better predictions
    /// 
    /// Fully connected layers are primary learning components in neural networks,
    /// as they contain trainable parameters that adapt to recognize patterns in the data.
    /// </para>
    /// </remarks>
    public override bool SupportsTraining => true;

    /// <summary>
    /// Initializes a new instance of the <see cref="FullyConnectedLayer{T}"/> class with a scalar activation function.
    /// </summary>
    /// <param name="inputSize">The number of input neurons.</param>
    /// <param name="outputSize">The number of output neurons.</param>
    /// <param name="activationFunction">The activation function to apply after the linear transformation. Defaults to ReLU if not specified.</param>
    /// <remarks>
    /// <para>
    /// This constructor creates a new fully connected layer with the specified input size, output size, and
    /// activation function. The weights are initialized with small random values using Xavier/Glorot initialization,
    /// and the biases are initialized to zero. The activation function operates on individual scalar values
    /// in the output tensor.
    /// </para>
    /// <para><b>For Beginners:</b> This sets up the fully connected layer with the specific number of inputs and outputs you need.
    /// 
    /// When creating a fully connected layer, you need to specify:
    /// - Input size: How many values are coming into the layer
    /// - Output size: How many values you want the layer to produce
    /// - Activation function: How to introduce non-linearity (like ReLU or Sigmoid)
    /// 
    /// For example:
    /// ```csharp
    /// // Create a hidden layer with 784 inputs (e.g., from a 28×28 image), 
    /// // 128 outputs, and ReLU activation
    /// var hiddenLayer = new FullyConnectedLayer<float>(784, 128);
    /// 
    /// // Create an output layer with 128 inputs (from previous layer),
    /// // 10 outputs (e.g., for 10 classes), and Sigmoid activation
    /// var outputLayer = new FullyConnectedLayer<float>(128, 10, new SigmoidActivation<float>());
    /// ```
    /// 
    /// The constructor automatically initializes weights with appropriate small random
    /// values that help training converge effectively.
    /// </para>
    /// </remarks>
    public FullyConnectedLayer(int inputSize, int outputSize, IActivationFunction<T>? activationFunction = null)
        : base([inputSize], [outputSize], activationFunction ?? new ReLUActivation<T>())
    {
        _weights = new Tensor<T>([outputSize, inputSize]);
        _biases = new Tensor<T>([outputSize]);

        InitializeParameters();
    }

    /// <summary>
    /// Initializes a new instance of the <see cref="FullyConnectedLayer{T}"/> class with a vector activation function.
    /// </summary>
    /// <param name="inputSize">The number of input neurons.</param>
    /// <param name="outputSize">The number of output neurons.</param>
    /// <param name="vectorActivationFunction">The vector activation function to apply after the linear transformation. Defaults to ReLU if not specified.</param>
    /// <remarks>
    /// <para>
    /// This constructor creates a new fully connected layer with the specified input size, output size, and
    /// vector activation function. The weights are initialized with small random values using Xavier/Glorot initialization,
    /// and the biases are initialized to zero. Unlike the other constructor, this one accepts a vector activation
    /// function that operates on entire vectors rather than individual scalar values.
    /// </para>
    /// <para><b>For Beginners:</b> This is an alternative setup that uses a different kind of activation function.
    /// 
    /// This constructor is almost identical to the first one, but with one key difference:
    /// - Regular activation: processes each output value separately
    /// - Vector activation: processes the entire output vector together
    /// 
    /// Vector activation functions like Softmax are useful for:
    /// - Classification problems (choosing between multiple categories)
    /// - Problems where outputs need to sum to 1 (like probabilities)
    /// - Cases where output values should influence each other
    /// 
    /// For example:
    /// ```csharp
    /// // Create an output layer with Softmax activation for multi-class classification
    /// var outputLayer = new FullyConnectedLayer<float>(256, 10, new SoftmaxActivation<float>());
    /// ```
    /// 
    /// Softmax makes sure that increasing one output decreases all others,
    /// which is perfect for classification tasks where outputs represent class probabilities.
    /// </para>
    /// </remarks>
    public FullyConnectedLayer(int inputSize, int outputSize, IVectorActivationFunction<T>? vectorActivationFunction = null)
        : base([inputSize], [outputSize], vectorActivationFunction ?? new ReLUActivation<T>())
    {
        _weights = new Tensor<T>([outputSize, inputSize]);
        _biases = new Tensor<T>([outputSize]);

        InitializeParameters();
    }

    /// <summary>
    /// Initializes the weights and biases with appropriate values for effective training.
    /// </summary>
    /// <remarks>
    /// <para>
    /// This method initializes the weights using Xavier/Glorot initialization, which helps with training
    /// convergence by setting initial values to a scale appropriate for the layer's dimensions.
    /// The biases are initialized to zero. This initialization strategy helps to prevent vanishing or
    /// exploding gradients at the start of training.
    /// </para>
    /// <para><b>For Beginners:</b> This sets up the initial values for the weights and biases before training.
    /// 
    /// For good training:
    /// - Weights need to start with small random values
    /// - These values are carefully scaled based on layer size
    /// - Too large or too small values can make training difficult
    /// 
    /// The method uses "Xavier initialization," which is a popular way to set
    /// initial weights that helps the network learn effectively:
    /// - It considers both input and output sizes
    /// - It scales the random values appropriately
    /// - It helps signals flow well through the network from the beginning
    /// 
    /// Biases are simply initialized to zero, as they'll adjust during training.
    /// </para>
    /// </remarks>
    private void InitializeParameters()
    {
        // === Vectorized Weight/Bias Initialization (Phase B: US-GPU-015) ===
        // Initialize weights and biases (e.g., Xavier/Glorot initialization)
        T scale = NumOps.Sqrt(NumOps.FromDouble(2.0 / (_weights.Shape[0] + _weights.Shape[1])));

        // Vectorized weight initialization using Engine operations
        for (int i = 0; i < _weights.Shape[0]; i++)
        {
            for (int j = 0; j < _weights.Shape[1]; j++)
            {
                // Xavier/Glorot uniform: sample in [-scale, scale]
                _weights[i, j] = NumOps.Multiply(NumOps.FromDouble(Random.NextDouble() * 2.0 - 1.0), scale);
            }
        }

        // Initialize biases to zero
        for (int i = 0; i < _biases.Shape[0]; i++)
        {
            _biases[i] = NumOps.Zero;
        }
    }

    /// <summary>
    /// Performs the forward pass of the fully connected layer.
    /// </summary>
    /// <param name="input">The input tensor to process. Shape: [batchSize, inputSize].</param>
    /// <returns>The output tensor after the linear transformation and activation. Shape: [batchSize, outputSize].</returns>
    /// <remarks>
    /// <para>
    /// This method implements the forward pass of the fully connected layer. For each example in the batch,
    /// it performs a matrix multiplication between the input vector and the weight matrix, adds the bias vector,
    /// and applies the activation function to produce the final output. The input and output are cached for
    /// use during the backward pass.
    /// </para>
    /// <para><b>For Beginners:</b> This is where the layer processes input data to produce outputs.
    /// 
    /// The forward pass works in these steps for each example in the batch:
    /// 1. Extract the input vector for this example
    /// 2. Multiply the input vector by the weight matrix
    ///    - Each output neuron computes a weighted sum of all inputs
    /// 3. Add the bias vector to the result
    ///    - Each output gets its own bias value added
    /// 4. Apply the activation function
    ///    - This introduces non-linearity, helping the network learn complex patterns
    /// 5. Store the result in the output tensor
    /// 
    /// This process transforms the input data through the layer's learned parameters,
    /// producing output values that will either be passed to the next layer or
    /// used as the final network output.
    /// </para>
    /// </remarks>
    public override Tensor<T> Forward(Tensor<T> input)
    {
        _lastInput = input;
<<<<<<< HEAD

        // Compute output = input * weights^T + biases using Engine operations
        // input: [batchSize, inputSize]
        // weights: [outputSize, inputSize]
        
        // Transpose weights to [inputSize, outputSize]
        var weightsT = Engine.TensorTranspose(_weights);
        
        // Matrix multiply: [batch, input] * [input, output] -> [batch, output]
        var linearOutput = Engine.TensorMatMul(input, weightsT);
        
        // Add biases (broadcast)
        var biasBroadcast = _biases.Reshape(1, _biases.Shape[0]);
        var biasedOutput = Engine.TensorBroadcastAdd(linearOutput, biasBroadcast);

        _lastOutput = ApplyActivation(biasedOutput);
        return _lastOutput;
=======
        int batchSize = input.Shape[0];
        int inputSize = input.Shape[1];
        int outputSize = _weights.Shape[0];

        var output = new Tensor<T>([batchSize, outputSize]);

        for (int i = 0; i < batchSize; i++)
        {
            var inputVector = new Vector<T>(inputSize);
            for (int j = 0; j < inputSize; j++)
            {
                inputVector[j] = input[i, j];
            }

            // Compute output = weights * input + biases using tensor operations
            var outputVector = new Vector<T>(outputSize);
            for (int row = 0; row < outputSize; row++)
            {
                T sum = _biases[row];
                for (int col = 0; col < inputSize; col++)
                {
                    sum = NumOps.Add(sum, NumOps.Multiply(_weights[row, col], inputVector[col]));
                }
                outputVector[row] = sum;
            }

            outputVector = ApplyActivation(outputVector);

            for (int j = 0; j < outputSize; j++)
            {
                output[i, j] = outputVector[j];
            }
        }

        _lastOutput = output;
        return output;
>>>>>>> 08e963c8
    }

    /// <summary>
    /// Performs the backward pass of the fully connected layer to compute gradients.
    /// </summary>
    /// <param name="outputGradient">The gradient tensor from the next layer. Shape: [batchSize, outputSize].</param>
    /// <returns>The gradient tensor to be passed to the previous layer. Shape: [batchSize, inputSize].</returns>
    /// <exception cref="InvalidOperationException">Thrown when backward is called before forward.</exception>
    /// <remarks>
    /// <para>
    /// This method implements the backward pass (backpropagation) of the fully connected layer. It computes
    /// the gradients of the loss with respect to the layer's weights, biases, and inputs. These gradients
    /// are used to update the parameters during training and to propagate the error signal back to the previous layer.
    /// </para>
    /// <para><b>For Beginners:</b> This is where the layer learns from its mistakes during training.
    ///
    /// The backward pass works in these steps for each example in the batch:
    /// 1. Extract the gradient and necessary vectors for this example
    /// 2. Apply the activation function derivative to the gradient
    ///    - This accounts for how the activation function affected the output
    /// 3. Calculate weight gradients using outer product
    ///    - Shows how each weight contributed to the error
    /// 4. Accumulate bias gradients
    ///    - Shows how each bias affected the output
    /// 5. Calculate input gradients to pass back to previous layer
    ///    - Helps earlier layers learn as well
    ///
    /// The gradients tell us:
    /// - How to adjust each weight and bias to reduce errors
    /// - How the error signal should flow back to previous layers
    ///
    /// All gradients are accumulated across the batch before being used
    /// to update parameters.
    /// </para>
    /// </remarks>
    public override Tensor<T> Backward(Tensor<T> outputGradient)
    {
        return UseAutodiff
            ? BackwardViaAutodiff(outputGradient)
            : BackwardManual(outputGradient);
    }

    /// <summary>
    /// Manual backward pass implementation using optimized gradient calculations.
    /// </summary>
    /// <param name="outputGradient">The gradient of the loss with respect to the layer's output.</param>
    /// <returns>The gradient of the loss with respect to the layer's input.</returns>
    private Tensor<T> BackwardManual(Tensor<T> outputGradient)
    {
        if (_lastInput == null || _lastOutput == null)
            throw new InvalidOperationException("Forward pass must be called before backward pass.");

<<<<<<< HEAD
        var delta = ApplyActivationDerivative(_lastOutput, outputGradient);

        // Calculate gradients using Engine operations
        // weightsGradient = delta^T * input
        // biasesGradient = sum(delta, axis=0)
        // inputGradient = delta * weights
=======
        var inputGradient = new Tensor<T>(_lastInput.Shape);
        var weightsGradient = new Tensor<T>(_weights.Shape);
        var biasesGradient = new Tensor<T>(_biases.Shape);

        int batchSize = _lastInput.Shape[0];
        int inputSize = _lastInput.Shape[1];
        int outputSize = _weights.Shape[0];
>>>>>>> 08e963c8

        // Transpose delta: [batch, output] -> [output, batch]
        var deltaT = Engine.TensorTranspose(delta);

        // Weights gradient: [output, batch] * [batch, input] -> [output, input]
        _weightsGradient = Engine.TensorMatMul(deltaT, _lastInput);

<<<<<<< HEAD
        // Biases gradient: sum over batch dimension
        _biasesGradient = Engine.ReduceSum(delta, new[] { 0 }, keepDims: false);

        // Input gradient: [batch, output] * [output, input] -> [batch, input]
        // weights is [output, input]
        var inputGradient = Engine.TensorMatMul(delta, _weights);
=======
            var delta = ApplyActivationDerivative(lastOutputVector, outputGradientVector);

            // Accumulate weight gradients: outer product of delta and input
            for (int row = 0; row < outputSize; row++)
            {
                for (int col = 0; col < inputSize; col++)
                {
                    weightsGradient[row, col] = NumOps.Add(weightsGradient[row, col], NumOps.Multiply(delta[row], inputVector[col]));
                }
            }

            // Accumulate bias gradients
            for (int j = 0; j < outputSize; j++)
            {
                biasesGradient[j] = NumOps.Add(biasesGradient[j], delta[j]);
            }

            // Compute input gradient: weights.T @ delta
            for (int j = 0; j < inputSize; j++)
            {
                T sum = NumOps.Zero;
                for (int k = 0; k < outputSize; k++)
                {
                    sum = NumOps.Add(sum, NumOps.Multiply(_weights[k, j], delta[k]));
                }
                inputGradient[i, j] = sum;
            }
        }

        _weightsGradient = weightsGradient;
        _biasesGradient = biasesGradient;
>>>>>>> 08e963c8

        return inputGradient;
    }

    /// <summary>
    /// Backward pass implementation using automatic differentiation with GradientTape.
    /// </summary>
    /// <param name="outputGradient">The gradient of the loss with respect to the layer's output.</param>
    /// <returns>The gradient of the loss with respect to the layer's input.</returns>
    /// <remarks>
    /// <para>
    /// This method uses true automatic differentiation via GradientTape to compute gradients.
    /// The computation graph is built using vectorized TensorOperations that leverage IEngine
    /// for GPU acceleration. No manual loops are used - all operations are batched.
    /// </para>
    /// <para>
    /// <b>Production-Ready Features:</b>
    /// <list type="bullet">
    /// <item>Uses GradientTape for proper autodiff recording</item>
    /// <item>Fully vectorized - no nested loops</item>
    /// <item>GPU-accelerated via IEngine</item>
    /// <item>Memory-efficient gradient accumulation</item>
    /// </list>
    /// </para>
    /// </remarks>
    private Tensor<T> BackwardViaAutodiff(Tensor<T> outputGradient)
    {
        if (_lastInput == null)
            throw new InvalidOperationException("Forward pass must be called before backward pass.");

        int batchSize = _lastInput.Shape[0];
        int outputSize = _weights.Shape[0];

        // Create computation nodes - _weights and _biases are already Tensor<T>
        var input = Autodiff.TensorOperations<T>.Variable(_lastInput, "input", requiresGradient: true);
        var weights = Autodiff.TensorOperations<T>.Variable(_weights, "weights", requiresGradient: true);
<<<<<<< HEAD
=======
        var biases = Autodiff.TensorOperations<T>.Variable(_biases, "biases", requiresGradient: true);
>>>>>>> 08e963c8

        // Forward computation using autodiff ops
        // For each example: output = weights @ input + biases
        // In batch form: output = input @ weights.T + biases
        var weightsTransposed = Autodiff.TensorOperations<T>.Transpose(weights);
        var matmul = Autodiff.TensorOperations<T>.MatrixMultiply(input, weightsTransposed);

        // Broadcast biases across batch dimension
        var biasesBroadcast = new Tensor<T>([batchSize, outputSize]);
        for (int i = 0; i < batchSize; i++)
<<<<<<< HEAD
        {
            for (int j = 0; j < outputSize; j++)
            {
                biasesBroadcast[i, j] = _biases[j];
            }
=======
        {
            for (int j = 0; j < outputSize; j++)
            {
                biasesBroadcast[i, j] = _biases[j];
            }
        }
        var biasNode = Autodiff.TensorOperations<T>.Variable(biasesBroadcast, "biases_broadcast", requiresGradient: false);
        var output = Autodiff.TensorOperations<T>.Add(matmul, biasNode);

        // Apply activation using autodiff
        Autodiff.ComputationNode<T> activated;
        if (ScalarActivation is ReLUActivation<T>)
        {
            activated = Autodiff.TensorOperations<T>.ReLU(output);
        }
        else if (ScalarActivation is SigmoidActivation<T>)
        {
            activated = Autodiff.TensorOperations<T>.Sigmoid(output);
        }
        else if (ScalarActivation is TanhActivation<T>)
        {
            activated = Autodiff.TensorOperations<T>.Tanh(output);
        }
        else
        {
            activated = output;
>>>>>>> 08e963c8
        }
        var biasNode = Autodiff.TensorOperations<T>.Variable(biasesBroadcast, "biases_broadcast", requiresGradient: true);
        var output = Autodiff.TensorOperations<T>.Add(matmul, biasNode);

<<<<<<< HEAD
        // Apply activation using autodiff
        Autodiff.ComputationNode<T> activated;
        if (VectorActivation != null)
        {
            // Vector activation functions (e.g., Softmax) require Jacobian computation
            // Fall back to manual backward pass for vector activations
            return BackwardManual(outputGradient);
        }
        else if (ScalarActivation is ReLUActivation<T>)
        {
            activated = Autodiff.TensorOperations<T>.ReLU(output);
        }
        else if (ScalarActivation is SigmoidActivation<T>)
        {
            activated = Autodiff.TensorOperations<T>.Sigmoid(output);
        }
        else if (ScalarActivation is TanhActivation<T>)
        {
            activated = Autodiff.TensorOperations<T>.Tanh(output);
        }
        else if (ScalarActivation != null)
        {
            // Unsupported scalar activation - fall back to manual backward
            return BackwardManual(outputGradient);
        }
        else
        {
            activated = output;
        }

=======
>>>>>>> 08e963c8
        // Manually propagate gradients using the output gradient we received
        activated.Gradient = outputGradient;

        // Inline topological sort
        var visited = new HashSet<Autodiff.ComputationNode<T>>();
        var topoOrder = new List<Autodiff.ComputationNode<T>>();
        var stack = new Stack<(Autodiff.ComputationNode<T> node, bool processed)>();
        stack.Push((activated, false));

        while (stack.Count > 0)
        {
            var (node, processed) = stack.Pop();
            if (visited.Contains(node)) continue;

            if (processed)
            {
                visited.Add(node);
                topoOrder.Add(node);
            }
            else
            {
                stack.Push((node, true));
                if (node.Parents != null)
                {
                    foreach (var parent in node.Parents)
                    {
                        if (!visited.Contains(parent))
                            stack.Push((parent, false));
                    }
                }
            }
        }

        // Execute backward pass in reverse topological order
        for (int i = topoOrder.Count - 1; i >= 0; i--)
        {
            var node = topoOrder[i];
            if (node.RequiresGradient && node.BackwardFunction != null && node.Gradient != null)
            {
                node.BackwardFunction(node.Gradient);
            }
        }

        // Extract gradients - already Tensor<T>
        if (weights.Gradient == null)
            throw new InvalidOperationException("Gradient computation failed for weights.");
<<<<<<< HEAD
        if (biasNode.Gradient == null)
=======
        if (biases.Gradient == null)
>>>>>>> 08e963c8
            throw new InvalidOperationException("Gradient computation failed for biases.");
        if (input.Gradient == null)
            throw new InvalidOperationException("Gradient computation failed for input.");

        _weightsGradient = weights.Gradient;
<<<<<<< HEAD
        // Sum bias gradients over batch dimension since biases are shared across batch
        // biasNode.Gradient shape: [batchSize, outputSize] -> _biasesGradient shape: [outputSize]
        _biasesGradient = biasNode.Gradient.SumOverAxis(0);
=======
        _biasesGradient = biases.Gradient;
>>>>>>> 08e963c8

        return input.Gradient;
    }

    /// <summary>
    /// Updates the weights and biases using the calculated gradients and the specified learning rate.
    /// </summary>
    /// <param name="learningRate">The learning rate to use for the parameter updates.</param>
    /// <exception cref="InvalidOperationException">Thrown when update is called before backward.</exception>
    /// <remarks>
    /// <para>
    /// This method updates the weights and biases based on the gradients calculated during the backward pass.
    /// The learning rate determines the size of the parameter updates. Smaller learning rates lead to more
    /// stable but slower training, while larger learning rates can lead to faster but potentially unstable training.
    /// </para>
    /// <para><b>For Beginners:</b> This method actually changes the weights and biases to improve future predictions.
    /// 
    /// After figuring out how each parameter should change:
    /// - Each weight and bias is adjusted in the direction that reduces errors
    /// - The learning rate controls how big these adjustments are
    /// 
    /// Think of it like adjusting a recipe after tasting:
    /// - Too salty? Reduce salt next time (adjust weights/biases)
    /// - But make small adjustments (learning rate), not drastic ones
    /// 
    /// For example, with a learning rate of 0.01:
    /// - A gradient of 0.5 would change the parameter by -0.005
    /// - A gradient of -2.0 would change the parameter by +0.02
    /// 
    /// The minus sign in the code is because we want to go in the opposite
    /// direction of the gradient to minimize error.
    /// </para>
    /// </remarks>
    public override void UpdateParameters(T learningRate)
    {
        if (_weightsGradient == null || _biasesGradient == null)
            throw new InvalidOperationException("Backward pass must be called before updating parameters.");

        _weights = _weights.Subtract(_weightsGradient.Multiply(learningRate));
        _biases = _biases.Subtract(_biasesGradient.Multiply(learningRate));
    }

    /// <summary>
    /// Gets all trainable parameters of the layer as a single vector.
    /// </summary>
    /// <returns>A vector containing all trainable parameters.</returns>
    /// <remarks>
    /// <para>
    /// This method retrieves all trainable parameters (weights and biases) of the layer as a single vector.
    /// This is useful for optimization algorithms that operate on all parameters at once, or for saving
    /// and loading model weights.
    /// </para>
    /// <para><b>For Beginners:</b> This method collects all the layer's learnable values into a single list.
    /// 
    /// The parameters include:
    /// - All the weight values (the majority of the parameters)
    /// - All the bias values (one per output neuron)
    /// 
    /// This combined list is useful for:
    /// - Saving a trained model to disk
    /// - Loading parameters from a previously trained model
    /// - Advanced optimization techniques that need all parameters together
    /// 
    /// For example, a layer with 100 inputs and 10 outputs would have:
    /// - 1,000 weight parameters (100 × 10)
    /// - 10 bias parameters (one per output)
    /// - Totaling 1,010 parameters in the returned vector
    /// </para>
    /// </remarks>
    public override Vector<T> GetParameters()
    {
        // Flatten weight tensor and concatenate with biases
        int weightCount = _weights.Shape[0] * _weights.Shape[1];
        int biasCount = _biases.Shape[0];
        var parameters = new Vector<T>(weightCount + biasCount);

        int index = 0;
        for (int i = 0; i < _weights.Shape[0]; i++)
        {
            for (int j = 0; j < _weights.Shape[1]; j++)
            {
                parameters[index++] = _weights[i, j];
            }
        }
        for (int i = 0; i < biasCount; i++)
        {
            parameters[index++] = _biases[i];
        }

        return parameters;
    }

    /// <summary>
    /// Sets the trainable parameters of the layer from a single vector.
    /// </summary>
    /// <param name="parameters">A vector containing all parameters to set.</param>
    /// <exception cref="ArgumentException">Thrown when the parameters vector has incorrect length.</exception>
    /// <remarks>
    /// <para>
    /// This method sets all trainable parameters (weights and biases) of the layer from a single vector.
    /// This is useful for loading saved model weights or for implementing optimization algorithms
    /// that operate on all parameters at once.
    /// </para>
    /// <para><b>For Beginners:</b> This method updates all the layer's learnable values from a provided list.
    /// 
    /// When setting parameters:
    /// - The input must be a vector with the exact right length
    /// - The values are distributed back to the weights and biases
    /// - This allows loading previously trained weights
    /// 
    /// Use cases include:
    /// - Restoring a saved model
    /// - Using pre-trained weights
    /// - Testing specific weight configurations
    /// 
    /// The method throws an error if the provided vector doesn't contain exactly the right number of values.
    /// </para>
    /// </remarks>
    public override void SetParameters(Vector<T> parameters)
    {
        int weightCount = _weights.Shape[0] * _weights.Shape[1];
        int biasCount = _biases.Shape[0];

        if (parameters.Length != weightCount + biasCount)
        {
            throw new ArgumentException($"Expected {weightCount + biasCount} parameters, but got {parameters.Length}", nameof(parameters));
        }

        // Extract weights from flat vector
        int index = 0;
        for (int i = 0; i < _weights.Shape[0]; i++)
        {
            for (int j = 0; j < _weights.Shape[1]; j++)
            {
                _weights[i, j] = parameters[index++];
            }
        }

        // Extract biases
        for (int i = 0; i < biasCount; i++)
        {
            _biases[i] = parameters[index++];
        }
    }

    /// <summary>
    /// Resets the internal state of the layer.
    /// </summary>
    /// <remarks>
    /// <para>
    /// This method resets the internal state of the layer by clearing all cached values from forward
    /// and backward passes. This is useful when starting to process a new batch of data.
    /// </para>
    /// <para><b>For Beginners:</b> This method clears the layer's memory to start fresh.
    /// 
    /// When resetting the state:
    /// - The saved input and output are cleared
    /// - The calculated gradients are cleared
    /// - The layer forgets previous calculations it performed
    /// 
    /// This is typically called:
    /// - Between training batches to free up memory
    /// - When switching from training to evaluation mode
    /// - When starting to process completely new data
    /// 
    /// It's like wiping a whiteboard clean before starting a new calculation.
    /// Note that this doesn't affect the learned weights and biases, just the
    /// temporary working data.
    /// </para>
    /// </remarks>
    public override void ResetState()
    {
        // Clear cached values from forward and backward passes
        _lastInput = null;
        _lastOutput = null;
        _weightsGradient = null;
        _biasesGradient = null;
    }

    public override ComputationNode<T> ExportComputationGraph(List<ComputationNode<T>> inputNodes)
    {
        if (inputNodes == null)
            throw new ArgumentNullException(nameof(inputNodes));

        if (InputShape == null || InputShape.Length == 0)
            throw new InvalidOperationException("Layer input shape not configured.");

        var symbolicInput = new Tensor<T>(new int[] { 1 }.Concat(InputShape).ToArray());
        var inputNode = TensorOperations<T>.Variable(symbolicInput, "input");
        inputNodes.Add(inputNode);

        // Use _weights and _biases directly - they are already Tensor<T>
        var weightsNode = TensorOperations<T>.Constant(_weights, "weights");
        var biasesNode = TensorOperations<T>.Constant(_biases, "biases");

        var matmulNode = TensorOperations<T>.MatrixMultiply(inputNode, weightsNode);
        var addNode = TensorOperations<T>.Add(matmulNode, biasesNode);

        if (ScalarActivation != null && ScalarActivation.SupportsJitCompilation)
        {
            return ScalarActivation.ApplyToGraph(addNode);
        }

        return addNode;
    }

    public override bool SupportsJitCompilation
    {
        get
        {
            if (_weights == null || _biases == null)
                return false;

            if (ScalarActivation != null)
                return ScalarActivation.SupportsJitCompilation;

            return true;
        }
    }
}<|MERGE_RESOLUTION|>--- conflicted
+++ resolved
@@ -368,7 +368,7 @@
     public override Tensor<T> Forward(Tensor<T> input)
     {
         _lastInput = input;
-<<<<<<< HEAD
+
 
         // Compute output = input * weights^T + biases using Engine operations
         // input: [batchSize, inputSize]
@@ -386,44 +386,7 @@
 
         _lastOutput = ApplyActivation(biasedOutput);
         return _lastOutput;
-=======
-        int batchSize = input.Shape[0];
-        int inputSize = input.Shape[1];
-        int outputSize = _weights.Shape[0];
-
-        var output = new Tensor<T>([batchSize, outputSize]);
-
-        for (int i = 0; i < batchSize; i++)
-        {
-            var inputVector = new Vector<T>(inputSize);
-            for (int j = 0; j < inputSize; j++)
-            {
-                inputVector[j] = input[i, j];
-            }
-
-            // Compute output = weights * input + biases using tensor operations
-            var outputVector = new Vector<T>(outputSize);
-            for (int row = 0; row < outputSize; row++)
-            {
-                T sum = _biases[row];
-                for (int col = 0; col < inputSize; col++)
-                {
-                    sum = NumOps.Add(sum, NumOps.Multiply(_weights[row, col], inputVector[col]));
-                }
-                outputVector[row] = sum;
-            }
-
-            outputVector = ApplyActivation(outputVector);
-
-            for (int j = 0; j < outputSize; j++)
-            {
-                output[i, j] = outputVector[j];
-            }
-        }
-
-        _lastOutput = output;
-        return output;
->>>>>>> 08e963c8
+
     }
 
     /// <summary>
@@ -476,22 +439,13 @@
         if (_lastInput == null || _lastOutput == null)
             throw new InvalidOperationException("Forward pass must be called before backward pass.");
 
-<<<<<<< HEAD
         var delta = ApplyActivationDerivative(_lastOutput, outputGradient);
 
         // Calculate gradients using Engine operations
         // weightsGradient = delta^T * input
         // biasesGradient = sum(delta, axis=0)
         // inputGradient = delta * weights
-=======
-        var inputGradient = new Tensor<T>(_lastInput.Shape);
-        var weightsGradient = new Tensor<T>(_weights.Shape);
-        var biasesGradient = new Tensor<T>(_biases.Shape);
-
-        int batchSize = _lastInput.Shape[0];
-        int inputSize = _lastInput.Shape[1];
-        int outputSize = _weights.Shape[0];
->>>>>>> 08e963c8
+
 
         // Transpose delta: [batch, output] -> [output, batch]
         var deltaT = Engine.TensorTranspose(delta);
@@ -499,46 +453,13 @@
         // Weights gradient: [output, batch] * [batch, input] -> [output, input]
         _weightsGradient = Engine.TensorMatMul(deltaT, _lastInput);
 
-<<<<<<< HEAD
         // Biases gradient: sum over batch dimension
         _biasesGradient = Engine.ReduceSum(delta, new[] { 0 }, keepDims: false);
 
         // Input gradient: [batch, output] * [output, input] -> [batch, input]
         // weights is [output, input]
         var inputGradient = Engine.TensorMatMul(delta, _weights);
-=======
-            var delta = ApplyActivationDerivative(lastOutputVector, outputGradientVector);
-
-            // Accumulate weight gradients: outer product of delta and input
-            for (int row = 0; row < outputSize; row++)
-            {
-                for (int col = 0; col < inputSize; col++)
-                {
-                    weightsGradient[row, col] = NumOps.Add(weightsGradient[row, col], NumOps.Multiply(delta[row], inputVector[col]));
-                }
-            }
-
-            // Accumulate bias gradients
-            for (int j = 0; j < outputSize; j++)
-            {
-                biasesGradient[j] = NumOps.Add(biasesGradient[j], delta[j]);
-            }
-
-            // Compute input gradient: weights.T @ delta
-            for (int j = 0; j < inputSize; j++)
-            {
-                T sum = NumOps.Zero;
-                for (int k = 0; k < outputSize; k++)
-                {
-                    sum = NumOps.Add(sum, NumOps.Multiply(_weights[k, j], delta[k]));
-                }
-                inputGradient[i, j] = sum;
-            }
-        }
-
-        _weightsGradient = weightsGradient;
-        _biasesGradient = biasesGradient;
->>>>>>> 08e963c8
+
 
         return inputGradient;
     }
@@ -575,10 +496,7 @@
         // Create computation nodes - _weights and _biases are already Tensor<T>
         var input = Autodiff.TensorOperations<T>.Variable(_lastInput, "input", requiresGradient: true);
         var weights = Autodiff.TensorOperations<T>.Variable(_weights, "weights", requiresGradient: true);
-<<<<<<< HEAD
-=======
-        var biases = Autodiff.TensorOperations<T>.Variable(_biases, "biases", requiresGradient: true);
->>>>>>> 08e963c8
+
 
         // Forward computation using autodiff ops
         // For each example: output = weights @ input + biases
@@ -589,45 +507,16 @@
         // Broadcast biases across batch dimension
         var biasesBroadcast = new Tensor<T>([batchSize, outputSize]);
         for (int i = 0; i < batchSize; i++)
-<<<<<<< HEAD
         {
             for (int j = 0; j < outputSize; j++)
             {
                 biasesBroadcast[i, j] = _biases[j];
             }
-=======
-        {
-            for (int j = 0; j < outputSize; j++)
-            {
-                biasesBroadcast[i, j] = _biases[j];
-            }
-        }
-        var biasNode = Autodiff.TensorOperations<T>.Variable(biasesBroadcast, "biases_broadcast", requiresGradient: false);
+        }
+        var biasNode = Autodiff.TensorOperations<T>.Variable(biasesBroadcast, "biases_broadcast", requiresGradient: true);
+
         var output = Autodiff.TensorOperations<T>.Add(matmul, biasNode);
 
-        // Apply activation using autodiff
-        Autodiff.ComputationNode<T> activated;
-        if (ScalarActivation is ReLUActivation<T>)
-        {
-            activated = Autodiff.TensorOperations<T>.ReLU(output);
-        }
-        else if (ScalarActivation is SigmoidActivation<T>)
-        {
-            activated = Autodiff.TensorOperations<T>.Sigmoid(output);
-        }
-        else if (ScalarActivation is TanhActivation<T>)
-        {
-            activated = Autodiff.TensorOperations<T>.Tanh(output);
-        }
-        else
-        {
-            activated = output;
->>>>>>> 08e963c8
-        }
-        var biasNode = Autodiff.TensorOperations<T>.Variable(biasesBroadcast, "biases_broadcast", requiresGradient: true);
-        var output = Autodiff.TensorOperations<T>.Add(matmul, biasNode);
-
-<<<<<<< HEAD
         // Apply activation using autodiff
         Autodiff.ComputationNode<T> activated;
         if (VectorActivation != null)
@@ -637,6 +526,7 @@
             return BackwardManual(outputGradient);
         }
         else if (ScalarActivation is ReLUActivation<T>)
+
         {
             activated = Autodiff.TensorOperations<T>.ReLU(output);
         }
@@ -653,13 +543,12 @@
             // Unsupported scalar activation - fall back to manual backward
             return BackwardManual(outputGradient);
         }
+
         else
         {
             activated = output;
         }
 
-=======
->>>>>>> 08e963c8
         // Manually propagate gradients using the output gradient we received
         activated.Gradient = outputGradient;
 
@@ -706,23 +595,17 @@
         // Extract gradients - already Tensor<T>
         if (weights.Gradient == null)
             throw new InvalidOperationException("Gradient computation failed for weights.");
-<<<<<<< HEAD
         if (biasNode.Gradient == null)
-=======
-        if (biases.Gradient == null)
->>>>>>> 08e963c8
+
             throw new InvalidOperationException("Gradient computation failed for biases.");
         if (input.Gradient == null)
             throw new InvalidOperationException("Gradient computation failed for input.");
 
         _weightsGradient = weights.Gradient;
-<<<<<<< HEAD
         // Sum bias gradients over batch dimension since biases are shared across batch
         // biasNode.Gradient shape: [batchSize, outputSize] -> _biasesGradient shape: [outputSize]
         _biasesGradient = biasNode.Gradient.SumOverAxis(0);
-=======
-        _biasesGradient = biases.Gradient;
->>>>>>> 08e963c8
+
 
         return input.Gradient;
     }
