--- conflicted
+++ resolved
@@ -514,11 +514,7 @@
             // Reshape coupling coefficients to broadcast: [batchSize, inputCapsules, numCapsules, 1]
             var coefExpanded = couplingCoefficients.Reshape([batchSize, inputCapsules, _numCapsules, 1]);
 
-<<<<<<< HEAD
-            // Element-wise multiply with broadcasting to weight the capsules
-=======
             // Element-wise multiply to weight the capsules (broadcast multiply for dimension mismatch)
->>>>>>> 228eeff8
             var weighted = Engine.TensorBroadcastMultiply(transformedInput, coefExpanded);
 
             // Sum over input capsules (axis 1) to get weighted sum: [batchSize, numCapsules, capsuleDimension]
@@ -544,11 +540,7 @@
                 // Reshape output to broadcast: [batchSize, 1, numCapsules, capsuleDimension]
                 var outputExpanded = output.Reshape([batchSize, 1, _numCapsules, _capsuleDimension]);
 
-<<<<<<< HEAD
-                // Element-wise multiply with broadcasting
-=======
                 // Element-wise multiply (broadcast multiply for dimension mismatch)
->>>>>>> 228eeff8
                 var agreementProduct = Engine.TensorBroadcastMultiply(transformedInput, outputExpanded);
 
                 // Sum over capsule dimension (axis 3) to get agreement: [batchSize, inputCapsules, numCapsules]
