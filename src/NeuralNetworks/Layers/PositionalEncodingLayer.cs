

namespace AiDotNet.NeuralNetworks.Layers;

/// <summary>
/// Represents a layer that adds positional encodings to input sequences.
/// </summary>
/// <remarks>
/// <para>
/// The PositionalEncodingLayer adds position-dependent signals to input embeddings, which helps
/// sequence models like Transformers understand the order of elements in a sequence. Since
/// attention-based models have no inherent notion of sequence order, positional encodings
/// provide this critical information. The encodings use sine and cosine functions of different
/// frequencies to create unique position-dependent patterns.
/// </para>
/// <para><b>For Beginners:</b> This layer adds information about position to your sequence data.
/// 
/// Think of it like numbering the words in a sentence:
/// - Without position information, a model only knows which words are in the sentence
/// - With position information, it knows which word comes first, second, third, etc.
/// 
/// For example, the sentences "dog bites man" and "man bites dog" contain the same words
/// but have completely different meanings because of word order. Positional encoding
/// helps models understand this difference.
/// 
/// The layer uses a clever mathematical pattern of sine and cosine waves to encode positions.
/// This approach has several advantages:
/// - It creates a unique pattern for each position
/// - Similar positions have similar encodings (helpful for generalization)
/// - It can potentially handle sequences longer than those seen during training
/// - The encodings have consistent patterns that models can learn from
/// </para>
/// </remarks>
/// <typeparam name="T">The numeric type used for calculations, typically float or double.</typeparam>
public class PositionalEncodingLayer<T> : LayerBase<T>
{
    /// <summary>
    /// The maximum sequence length that this layer can handle.
    /// </summary>
    /// <remarks>
    /// This field is automatically extended when longer sequences are encountered.
    /// </remarks>
    private int maxSequenceLength;

    /// <summary>
    /// The size of each embedding vector.
    /// </summary>
    /// <remarks>
    /// This field is automatically adapted when input embedding dimensions differ.
    /// </remarks>
    private int embeddingSize;

    /// <summary>
    /// The pre-computed positional encodings tensor.
    /// </summary>
    /// <remarks>
    /// This tensor stores the pre-computed positional encodings for all possible positions
    /// up to maxSequenceLength. The encodings are calculated once during initialization
    /// and reused for all forward passes.
    /// </remarks>
    private Tensor<T> encodings;

    private readonly object _encodingLock = new();

    /// <summary>
    /// The computation engine (CPU or GPU) for vectorized operations.
    /// </summary>

    /// <summary>
    /// Gets a value indicating whether this layer supports training.
    /// </summary>
    /// <value>
    /// Always <c>true</c> because the PositionalEncodingLayer supports backpropagation, even though it has no trainable parameters.
    /// </value>
    /// <remarks>
    /// <para>
    /// This property indicates whether the layer supports backpropagation during training. Although
    /// the PositionalEncodingLayer has no trainable parameters, it still supports the backward pass to propagate
    /// gradients to previous layers.
    /// </para>
    /// <para><b>For Beginners:</b> This property tells you if the layer can participate in the training process.
    /// 
    /// A value of true means:
    /// - The layer can pass gradient information backward during training
    /// - It's part of the learning process, even though it doesn't have learnable parameters
    /// 
    /// While this layer doesn't have weights or biases that get updated during training,
    /// it still needs to properly handle gradients to ensure that layers before it
    /// can learn correctly.
    /// </para>
    /// </remarks>
    public override bool SupportsTraining => true;

    /// <summary>
    /// Initializes a new instance of the <see cref="PositionalEncodingLayer{T}"/> class with the specified maximum sequence length and embedding size.
    /// </summary>
    /// <param name="maxSequenceLength">The maximum sequence length that this layer can handle.</param>
    /// <param name="embeddingSize">The size of each embedding vector.</param>
    /// <remarks>
    /// <para>
    /// This constructor creates a PositionalEncodingLayer with the specified maximum sequence length and embedding size.
    /// It initializes the positional encodings using sine and cosine functions of different frequencies, following
    /// the formula from the "Attention Is All You Need" paper.
    /// </para>
    /// <para><b>For Beginners:</b> This constructor sets up the layer with the necessary dimensions.
    /// 
    /// When creating a PositionalEncodingLayer, you need to specify:
    /// - maxSequenceLength: The longest sequence your model will handle (e.g., 512 for text processing)
    /// - embeddingSize: The size of your embedding vectors (e.g., 512 or 768 dimensions)
    /// 
    /// During initialization, the layer pre-calculates all the positional encodings using
    /// the sine/cosine formula. This is more efficient than calculating them each time.
    /// 
    /// The formula alternates between sine and cosine functions across the embedding dimensions,
    /// with different frequencies for different dimensions. This creates a unique pattern for each
    /// position that the model can learn to recognize.
    /// </para>
    /// </remarks>
    public PositionalEncodingLayer(int maxSequenceLength, int embeddingSize)
        : base([maxSequenceLength, embeddingSize], [maxSequenceLength, embeddingSize])
    {
        this.maxSequenceLength = maxSequenceLength;
        this.embeddingSize = embeddingSize;
        encodings = new Tensor<T>([maxSequenceLength, embeddingSize]);
        InitializeEncodings();
    }

    /// <summary>
    /// Initializes the positional encodings using sine and cosine functions.
    /// </summary>
    /// <remarks>
    /// <para>
    /// This method initializes the positional encodings tensor using sine and cosine functions
    /// of different frequencies. For each position and embedding dimension, it calculates the
    /// appropriate value based on the formula from the "Attention Is All You Need" paper:
    /// PE(pos, 2i) = sin(pos / 10000^(2i/d_model))
    /// PE(pos, 2i+1) = cos(pos / 10000^(2i/d_model))
    /// </para>
    /// <para><b>For Beginners:</b> This method creates the pattern of numbers that encodes position information.
    /// 
    /// The method uses a specific mathematical formula to create a unique pattern for each position:
    /// - Even-indexed dimensions (0, 2, 4, ...) use sine functions
    /// - Odd-indexed dimensions (1, 3, 5, ...) use cosine functions
    /// - Different dimensions use different frequencies
    /// 
    /// This creates a unique "fingerprint" for each position that:
    /// - Changes smoothly as you move along the sequence
    /// - Has different patterns across different dimensions
    /// - Can be easily learned by neural networks
    /// 
    /// The formula with 10000 and sine/cosine was carefully chosen by researchers
    /// to have good mathematical properties for representing sequence positions.
    /// </para>
    /// </remarks>
    private void InitializeEncodings()
    {
        // Vectorized positional encoding computation using IEngine
        // Formula: PE(pos, 2i) = sin(pos / 10000^(2i/d_model))
        //          PE(pos, 2i+1) = cos(pos / 10000^(2i/d_model))

        // Pre-compute division terms: 1 / 10000^(2i/d_model) for each dimension pair
        int halfEmbedding = embeddingSize / 2;
        var divTerms = new Tensor<T>(new[] { halfEmbedding });
        for (int i = 0; i < halfEmbedding; i++)
        {
            double exponent = NumericalStabilityHelper.SafeDiv(2.0 * i, embeddingSize);
            divTerms[i] = NumOps.FromDouble(1.0 / Math.Pow(10000, exponent));
        }

        // Create position tensor [maxSequenceLength]
        var positions = new Tensor<T>(new[] { maxSequenceLength });
        for (int pos = 0; pos < maxSequenceLength; pos++)
        {
            positions[pos] = NumOps.FromDouble(pos);
        }

        // Compute all angles: angles[pos, i] = pos * divTerms[i]
        // This is an outer product: [maxSequenceLength] x [halfEmbedding] -> [maxSequenceLength, halfEmbedding]
        var angles = Engine.TensorOuter(positions, divTerms);

        // Apply vectorized sin and cos using IEngine
        var sinValues = Engine.TensorSin(angles);
        var cosValues = Engine.TensorCos(angles);

        // Interleave sin and cos values into encodings tensor
        // Even indices get sin, odd indices get cos
        for (int pos = 0; pos < maxSequenceLength; pos++)
        {
            for (int i = 0; i < halfEmbedding; i++)
            {
                encodings[pos, 2 * i] = sinValues[pos, i];         // Even: sin
                encodings[pos, 2 * i + 1] = cosValues[pos, i];     // Odd: cos
            }
        }

        // Handle odd embeddingSize (last dimension uses sin if odd) - vectorized
        if (embeddingSize % 2 == 1)
        {
            int lastDimIdx = embeddingSize - 1;
            double exponent = NumericalStabilityHelper.SafeDiv(2.0 * (lastDimIdx / 2.0), embeddingSize);
            T divTerm = NumOps.FromDouble(1.0 / Math.Pow(10000, exponent));

            // Vectorized: angles = positions * divTerm, then sin(angles)
            var lastAngles = Engine.TensorMultiplyScalar(positions, divTerm);
            var lastSinValues = Engine.TensorSin(lastAngles);

            // Copy vectorized results to encodings
            for (int pos = 0; pos < maxSequenceLength; pos++)
            {
                encodings[pos, lastDimIdx] = lastSinValues[pos];
            }
        }
    }

    /// <summary>
    /// Performs the forward pass of the positional encoding layer.
    /// </summary>
    /// <param name="input">The input tensor to process.</param>
    /// <returns>The output tensor with positional encodings added.</returns>
    /// <exception cref="ArgumentException">Thrown when the input sequence length exceeds the maximum sequence length.</exception>
    /// <remarks>
    /// <para>
    /// This method implements the forward pass of the positional encoding layer. It first checks that
    /// the input sequence length does not exceed the maximum allowed length. Then, it slices the
    /// pre-computed encodings tensor to match the input sequence length and adds the encodings to
    /// the input tensor element-wise.
    /// </para>
    /// <para><b>For Beginners:</b> This method adds the position information to your input data.
    /// 
    /// During the forward pass:
    /// - The method checks that your sequence isn't too long
    /// - It takes the appropriate slice of the pre-computed encodings
    ///   (matching the length of your input sequence)
    /// - It adds these encodings directly to your input data
    /// 
    /// The addition operation combines your original data (like word embeddings)
    /// with the position information, allowing the model to use both.
    /// 
    /// For example, if your input is word embeddings for "The cat sat on the mat",
    /// after this layer, each word's embedding will also contain information about
    /// which position in the sentence it occupies.
    /// </para>
    /// </remarks>
    public override Tensor<T> Forward(Tensor<T> input)
    {
        // Handle 1D input by treating it as [1, embed] (single position with embedding)
        bool was1D = input.Shape.Length == 1;
        Tensor<T> workingInput = input;

        if (was1D)
        {
            // Reshape [embed] -> [1, embed]
            workingInput = input.Reshape([1, input.Shape[0]]);
        }

        // Handle any rank >= 2: last dim is embed, second-to-last is sequence
        int rank = workingInput.Shape.Length;
<<<<<<< HEAD
        int seqLength = input.Shape[rank - 2];
        int inputEmbedDim = input.Shape[rank - 1];
=======
        int seqLength = workingInput.Shape[rank - 2];
        int inputEmbedDim = workingInput.Shape[rank - 1];
>>>>>>> 228eeff8

        Tensor<T> currentEncodings;
        int currentEmbeddingSize;

        lock (_encodingLock)
        {
            // Dynamically adjust embedding size if needed
            if (inputEmbedDim != embeddingSize)
            {
                embeddingSize = inputEmbedDim;
                encodings = new Tensor<T>([maxSequenceLength, embeddingSize]);

                for (int pos = 0; pos < maxSequenceLength; pos++)
                {
                    for (int i = 0; i < embeddingSize / 2; i++)
                    {
                        double exponent = NumericalStabilityHelper.SafeDiv(2.0 * i, embeddingSize);
                        double divTerm = 1.0 / Math.Pow(10000, exponent);
                        encodings[pos, 2 * i] = NumOps.FromDouble(Math.Sin(pos * divTerm));
                        encodings[pos, 2 * i + 1] = NumOps.FromDouble(Math.Cos(pos * divTerm));
                    }
                    if (embeddingSize % 2 == 1)
                    {
                        int lastDimIdx = embeddingSize - 1;
                        double exponent = NumericalStabilityHelper.SafeDiv(2.0 * (lastDimIdx / 2.0), embeddingSize);
                        double divTerm = 1.0 / Math.Pow(10000, exponent);
                        encodings[pos, lastDimIdx] = NumOps.FromDouble(Math.Sin(pos * divTerm));
                    }
                }
            }

            // Dynamically extend encodings if needed (support any sequence length)
            if (seqLength > maxSequenceLength)
            {
                int oldMaxSeq = maxSequenceLength;
                maxSequenceLength = seqLength;
                var newEncodings = new Tensor<T>([maxSequenceLength, embeddingSize]);

                for (int pos = 0; pos < oldMaxSeq; pos++)
                {
                    for (int e = 0; e < embeddingSize; e++)
                    {
                        newEncodings[pos, e] = encodings[pos, e];
                    }
                }

                for (int pos = oldMaxSeq; pos < maxSequenceLength; pos++)
                {
                    for (int i = 0; i < embeddingSize / 2; i++)
                    {
                        double exponent = NumericalStabilityHelper.SafeDiv(2.0 * i, embeddingSize);
                        double divTerm = 1.0 / Math.Pow(10000, exponent);
                        newEncodings[pos, 2 * i] = NumOps.FromDouble(Math.Sin(pos * divTerm));
                        newEncodings[pos, 2 * i + 1] = NumOps.FromDouble(Math.Cos(pos * divTerm));
                    }
                    if (embeddingSize % 2 == 1)
                    {
                        int lastDimIdx = embeddingSize - 1;
                        double exponent = NumericalStabilityHelper.SafeDiv(2.0 * (lastDimIdx / 2.0), embeddingSize);
                        double divTerm = 1.0 / Math.Pow(10000, exponent);
                        newEncodings[pos, lastDimIdx] = NumOps.FromDouble(Math.Sin(pos * divTerm));
                    }
                }

                encodings = newEncodings;
            }

            currentEncodings = encodings;
            currentEmbeddingSize = embeddingSize;
        }

        // Slice encodings to match input sequence length: [seq, embed]
        var slicedEncodings = currentEncodings.Slice(0, 0, seqLength, currentEmbeddingSize);

        Tensor<T> result;
        if (rank == 2)
        {
            // For 2D input [seq, embed], add directly
            result = Engine.TensorAdd(workingInput, slicedEncodings);
        }
        else
        {
            // For higher-rank input [..., seq, embed], broadcast encoding across leading dimensions
            // Create broadcast shape: [1, 1, ..., 1, seq, embed] with (rank-2) leading 1s
            var broadcastShape = new int[rank];
            for (int d = 0; d < rank - 2; d++)
                broadcastShape[d] = 1;
            broadcastShape[rank - 2] = seqLength;
            broadcastShape[rank - 1] = currentEmbeddingSize;

            var reshapedEncodings = slicedEncodings.Reshape(broadcastShape);
            result = Engine.TensorBroadcastAdd(workingInput, reshapedEncodings);
        }

        // If input was 1D, reshape output back to 1D
        if (was1D)
        {
            // Reshape [1, embed] -> [embed]
            result = result.Reshape([result.Shape[result.Shape.Length - 1]]);
        }

        return result;
    }

    /// <summary>
    /// Performs the backward pass of the positional encoding layer.
    /// </summary>
    /// <param name="outputGradient">The gradient of the loss with respect to the layer's output.</param>
    /// <returns>The gradient of the loss with respect to the layer's input.</returns>
    /// <remarks>
    /// <para>
    /// This method implements the backward pass of the positional encoding layer. Since the layer
    /// simply adds fixed positional encodings to the input, the gradient flows through unchanged.
    /// The gradient of the addition operation with respect to the input is just the gradient of
    /// the output.
    /// </para>
    /// <para><b>For Beginners:</b> This method handles how gradients flow backward through this layer.
    /// 
    /// During the backward pass:
    /// - The layer receives gradients indicating how the output should change
    /// - Since this layer just adds fixed positional encodings to the input,
    ///   any change in the output should directly affect the input in the same way
    /// - So the gradients are passed back unchanged
    /// 
    /// This makes sense because:
    /// - The derivative of (x + constant) with respect to x is 1
    /// - So the gradient flows through addition operations unchanged
    /// - The positional encodings are constants that don't change during training
    /// </para>
    /// </remarks>
    public override Tensor<T> Backward(Tensor<T> outputGradient)
    {
        return UseAutodiff
            ? BackwardViaAutodiff(outputGradient)
            : BackwardManual(outputGradient);
    }


    /// <summary>
    /// Backward pass implementation using automatic differentiation.
    /// </summary>
    /// <param name="outputGradient">The gradient of the loss with respect to the layer's output.</param>
    /// <returns>The gradient of the loss with respect to the layer's input.</returns>
    /// <remarks>
    /// <para>
    /// This method uses automatic differentiation to compute gradients. For positional encoding,
    /// the operation is: output = input + positionalEncodings (constant).
    /// The gradient flows through unchanged since d(x + c)/dx = 1.
    /// </para>
    /// </remarks>
    private Tensor<T> BackwardViaAutodiff(Tensor<T> outputGradient)
    {
        // Handle 1D gradient by treating it as [1, embed]
        bool was1D = outputGradient.Shape.Length == 1;
        Tensor<T> workingGradient = outputGradient;

        if (was1D)
        {
            // Reshape [embed] -> [1, embed]
            workingGradient = outputGradient.Reshape([1, outputGradient.Shape[0]]);
        }

        // Create a placeholder input tensor matching the working gradient shape
        var inputTensor = new Tensor<T>(workingGradient.Shape);

        // Create computation nodes
        var inputNode = Autodiff.TensorOperations<T>.Variable(inputTensor, "input", requiresGradient: true);

        // Handle any rank >= 2: [..., seq, embed]
        int rank = workingGradient.Shape.Length;
        var sequenceLength = workingGradient.Shape[rank - 2];
        var slicedEncodings = encodings.Slice(0, 0, sequenceLength, embeddingSize);

        // For autodiff graph, we need encodings to match gradient shape
        // Broadcast encodings to match the input shape
        Tensor<T> encodingsForGraph;
        if (rank == 2)
        {
            encodingsForGraph = slicedEncodings;
        }
        else
        {
            // Create broadcast shape: [1, 1, ..., 1, seq, embed] with (rank-2) leading 1s
            var broadcastShape = new int[rank];
            for (int d = 0; d < rank - 2; d++)
                broadcastShape[d] = 1;
            broadcastShape[rank - 2] = sequenceLength;
            broadcastShape[rank - 1] = embeddingSize;

            encodingsForGraph = Tensor<T>.CreateDefault(outputGradient.Shape, NumOps.Zero).BroadcastAdd(
                slicedEncodings.Reshape(broadcastShape));
        }
        var encodingsNode = Autodiff.TensorOperations<T>.Constant(encodingsForGraph, "positional_encodings");

        // Forward: output = input + positional_encodings
        var outputNode = Autodiff.TensorOperations<T>.Add(inputNode, encodingsNode);

        // Set the output gradient
        outputNode.Gradient = outputGradient;

        // Production-grade: Inline topological sort for backward pass
        var visited = new HashSet<Autodiff.ComputationNode<T>>();
        var topoOrder = new List<Autodiff.ComputationNode<T>>();
        var stack = new Stack<(Autodiff.ComputationNode<T> node, bool processed)>();
        stack.Push((outputNode, false));

        while (stack.Count > 0)
        {
            var (node, processed) = stack.Pop();
            if (visited.Contains(node)) continue;

            if (processed)
            {
                visited.Add(node);
                topoOrder.Add(node);
            }
            else
            {
                stack.Push((node, true));
                if (node.Parents != null)
                {
                    foreach (var parent in node.Parents)
                    {
                        if (!visited.Contains(parent))
                            stack.Push((parent, false));
                    }
                }
            }
        }

        // Execute backward pass in reverse topological order
        for (int i = topoOrder.Count - 1; i >= 0; i--)
        {
            var node = topoOrder[i];
            if (node.RequiresGradient && node.BackwardFunction != null && node.Gradient != null)
            {
                node.BackwardFunction(node.Gradient);
            }
        }

        // Extract and return the input gradient
        if (inputNode.Gradient == null)
            throw new InvalidOperationException("Gradient computation failed in automatic differentiation.");

        var resultGradient = inputNode.Gradient;

        // If output gradient was 1D, reshape result back to 1D
        if (was1D)
        {
            resultGradient = resultGradient.Reshape([resultGradient.Shape[resultGradient.Shape.Length - 1]]);
        }

        return resultGradient;
    }

    /// <summary>
    /// Manual backward pass implementation using optimized gradient calculations.
    /// </summary>
    /// <param name="outputGradient">The gradient of the loss with respect to the layer's output.</param>
    /// <returns>The gradient of the loss with respect to the layer's input.</returns>
    private Tensor<T> BackwardManual(Tensor<T> outputGradient)
    {
        // The gradient flows through unchanged
        return outputGradient;
    }

    /// <summary>
    /// Updates the parameters of the positional encoding layer using the calculated gradients.
    /// </summary>
    /// <param name="learningRate">The learning rate to use for the parameter updates.</param>
    /// <remarks>
    /// <para>
    /// This method is part of the training process, but since PositionalEncodingLayer has no trainable parameters,
    /// this method does nothing. The positional encodings are fixed and do not change during training.
    /// </para>
    /// <para><b>For Beginners:</b> This method would normally update a layer's internal values during training.
    /// 
    /// However, since PositionalEncodingLayer uses fixed encodings that are calculated once at initialization
    /// and don't change during training, this method is empty.
    /// 
    /// This is different from layers like Dense or Convolutional layers, which have weights and biases
    /// that get updated during training. The positional encodings are based on a mathematical formula
    /// rather than learned from data.
    /// </para>
    /// </remarks>
    public override void UpdateParameters(T learningRate)
    {
        // No parameters to update in this layer
    }

    /// <summary>
    /// Gets all trainable parameters from the positional encoding layer as a single vector.
    /// </summary>
    /// <returns>An empty vector since PositionalEncodingLayer has no trainable parameters.</returns>
    /// <remarks>
    /// <para>
    /// This method retrieves all trainable parameters from the layer as a single vector. Since PositionalEncodingLayer
    /// has no trainable parameters, it returns an empty vector. The positional encodings are fixed values
    /// determined by a mathematical formula, not learnable parameters.
    /// </para>
    /// <para><b>For Beginners:</b> This method returns all the learnable values in the layer.
    /// 
    /// Since PositionalEncodingLayer:
    /// - Uses fixed encodings based on a mathematical formula
    /// - Has no weights, biases, or other learnable parameters
    /// - The method returns an empty list
    /// 
    /// This is different from layers like Dense layers, which would return their weights and biases.
    /// The positional encodings are fixed by design and don't need to be learned from data.
    /// </para>
    /// </remarks>
    public override Vector<T> GetParameters()
    {
        // PositionalEncodingLayer has no trainable parameters
        return Vector<T>.Empty();
    }

    /// <summary>
    /// Resets the internal state of the positional encoding layer.
    /// </summary>
    /// <remarks>
    /// <para>
    /// This method is intended to reset any internal state that might change during training or inference.
    /// However, since PositionalEncodingLayer has no state that changes (the encodings are fixed),
    /// this method does nothing.
    /// </para>
    /// <para><b>For Beginners:</b> This method would normally clear the layer's memory to start fresh.
    /// 
    /// However, since PositionalEncodingLayer doesn't maintain any changing state during processing
    /// (the encodings are fixed at initialization and don't change), this method is empty.
    /// 
    /// The encodings tensor is a fixed part of the layer that remains constant throughout
    /// the lifetime of the layer, so there's nothing to reset.
    /// </para>
    /// </remarks>
    public override void ResetState()
    {
        // No state to reset in this layer
        // The encodings are fixed and don't change during training
    }

    public override ComputationNode<T> ExportComputationGraph(List<ComputationNode<T>> inputNodes)
    {
        if (inputNodes == null)
            throw new ArgumentNullException(nameof(inputNodes));

        if (InputShape == null || InputShape.Length == 0)
            throw new InvalidOperationException("Layer input shape not configured.");

        var symbolicInput = new Tensor<T>(new int[] { 1 }.Concat(InputShape).ToArray());
        var inputNode = TensorOperations<T>.Variable(symbolicInput, "input");
        inputNodes.Add(inputNode);

        // PositionalEncodingLayer adds fixed positional encodings to input
        return TensorOperations<T>.Add(inputNode, TensorOperations<T>.Constant(encodings, "positional_encodings"));
    }

    public override bool SupportsJitCompilation => true;
}<|MERGE_RESOLUTION|>--- conflicted
+++ resolved
@@ -255,13 +255,8 @@
 
         // Handle any rank >= 2: last dim is embed, second-to-last is sequence
         int rank = workingInput.Shape.Length;
-<<<<<<< HEAD
-        int seqLength = input.Shape[rank - 2];
-        int inputEmbedDim = input.Shape[rank - 1];
-=======
         int seqLength = workingInput.Shape[rank - 2];
         int inputEmbedDim = workingInput.Shape[rank - 1];
->>>>>>> 228eeff8
 
         Tensor<T> currentEncodings;
         int currentEmbeddingSize;
