--- conflicted
+++ resolved
@@ -617,12 +617,8 @@
         var lastPreSoftmaxScores = _lastPreSoftmaxScores;
         var lastAttentionCoefficients = _lastAttentionCoefficients;
 
-<<<<<<< HEAD
-
-=======
         // Handle 2D or 3D adjacency matrix
         bool adj2D = adjacencyMatrix.Shape.Length == 2;
->>>>>>> 228eeff8
 
         // Compute attention scores with LeakyReLU and softmax
         var maxScores = new T[numNodes];
@@ -632,21 +628,13 @@
         }
 
         // First pass: compute raw scores and find max for numerical stability
-<<<<<<< HEAD
-        // Adjacency matrix can be 2D [numNodes, numNodes] or 3D [batch, numNodes, numNodes]
-=======
         // Adjacency matrix may be 2D [numNodes, numNodes] or 3D [batch, numNodes, numNodes]
->>>>>>> 228eeff8
         for (int i = 0; i < numNodes; i++)
         {
             for (int j = 0; j < numNodes; j++)
             {
-<<<<<<< HEAD
-                if (NumOps.Equals(GetAdjacencyValue(b, i, j), NumOps.Zero))
-=======
                 T adjValue = adj2D ? adjacencyMatrix[i, j] : adjacencyMatrix[b, i, j];
                 if (NumOps.Equals(adjValue, NumOps.Zero))
->>>>>>> 228eeff8
                 {
                     lastPreSoftmaxScores[b, h, i, j] = NumOps.FromDouble(double.NegativeInfinity);
                     continue;
@@ -672,12 +660,8 @@
             // Compute exp(score - max) for numerical stability
             for (int j = 0; j < numNodes; j++)
             {
-<<<<<<< HEAD
-                if (!NumOps.Equals(GetAdjacencyValue(b, i, j), NumOps.Zero))
-=======
                 T adjVal = adj2D ? adjacencyMatrix[i, j] : adjacencyMatrix[b, i, j];
                 if (!NumOps.Equals(adjVal, NumOps.Zero))
->>>>>>> 228eeff8
                 {
                     T expVal = NumOps.Exp(NumOps.Subtract(lastPreSoftmaxScores[b, h, i, j], maxScores[i]));
                     lastAttentionCoefficients[b, h, i, j] = expVal;
@@ -688,12 +672,8 @@
             // Normalize and apply dropout
             for (int j = 0; j < numNodes; j++)
             {
-<<<<<<< HEAD
-                if (!NumOps.Equals(GetAdjacencyValue(b, i, j), NumOps.Zero))
-=======
                 T adjVal2 = adj2D ? adjacencyMatrix[i, j] : adjacencyMatrix[b, i, j];
                 if (!NumOps.Equals(adjVal2, NumOps.Zero))
->>>>>>> 228eeff8
                 {
                     T coeff = NumOps.Divide(lastAttentionCoefficients[b, h, i, j], sumExp);
 
@@ -804,12 +784,8 @@
                 {
                     for (int j = 0; j < numNodes; j++)
                     {
-<<<<<<< HEAD
-                        if (!NumOps.Equals(GetAdjacencyValue(b, i, j), NumOps.Zero))
-=======
                         T adjVal = adj2D ? adjacencyMatrix[i, j] : adjacencyMatrix[b, i, j];
                         if (!NumOps.Equals(adjVal, NumOps.Zero))
->>>>>>> 228eeff8
                         {
                             T attnCoeff = _lastAttentionCoefficients[b, h, i, j];
 
@@ -858,12 +834,8 @@
                     // Compute score gradients for each edge
                     for (int j = 0; j < numNodes; j++)
                     {
-<<<<<<< HEAD
-                        if (!NumOps.Equals(GetAdjacencyValue(b, i, j), NumOps.Zero))
-=======
                         T adjValJ = adj2D ? adjacencyMatrix[i, j] : adjacencyMatrix[b, i, j];
                         if (!NumOps.Equals(adjValJ, NumOps.Zero))
->>>>>>> 228eeff8
                         {
                             T attnCoeff = _lastAttentionCoefficients[b, h, i, j];
 
@@ -1241,12 +1213,8 @@
                 {
                     for (int j = 0; j < numNodes; j++)
                     {
-<<<<<<< HEAD
-                        if (!NumOps.Equals(GetAdjacencyValue(b, i, j), NumOps.Zero))
-=======
                         T adjValue = adj2D ? adjacencyMatrix[i, j] : adjacencyMatrix[b, i, j];
                         if (!NumOps.Equals(adjValue, NumOps.Zero))
->>>>>>> 228eeff8
                         {
                             T attnGrad = NumOps.Zero;
                             for (int f = 0; f < _outputFeatures; f++)
@@ -1282,12 +1250,8 @@
                     // Compute score gradients for each edge
                     for (int j = 0; j < numNodes; j++)
                     {
-<<<<<<< HEAD
-                        if (!NumOps.Equals(GetAdjacencyValue(b, i, j), NumOps.Zero))
-=======
                         T adjValueJ = adj2D ? adjacencyMatrix[i, j] : adjacencyMatrix[b, i, j];
                         if (!NumOps.Equals(adjValueJ, NumOps.Zero))
->>>>>>> 228eeff8
                         {
                             T attnCoeff = lastAttentionCoefficients[b, h, i, j];
 
