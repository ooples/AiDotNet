--- conflicted
+++ resolved
@@ -1500,11 +1500,7 @@
             var expertOutput = expertOutputs[i];
 
             // Extract routing weight for expert i as a vector [batchSize]
-<<<<<<< HEAD
-            // GetSliceAlongDimension(index, dimension) - slice at index i along dimension 1
-=======
             // GetSliceAlongDimension(index, dimension) - get slice at index i along dimension 1 (expert dim)
->>>>>>> 228eeff8
             var weightVector = routingWeights.GetSliceAlongDimension(i, 1);
 
             // Reshape for broadcasting across any-rank expert outputs
