using AiDotNet.Autodiff;
<<<<<<< HEAD
using AiDotNet.Tensors.Engines;
using AiDotNet.Tensors.Engines.DirectGpu;
=======
using AiDotNet.Tensors.Helpers;
>>>>>>> 1329f05a


namespace AiDotNet.NeuralNetworks.Layers;

/// <summary>
/// Represents a fully connected (dense) layer in a neural network.
/// </summary>
/// <remarks>
/// <para>
/// A dense layer connects every input neuron to every output neuron, with each connection having
/// a learnable weight. This is the most basic and widely used type of neural network layer.
/// Dense layers are capable of learning complex patterns by adjusting these weights during training.
/// </para>
/// <para><b>For Beginners:</b> A dense layer is like a voting system where every input gets to vote on every output.
///
/// Think of it like this:
/// - Each input sends information to every output
/// - Each connection has a different "importance" (weight)
/// - The layer learns which connections should be strong and which should be weak
///
/// For example, in an image recognition task:
/// - One input might detect a curved edge
/// - Another might detect a straight line
/// - The dense layer combines these features to recognize higher-level patterns
///
/// Dense layers are the building blocks of many neural networks because they can learn
/// almost any relationship between inputs and outputs, given enough neurons and training data.
/// </para>
/// <para>
/// <b>Thread Safety:</b> This layer is not thread-safe. Each layer instance maintains internal state
/// during forward and backward passes. If you need concurrent execution, use separate layer instances
/// per thread or synchronize access to shared instances.
/// </para>
/// </remarks>
/// <typeparam name="T">The numeric type used for calculations, typically float or double.</typeparam>
public class DenseLayer<T> : LayerBase<T>, IAuxiliaryLossLayer<T>
{
    /// <summary>
    /// Specifies the type of regularization to apply to the layer's weights.
    /// </summary>
    /// <remarks>
    /// <para><b>For Beginners:</b> This determines how the network prevents overfitting in this layer.
    ///
    /// Regularization types:
    /// - None: No regularization (default)
    /// - L1: Encourages weights to become exactly zero (creates sparse networks)
    /// - L2: Encourages weights to be small but not necessarily zero (smooths the network)
    /// - L1L2: Combines both L1 and L2 regularization
    /// </para>
    /// </remarks>
    public enum RegularizationType
    {
        None,
        L1,
        L2,
        L1L2
    }

    /// <summary>
    /// Gets or sets whether auxiliary loss (weight regularization) should be used during training.
    /// </summary>
    /// <remarks>
    /// <para>
    /// Weight regularization adds a penalty based on the magnitude of the weights to prevent overfitting.
    /// This helps the network generalize better to unseen data by discouraging overly complex models.
    /// </para>
    /// <para><b>For Beginners:</b> Weight regularization is like encouraging simplicity in your model.
    ///
    /// Why use regularization:
    /// - Prevents the network from memorizing training data (overfitting)
    /// - Encourages the network to learn general patterns instead of specific details
    /// - Makes the model work better on new, unseen data
    ///
    /// Think of it like learning to recognize cats:
    /// - Without regularization: "This cat has exactly 157 whiskers" (too specific)
    /// - With regularization: "Cats have fur, whiskers, and pointy ears" (general pattern)
    ///
    /// Regularization is especially helpful when you have limited training data.
    /// </para>
    /// </remarks>
    public bool UseAuxiliaryLoss { get; set; } = false;

    /// <summary>
    /// Gets or sets the weight for the regularization auxiliary loss.
    /// </summary>
    /// <remarks>
    /// <para>
    /// This weight controls how much the regularization penalty contributes to the total loss.
    /// The total loss is: main_loss + (auxiliary_weight * regularization_loss).
    /// Typical values range from 0.0001 to 0.1.
    /// </para>
    /// <para><b>For Beginners:</b> This controls how much the network should prefer simple models.
    ///
    /// The weight determines the balance between:
    /// - Fitting the training data well (main loss)
    /// - Keeping the model simple (regularization loss)
    ///
    /// Common values:
    /// - 0.01 (default): Moderate regularization
    /// - 0.001-0.005: Light regularization
    /// - 0.05-0.1: Strong regularization
    ///
    /// Higher values make the network simpler but might underfit the data.
    /// Lower values allow more complexity but might overfit.
    /// </para>
    /// </remarks>
    public T AuxiliaryLossWeight { get; set; }

    /// <summary>
    /// Gets or sets the type of regularization to apply.
    /// </summary>
    public RegularizationType Regularization { get; set; } = RegularizationType.None;

    /// <summary>
    /// Gets or sets the L1 regularization strength (used when Regularization is L1 or L1L2).
    /// </summary>
    public T L1Strength { get; set; }

    /// <summary>
    /// Gets or sets the L2 regularization strength (used when Regularization is L2 or L1L2).
    /// </summary>
    public T L2Strength { get; set; }

    private T _lastRegularizationLoss;
    /// <summary>
    /// The weight matrix that connects input neurons to output neurons.
    /// </summary>
    /// <remarks>
    /// <para>
    /// This matrix represents the strength of connections between input and output neurons. Each row
    /// corresponds to an output neuron, and each column corresponds to an input neuron. The value at
    /// position [i, j] is the weight of the connection from input j to output i.
    /// </para>
    /// <para><b>For Beginners:</b> The weights matrix is like a table of importance scores.
    /// 
    /// Imagine a table where:
    /// - Each row represents one output neuron
    /// - Each column represents one input neuron
    /// - Each cell contains a number (weight) showing how strongly that input affects that output
    /// 
    /// During training, these numbers change to help the network make better predictions.
    /// Positive weights strengthen connections, negative weights create inhibitory connections,
    /// and weights close to zero mean the connection is weak or unimportant.
    /// </para>
    /// </remarks>
    private Tensor<T> _weights;

    /// <summary>
    /// The bias values added to each output neuron.
    /// </summary>
    /// <remarks>
    /// <para>
    /// This tensor contains a bias value for each output neuron. Biases allow the network to shift
    /// the activation function, enabling it to fit the data better. Each bias is added to the weighted
    /// sum of inputs before applying the activation function.
    /// </para>
    /// <para><b>For Beginners:</b> Biases are like default values or thresholds for each output.
    ///
    /// Think of biases as:
    /// - A starting point or base value for each output
    /// - A way to adjust how easily an output neuron can "activate" or "fire"
    /// - Added after all the weighted inputs are summed up
    ///
    /// For example, a high bias might make an output neuron activate even with weak input signals,
    /// while a negative bias would require stronger input signals to activate.
    /// </para>
    /// </remarks>
    private Tensor<T> _biases;

    /// <summary>
    /// Temporary storage for weight gradients during backpropagation.
    /// </summary>
    /// <remarks>
    /// <para>
    /// During the backward pass (training), this matrix stores the calculated gradients for the weights.
    /// These gradients indicate how much and in which direction each weight should be adjusted to reduce
    /// the network's error.
    /// </para>
    /// <para><b>For Beginners:</b> This stores the "improvement directions" for all the weights.
    /// 
    /// When training the network:
    /// - The layer calculates how each weight should change
    /// - These changes are stored here temporarily
    /// - They're applied to the actual weights during the update step
    /// 
    /// It's like having a notepad where you write down all the adjustments you need to make
    /// before actually making them.
    /// </para>
    /// </remarks>
    private Tensor<T>? _weightsGradient;

    /// <summary>
    /// Temporary storage for bias gradients during backpropagation.
    /// </summary>
    /// <remarks>
    /// <para>
    /// During the backward pass (training), this tensor stores the calculated gradients for the biases.
    /// These gradients indicate how much and in which direction each bias should be adjusted to reduce
    /// the network's error.
    /// </para>
    /// <para><b>For Beginners:</b> This stores the "improvement directions" for all the biases.
    ///
    /// When training the network:
    /// - The layer calculates how each bias should change
    /// - These changes are stored here temporarily
    /// - They're applied to the actual biases during the update step
    ///
    /// It works together with the weight gradients to update all the layer's parameters.
    /// </para>
    /// </remarks>
    private Tensor<T>? _biasesGradient;

    /// <summary>
    /// Stored input data from the most recent forward pass, used for backpropagation.
    /// </summary>
    /// <remarks>
    /// <para>
    /// During the backward pass (training), the layer needs access to the input data from the forward
    /// pass to calculate the gradients for the weights. This tensor stores that input data.
    /// </para>
    /// <para><b>For Beginners:</b> This is like the network's "short-term memory" of what it just processed.
    /// 
    /// The layer remembers:
    /// - The last batch of data it saw
    /// - So it can calculate exactly how to improve
    /// 
    /// Without this stored input, the layer wouldn't know which inputs contributed to
    /// errors in the output, making learning impossible.
    /// </para>
    /// </remarks>
    private Tensor<T>? _lastInput;
    private Tensor<T>? _lastOutput; // Pre-activation output for proper gradient computation

    // === GPU Weight Caching (Phase B: US-GPU-030 - Persistent GPU Tensors) ===
    // Cached transposed weights to avoid re-transposing every forward pass
    private Tensor<T>? _weightsTransposedCache;
    // Persistent GPU handles for weights - stay on GPU across forward/backward passes
    // Only one will be non-null based on T being float or double

    // === DirectGpu GPU Acceleration (Phase B: Custom Optimized Kernels) ===
    // DirectGpu provides 10-100x faster than CLBlast with fused operations
    // Works on ALL .NET versions including .NET Framework 4.6.2
    private IGpuBuffer? _directGpuWeightsBuffer;
    private static bool _directGpuChecked;
    private static bool _directGpuAvailable;

#if !NET462
    // === cuBLAS GPU Acceleration (Phase B: Direct NVIDIA Library Access) ===  
    private static CuBlasMatMul? _cuBlasInstance;
    private static readonly object _cuBlasLock = new object();
    private CudaDeviceMemory<float>? _cuBlasWeightsFloat;
    private CudaDeviceMemory<double>? _cuBlasWeightsDouble;
    private static bool _cuBlasChecked;
    private static bool _cuBlasAvailable;
#endif


    /// <summary>
    /// Gets the total number of trainable parameters in the layer.
    /// </summary>
    /// <value>
    /// The sum of the number of weights and biases in the layer.
    /// </value>
    /// <remarks>
    /// <para>
    /// This property returns the total number of trainable parameters in the layer, which is the sum
    /// of the number of elements in the weights matrix and the biases vector. This is useful for
    /// understanding the complexity of the layer.
    /// </para>
    /// <para><b>For Beginners:</b> This tells you how many individual numbers the layer can adjust during training.
    /// 
    /// The parameter count:
    /// - Equals (number of inputs × number of outputs) + number of outputs
    /// - First part counts the weights, second part counts the biases
    /// - Higher numbers mean more flexibility but also more risk of overfitting
    ///
    /// For example, a dense layer with 100 inputs and 50 outputs would have
    /// 100 × 50 = 5,000 weights plus 50 biases, for a total of 5,050 parameters.
    /// </para>
    /// </remarks>
    public override int ParameterCount => (_weights.Shape[0] * _weights.Shape[1]) + _biases.Shape[0];

    /// <summary>
    /// Gets a value indicating whether this layer supports training through backpropagation.
    /// </summary>
    /// <value>
    /// Always returns <c>true</c> for dense layers, as they contain trainable parameters.
    /// </value>
    /// <remarks>
    /// <para>
    /// This property indicates whether the layer can be trained through backpropagation. Dense
    /// layers have trainable parameters (weights and biases), so they support training.
    /// </para>
    /// <para><b>For Beginners:</b> This property tells you if the layer can learn from data.
    /// 
    /// For dense layers:
    /// - The value is always true
    /// - This means the layer can adjust its weights and biases during training
    /// - It will improve its performance as it sees more examples
    /// 
    /// Some other layer types might not have trainable parameters and would return false here.
    /// </para>
    /// </remarks>
    public override bool SupportsTraining => true;

    /// <summary>
    /// Initializes a new instance of the <see cref="DenseLayer{T}"/> class with the specified 
    /// input and output sizes and a scalar activation function.
    /// </summary>
    /// <param name="inputSize">The number of input neurons.</param>
    /// <param name="outputSize">The number of output neurons.</param>
    /// <param name="activationFunction">The activation function to apply. Defaults to ReLU if not specified.</param>
    /// <remarks>
    /// <para>
    /// This constructor creates a dense layer with the specified number of input and output neurons.
    /// The weights are initialized using Xavier/Glorot initialization, which scales the random values
    /// based on the number of input and output neurons. The biases are initialized to zero.
    /// </para>
    /// <para><b>For Beginners:</b> This setup method creates a new dense layer with specific dimensions.
    /// 
    /// When creating the layer, you specify:
    /// - How many inputs it will receive (inputSize)
    /// - How many outputs it will produce (outputSize)
    /// - What mathematical function to apply to the results (activation)
    /// 
    /// For example, a layer with inputSize=784 and outputSize=10 could connect the flattened
    /// pixels of a 28×28 image to 10 output neurons (one for each digit 0-9).
    /// 
    /// The layer automatically initializes all the weights and biases with carefully chosen
    /// starting values that help with training.
    /// </para>
    /// </remarks>
    public DenseLayer(int inputSize, int outputSize, IActivationFunction<T>? activationFunction = null)
        : base([inputSize], [outputSize], activationFunction ?? new ReLUActivation<T>())
    {
        if (inputSize <= 0)
        {
            throw new ArgumentOutOfRangeException(nameof(inputSize), "Input size must be greater than zero.");
        }

        if (outputSize <= 0)
        {
            throw new ArgumentOutOfRangeException(nameof(outputSize), "Output size must be greater than zero.");
        }

        AuxiliaryLossWeight = NumOps.FromDouble(0.01);
        L1Strength = NumOps.FromDouble(0.01);
        L2Strength = NumOps.FromDouble(0.01);
        _lastRegularizationLoss = NumOps.Zero;

        _weights = new Tensor<T>([outputSize, inputSize]);
        _biases = new Tensor<T>([outputSize]);

        InitializeParameters();
    }

    /// <summary>
    /// Initializes a new instance of the <see cref="DenseLayer{T}"/> class with the specified
    /// input and output sizes and a vector activation function.
    /// </summary>
    /// <param name="inputSize">The number of input neurons.</param>
    /// <param name="outputSize">The number of output neurons.</param>
    /// <param name="vectorActivation">The vector activation function to apply (required to disambiguate from IActivationFunction overload).</param>
    /// <remarks>
    /// <para>
    /// This constructor creates a dense layer with the specified number of input and output neurons
    /// and a vector activation function. Vector activation functions operate on entire vectors at once,
    /// which can be more efficient for certain operations.
    /// </para>
    /// <para><b>For Beginners:</b> This setup method is similar to the previous one, but uses a different type of
    /// activation function.
    ///
    /// A vector activation function:
    /// - Works on all outputs at once instead of one at a time
    /// - Can be more efficient for certain calculations
    /// - Might capture relationships between different outputs
    ///
    /// Most of the time, you'll use the standard constructor, but this one gives you
    /// flexibility if you need special activation functions that work on the entire
    /// output vector at once.
    /// </para>
    /// <para>
    /// <b>Note:</b> If your activation function implements both IActivationFunction and IVectorActivationFunction,
    /// use <see cref="WithActivation"/> or <see cref="WithVectorActivation"/> factory methods to avoid ambiguity.
    /// </para>
    /// </remarks>
    public DenseLayer(int inputSize, int outputSize, IVectorActivationFunction<T> vectorActivation)
        : base([inputSize], [outputSize], vectorActivation)
    {
        if (inputSize <= 0)
        {
            throw new ArgumentOutOfRangeException(nameof(inputSize), "Input size must be greater than zero.");
        }

        if (outputSize <= 0)
        {
            throw new ArgumentOutOfRangeException(nameof(outputSize), "Output size must be greater than zero.");
        }

        AuxiliaryLossWeight = NumOps.FromDouble(0.01);
        L1Strength = NumOps.FromDouble(0.01);
        L2Strength = NumOps.FromDouble(0.01);
        _lastRegularizationLoss = NumOps.Zero;

        _weights = new Tensor<T>([outputSize, inputSize]);
        _biases = new Tensor<T>([outputSize]);

        InitializeParameters();
    }

    /// <summary>
    /// Initializes the weights and biases with appropriate values.
    /// </summary>
    /// <remarks>
    /// <para>
    /// This method initializes the weights using Xavier/Glorot initialization, which scales the random
    /// values based on the number of input and output neurons. This helps prevent the vanishing or
    /// exploding gradient problem during training. The biases are initialized to zero.
    /// </para>
    /// <para><b>For Beginners:</b> This method sets up the starting values for all connections in the layer.
    /// 
    /// When initializing:
    /// - Weights are set to small random values (not all zero)
    /// - The range of these random values is carefully chosen
    /// - Biases start at zero
    /// 
    /// Good initialization is important because:
    /// - It helps the network learn faster
    /// - It prevents training problems (like vanishing or exploding gradients)
    /// - It gives each neuron a different starting point
    /// 
    /// This uses a technique called "Xavier/Glorot initialization" which works well
    /// for most neural networks.
    /// </para>
    /// </remarks>
    private void InitializeParameters()
    {
        // === Vectorized Xavier/Glorot Initialization (Phase B: US-GPU-015) ===
        // Initialize weights with random values scaled by Xavier initialization
        // Initialize biases to zero using vectorized operation

        T scaleT = NumOps.Sqrt(NumericalStabilityHelper.SafeDiv(NumOps.FromDouble(2.0), NumOps.FromDouble(InputShape[0] + OutputShape[0])));
        var scale = Convert.ToDouble(scaleT);

        // Initialize weights (still requires loop for individual random values)
        for (int i = 0; i < _weights.Shape[0]; i++)
        {
            for (int j = 0; j < _weights.Shape[1]; j++)
            {
                _weights[i, j] = NumOps.FromDouble(Random.NextDouble() * scale - scale / 2);
            }
        }

        // Vectorized bias initialization - set all biases to zero at once
        for (int i = 0; i < _biases.Shape[0]; i++)
        {
            _biases[i] = NumOps.Zero;
        }
    }

    /// <summary>
    /// Computes the auxiliary loss for weight regularization (L1, L2, or both).
    /// </summary>
    /// <returns>The computed regularization auxiliary loss.</returns>
    /// <remarks>
    /// <para>
    /// This method computes the regularization loss based on the magnitude of the weights.
    /// L1 regularization computes the sum of absolute values of weights.
    /// L2 regularization computes the sum of squared values of weights.
    /// L1L2 combines both penalties.
    /// </para>
    /// <para><b>For Beginners:</b> This calculates how "complex" the layer's weights are.
    ///
    /// Different regularization types:
    /// 1. L1 (Lasso): Σ|weight|
    ///    - Encourages many weights to become exactly zero
    ///    - Creates sparse networks (many connections turned off)
    ///    - Good for feature selection
    ///
    /// 2. L2 (Ridge): Σ(weight²)
    ///    - Encourages all weights to be small
    ///    - Prevents any single weight from dominating
    ///    - Smooths the network's behavior
    ///
    /// 3. L1L2 (Elastic Net): Combines both
    ///    - Gets benefits of both L1 and L2
    ///    - More flexible regularization
    ///
    /// The loss is added to the main loss during training to discourage large weights.
    /// </para>
    /// </remarks>
    public T ComputeAuxiliaryLoss()
    {
        if (!UseAuxiliaryLoss || Regularization == RegularizationType.None)
        {
            _lastRegularizationLoss = NumOps.Zero;
            return NumOps.Zero;
        }

        T regularizationLoss = NumOps.Zero;

        // === Vectorized L1 Regularization: Σ|w| (Phase B: US-GPU-015) ===
        if (Regularization == RegularizationType.L1 || Regularization == RegularizationType.L1L2)
        {
            // Use vectorized abs and sum operations
            var absWeights = Engine.TensorAbs(_weights);
            T l1Loss = Engine.TensorSum(absWeights);
            l1Loss = NumOps.Multiply(L1Strength, l1Loss);
            regularizationLoss = NumOps.Add(regularizationLoss, l1Loss);
        }

        // === Vectorized L2 Regularization: Σ(w²) (Phase B: US-GPU-015) ===
        if (Regularization == RegularizationType.L2 || Regularization == RegularizationType.L1L2)
        {
            // Use vectorized element-wise multiply and sum operations
            var weightsSquared = Engine.TensorMultiply(_weights, _weights);
            T l2Loss = Engine.TensorSum(weightsSquared);
            // L2 regularization is typically 0.5 * lambda * Σ(w²)
            l2Loss = NumOps.Multiply(L2Strength, l2Loss);
            l2Loss = NumOps.Multiply(NumOps.FromDouble(0.5), l2Loss);
            regularizationLoss = NumOps.Add(regularizationLoss, l2Loss);
        }

        _lastRegularizationLoss = regularizationLoss;
        return regularizationLoss;
    }

    /// <summary>
    /// Gets diagnostic information about the weight regularization auxiliary loss.
    /// </summary>
    /// <returns>A dictionary containing diagnostic information about regularization.</returns>
    /// <remarks>
    /// <para>
    /// This method returns detailed diagnostics about the weight regularization, including
    /// the computed regularization loss, type of regularization, strengths, and whether it's enabled.
    /// This information is useful for monitoring training progress and debugging.
    /// </para>
    /// <para><b>For Beginners:</b> This provides information about how regularization is affecting the layer.
    ///
    /// The diagnostics include:
    /// - Total regularization loss (penalty for large weights)
    /// - Type of regularization being used (L1, L2, L1L2, or None)
    /// - Strength parameters for L1 and L2
    /// - Weight applied to the regularization loss
    /// - Whether regularization is enabled
    ///
    /// This helps you:
    /// - Monitor if regularization is helping prevent overfitting
    /// - Debug issues with model complexity
    /// - Understand the impact of different regularization settings
    ///
    /// You can use this information to adjust regularization parameters for better results.
    /// </para>
    /// </remarks>
    public Dictionary<string, string> GetAuxiliaryLossDiagnostics()
    {
        return new Dictionary<string, string>
        {
            { "TotalRegularizationLoss", _lastRegularizationLoss?.ToString() ?? "0" },
            { "RegularizationType", Regularization.ToString() },
            { "L1Strength", L1Strength?.ToString() ?? "0.01" },
            { "L2Strength", L2Strength?.ToString() ?? "0.01" },
            { "RegularizationWeight", AuxiliaryLossWeight?.ToString() ?? "0.01" },
            { "UseRegularization", UseAuxiliaryLoss.ToString() }
        };
    }

    /// <summary>
    /// Gets diagnostic information about this component's state and behavior.
    /// Overrides <see cref="LayerBase{T}.GetDiagnostics"/> to include auxiliary loss diagnostics.
    /// </summary>
    /// <returns>
    /// A dictionary containing diagnostic metrics including both base layer diagnostics and
    /// auxiliary loss diagnostics from <see cref="GetAuxiliaryLossDiagnostics"/>.
    /// </returns>
    public override Dictionary<string, string> GetDiagnostics()
    {
        var diagnostics = base.GetDiagnostics();

        // Merge auxiliary loss diagnostics
        var auxDiagnostics = GetAuxiliaryLossDiagnostics();
        foreach (var kvp in auxDiagnostics)
        {
            diagnostics[kvp.Key] = kvp.Value;
        }

        return diagnostics;
    }

    /// <summary>
    /// Sets the weights of the layer to specified values.
    /// </summary>
    /// <param name="weights">The weight matrix to set.</param>
    /// <exception cref="ArgumentNullException">Thrown when the weights parameter is null.</exception>
    /// <exception cref="ArgumentException">Thrown when the weights matrix has incorrect dimensions.</exception>
    /// <remarks>
    /// <para>
    /// This method allows direct setting of the weight matrix, which can be useful for transfer learning,
    /// weight initialization with custom algorithms, or loading pre-trained models. The dimensions of the
    /// provided matrix must match the layer's input and output dimensions.
    /// </para>
    /// <para><b>For Beginners:</b> This method lets you directly set all connection strengths at once.
    /// 
    /// You might use this to:
    /// - Load pre-trained weights from another model
    /// - Test the layer with specific weight values
    /// - Implement custom initialization strategies
    /// 
    /// The weight matrix must have exactly the right dimensions:
    /// - Rows equal to the number of outputs
    /// - Columns equal to the number of inputs
    /// 
    /// If the dimensions don't match, the method will throw an error.
    /// </para>
    /// </remarks>
    public void SetWeights(Tensor<T> weights)
    {
        if (weights == null)
        {
            throw new ArgumentNullException(nameof(weights));
        }

        // Validate dimensions against current weights
        if (weights.Shape[0] != _weights.Shape[0] || weights.Shape[1] != _weights.Shape[1])
        {
            throw new ArgumentException(
                $"Weight tensor dimensions must be {_weights.Shape[0]}x{_weights.Shape[1]}, but got {weights.Shape[0]}x{weights.Shape[1]}");
        }

        // Set the weights directly
        _weights = weights;
<<<<<<< HEAD

        // Invalidate cached weights since they've changed
        InvalidateWeightCaches();
    }

    /// <summary>
    /// Invalidates all cached weight data (CPU transposed and GPU handles).
    /// Call this whenever weights are modified.
    /// </summary>
    private void InvalidateWeightCaches()
    {
        _weightsTransposedCache = null;

        // Dispose and clear DirectGpu GPU handles (works on ALL .NET versions)
        _directGpuWeightsBuffer?.Dispose();
        _directGpuWeightsBuffer = null;

#if !NET462
        // Dispose and clear cuBLAS GPU handles
        _cuBlasWeightsFloat?.Dispose();
        _cuBlasWeightsFloat = null;

        _cuBlasWeightsDouble?.Dispose();
        _cuBlasWeightsDouble = null;
#endif
    }

    /// <summary>
    /// Gets the transposed weights, caching the result for reuse.
    /// </summary>
    /// <returns>The transposed weight tensor.</returns>
    private Tensor<T> GetWeightsTransposed()
    {
        if (_weightsTransposedCache == null)
        {
            _weightsTransposedCache = Engine.TensorTranspose(_weights);
        }
        return _weightsTransposedCache;
    }

    /// <summary>
    /// Attempts to perform fused GEMM+Bias+Activation using DirectGpu (custom optimized kernels).
    /// Returns null if DirectGpu is not available or operation fails.
    /// Works on ALL .NET versions including .NET Framework 4.6.2.
    /// </summary>
    /// <param name="flattenedInput">The input tensor [batch, inputSize].</param>
    /// <param name="batchSize">Batch size.</param>
    /// <returns>The activated result tensor, or null if DirectGpu operation failed.</returns>
    /// <remarks>
    /// <para><b>Phase B: Custom Optimized Kernels</b></para>
    /// <para>
    /// DirectGpu provides 10-100x faster than CLBlast with:
    /// - Fused GEMM+Bias+Activation (eliminates memory round-trips)
    /// - Double-buffered GEMM for compute/memory overlap
    /// - Bank-conflict-free shared memory
    /// - Small matrix specialization
    /// </para>
    /// <para><b>Performance Targets:</b>
    /// - CLBlast: ~2,500 GFLOPS
    /// - DirectGpu: ~25,000+ GFLOPS (10x improvement)
    /// </para>
    /// </remarks>
    private Tensor<T>? TryForwardWithDirectGpu(Tensor<T> flattenedInput, int batchSize)
    {
        // Check DirectGpu availability via LayerBase.Engine property (lazy initialization)
        if (!_directGpuChecked)
        {
            var directGpuEngine = Engine.DirectGpu;
            _directGpuAvailable = directGpuEngine != null && directGpuEngine.IsAvailable;
            _directGpuChecked = true;
        }

        if (!_directGpuAvailable)
            return null;

        var directGpu = Engine.DirectGpu;
        if (directGpu == null)
            return null;

        // Get activation type for fused kernel (type-safe enum)
        ActivationType activationType = GetActivationType();

        // Note: DirectGpuEngine expects weights in [inputFeatures, outputFeatures] layout for GEMM
        // Our weights are [outputSize, inputSize], so we need transposed weights
        var weightsTransposed = GetWeightsTransposed();

        // Perform fused GEMM+Bias+Activation
        var result = directGpu.DenseForwardFused(
            flattenedInput.ToArray(),
            weightsTransposed.ToArray(),
            _biases.ToArray(),
            batchSize,
            InputShape[0],  // inputFeatures
            OutputShape[0], // outputFeatures
            activationType);

        if (result == null)
            return null;

        // Convert back to Tensor<T>
        return new Tensor<T>(new int[] { batchSize, OutputShape[0] }, new Vector<T>(result));
    }

    /// <summary>
    /// Gets the activation function type for DirectGpu fused kernels.
    /// </summary>
    /// <returns>The ActivationType enum value for the current activation function.</returns>
    private ActivationType GetActivationType()
    {
        if (ScalarActivation is ReLUActivation<T>)
            return ActivationType.ReLU;
        if (ScalarActivation is SigmoidActivation<T>)
            return ActivationType.Sigmoid;
        if (ScalarActivation is TanhActivation<T>)
            return ActivationType.Tanh;
        // Future: Add GELU when activation class exists
        // if (ScalarActivation is GeLUActivation<T>)
        //     return ActivationType.GELU;

        return ActivationType.None; // Will apply activation separately
    }

#if !NET462
    /// <summary>
    /// Attempts to perform matrix multiplication using cuBLAS (NVIDIA's optimized library).
    /// Returns null if cuBLAS is not available or operation fails.
    /// </summary>
    /// <param name="input">The input tensor [batch, inputSize].</param>
    /// <param name="weightsTransposed">The transposed weights [inputSize, outputSize].</param>
    /// <returns>The result tensor, or null if cuBLAS operation failed.</returns>
    /// <remarks>
    /// <para><b>Phase B: Direct NVIDIA Library Access</b></para>
    /// <para>
    /// cuBLAS provides ~30,000 GFLOPS for SGEMM vs DirectGpu baseline.
    /// This is because cuBLAS uses hand-tuned PTX/SASS kernels with:
    /// - Tensor core acceleration (Volta+)
    /// - Multi-level tiling (register, shared memory, L2 cache)
    /// - Software pipelining and double-buffering
    /// </para>
    /// <para><b>Performance Impact:</b>
    /// - cuBLAS: ~15,000-30,000 GFLOPS (matches PyTorch/TensorFlow)
    /// </para>
    /// </remarks>
    private Tensor<T>? TryTensorMatMulWithCuBlas(Tensor<T> input, Tensor<T> weightsTransposed)
    {
        // Check cuBLAS availability (lazy initialization)
        if (!_cuBlasChecked)
        {
            lock (_cuBlasLock)
            {
                if (!_cuBlasChecked)
                {
                    _cuBlasAvailable = CuBlasMatMul.IsAvailable;
                    if (_cuBlasAvailable)
                    {
                        _cuBlasInstance = new CuBlasMatMul();
                    }
                    _cuBlasChecked = true;
                }
            }
        }

        if (!_cuBlasAvailable || _cuBlasInstance == null)
            return null;

        // Handle float type
        if (typeof(T) == typeof(float))
        {
            var inputTensor = input as Tensor<float>;
            var weightsTensor = weightsTransposed as Tensor<float>;
            if (inputTensor == null || weightsTensor == null) return null;

            int batch = inputTensor.Shape[0];
            int inputSize = inputTensor.Shape[1];
            int outputSize = weightsTensor.Shape[1];

            // Allocate cuBLAS weights if needed (one-time upload)
            if (_cuBlasWeightsFloat == null)
            {
                _cuBlasWeightsFloat = _cuBlasInstance.AllocateWeightsFloat(weightsTensor.ToArray());
                if (_cuBlasWeightsFloat == null) return null;
            }

            // Perform cuBLAS GEMM with cached weights
            var resultData = _cuBlasInstance.MatMulWithCachedWeightsFloat(
                inputTensor.ToArray(), batch, inputSize,
                _cuBlasWeightsFloat, outputSize);

            if (resultData == null) return null;

            return new Tensor<float>(new int[] { batch, outputSize }, new Vector<float>(resultData)) as Tensor<T>;
        }

        // Handle double type
        if (typeof(T) == typeof(double))
        {
            var inputTensor = input as Tensor<double>;
            var weightsTensor = weightsTransposed as Tensor<double>;
            if (inputTensor == null || weightsTensor == null) return null;

            int batch = inputTensor.Shape[0];
            int inputSize = inputTensor.Shape[1];
            int outputSize = weightsTensor.Shape[1];

            // Allocate cuBLAS weights if needed (one-time upload)
            if (_cuBlasWeightsDouble == null)
            {
                _cuBlasWeightsDouble = _cuBlasInstance.AllocateWeightsDouble(weightsTensor.ToArray());
                if (_cuBlasWeightsDouble == null) return null;
            }

            // Perform cuBLAS GEMM with cached weights (need to implement double version)
            return null;
        }

        return null;
    }
#endif

    /// <summary>
    /// Attempts to perform matrix multiplication using cached DirectGpu weights.
    /// Returns null if GPU is not available or operation fails.
    /// </summary>
    /// <param name="input">The input tensor (uploaded to GPU per call).</param>
    /// <param name="weightsTransposed">The transposed weights tensor for fallback.</param>
    /// <returns>The result tensor, or null if GPU operation failed.</returns>
    /// <remarks>
    /// <para><b>Phase B: Persistent GPU Tensors (US-GPU-030)</b></para>
    /// <para>
    /// This method keeps neural network weights persistently on GPU across forward passes,
    /// eliminating the catastrophic overhead of CPU-GPU transfers every operation.
    /// Only activations (input tensor) are transferred per forward pass.
    /// </para>
    /// <para><b>Performance Impact:</b>
    /// - Without caching: Transfer weights (e.g., 285MB) every forward pass = 864 transfers
    /// - With caching: Transfer weights once, only activations per pass = 2 transfers
    /// - Expected speedup: 100-1000x for weight-heavy layers
    /// </para>
    /// </remarks>
    private Tensor<T>? TryTensorMatMulWithCachedWeights(Tensor<T> input, Tensor<T> weightsTransposed)
    {
        var directGpu = Engine.DirectGpu;
        if (directGpu == null || !directGpu.IsAvailable)
            return null;

        if (_directGpuWeightsBuffer == null)
        {
            _directGpuWeightsBuffer = directGpu.AllocatePersistentBuffer(weightsTransposed.ToArray());
            if (_directGpuWeightsBuffer == null)
                return null;
        }

        var resultData = directGpu.MatMulWithCachedWeights(
            input.ToArray(),
            _directGpuWeightsBuffer,
            input.Shape[0],
            input.Shape[1],
            weightsTransposed.Shape[1]);

        if (resultData == null)
            return null;

        return new Tensor<T>(new[] { input.Shape[0], weightsTransposed.Shape[1] }, new Vector<T>(resultData));
=======
        if (InputShape.Length == 0 || InputShape[0] != weights.Shape[1])
        {
            UpdateInputShape([weights.Shape[1]]);
        }
>>>>>>> 1329f05a
    }

    /// <summary>
    /// Gets the weights tensor of the layer.
    /// </summary>
    /// <returns>The weight tensor connecting input neurons to output neurons.</returns>
    public override Tensor<T> GetWeights()
    {
        return _weights;
    }

    /// <summary>
    /// Gets the biases tensor of the layer.
    /// </summary>
    /// <returns>The bias values added to each output neuron.</returns>
    public override Tensor<T> GetBiases()
    {
        return _biases;
    }

    /// <summary>
    /// The original shape of the input tensor, used to restore shape after forward pass.
    /// </summary>
    private int[] _originalInputShape = [];

    /// <summary>
    /// Processes the input data through the dense layer.
    /// </summary>
    /// <param name="input">The input tensor to process.</param>
    /// <returns>The output tensor after applying the dense layer transformation and activation.</returns>
    /// <remarks>
    /// <para>
    /// This method performs the forward pass of the dense layer. It multiplies the input by the weights,
    /// adds the biases, and applies the activation function. The result is a tensor where each element
    /// represents the activation of an output neuron.
    /// </para>
    /// <para>
    /// <b>Industry Standard:</b> Like PyTorch's nn.Linear, this layer supports any-rank input tensors.
    /// The transformation is applied to the last dimension, preserving all batch/sequence dimensions.
    /// For example, input [..., inputSize] produces output [..., outputSize].
    /// </para>
    /// <para><b>For Beginners:</b> This method transforms input data into output data.
    ///
    /// During the forward pass:
    /// - The input values are multiplied by their corresponding weights
    /// - All weighted inputs for each output neuron are added together
    /// - The bias is added to each sum
    /// - The activation function is applied to each result
    ///
    /// For example, if your inputs represent image features, the outputs might represent
    /// the probability of the image belonging to different categories.
    ///
    /// This is where the actual "thinking" happens in the neural network.
    /// </para>
    /// </remarks>
    public override Tensor<T> Forward(Tensor<T> input)
    {
        _lastInput = input;
        _originalInputShape = input.Shape;

        // Industry standard: Support any-rank input tensors [..., inputSize]
        // Transformation is applied to the last dimension
        // Output shape: [..., outputSize]

        int actualInputSize = input.Shape[^1]; // Last dimension
        int expectedInputSize = _weights.Shape[1];

        // Dynamic input size adaptation: resize weights if input size doesn't match
        if (actualInputSize != expectedInputSize)
        {
            EnsureWeightShapeForInput(actualInputSize);
        }

        int inputSize = actualInputSize;

        Tensor<T> flattenedInput;
        int batchDim;

        if (input.Rank == 1)
        {
            // 1D input [features]: reshape to [1, features]
            flattenedInput = input.Reshape(1, inputSize);
            batchDim = 1;
        }
        else if (input.Rank == 2)
        {
            // 2D input [batch, features]: use directly
            flattenedInput = input;
            batchDim = flattenedInput.Shape[0];
        }
        else
        {
            // ND input [..., features]: flatten batch dimensions
            // E.g., [batch, seq, features] -> [batch*seq, features]
            batchDim = 1;
            for (int i = 0; i < input.Rank - 1; i++)
            {
                batchDim *= input.Shape[i];
            }
            flattenedInput = input.Reshape(batchDim, inputSize);
        }

        // Forward: output = Activation(input @ weights.T + biases)
        // input: [batchDim, inputSize]
        // weights: [outputSize, inputSize]
        // weights.T: [inputSize, outputSize]
        // result: [batchDim, outputSize]

        // Try GPU-accelerated paths in order of expected performance:
        // Priority 0: DirectGpu FUSED (~25,000+ GFLOPS) - Custom optimized kernels with fused GEMM+Bias+Activation
        // Priority 1: cuBLAS (~30,000 GFLOPS) - Direct NVIDIA library, best for NVIDIA GPUs
        // Priority 2: DirectGpu cached weights - Persistent GPU memory
        // Priority 3: Standard Engine.TensorMatMul (CPU/GPU fallback)

        Tensor<T>? result = null;

        // Priority 0: Try DirectGpu FUSED (works on ALL .NET versions, returns fully activated result)
        // This is the fastest path because it eliminates memory round-trips between operations
        result = TryForwardWithDirectGpu(flattenedInput, batchDim);

        if (result != null)
        {
            // DirectGpu already applied activation - cache pre-activation for backward pass
            // Note: For proper gradient computation, we'd need the pre-activation values
            // For now, store the result (activation derivative will need special handling)
            _lastOutput = result;
        }
        else
        {
            // Fall back to separate GEMM + Bias + Activation path
            var weightsTransposed = GetWeightsTransposed();

            Tensor<T>? matmul = null;
#if !NET462
            // Priority 1: Try cuBLAS (uses NVIDIA's hand-tuned kernels)        
            matmul = TryTensorMatMulWithCuBlas(flattenedInput, weightsTransposed);
#endif
            // Priority 2: Fall back to DirectGpu cached weights if cuBLAS unavailable
            matmul ??= TryTensorMatMulWithCachedWeights(flattenedInput, weightsTransposed);
            // Priority 3: Fall back to standard mat mul if all GPU paths failed
            matmul ??= Engine.TensorMatMul(flattenedInput, weightsTransposed);

            // Add biases with broadcasting support ([batchDim, outputSize] + [outputSize])
            var output = Engine.TensorBroadcastAdd(matmul, _biases);

            // Cache pre-activation output for proper gradient computation in backward pass
            _lastOutput = output;

            result = ApplyActivation(output);
        }

        // Reshape back to original shape with outputSize as last dimension
        // E.g., [batch*seq, outputSize] -> [batch, seq, outputSize]
        if (input.Rank == 1)
        {
            // 1D input: return 1D output [outputSize]
            result = result.Reshape(OutputShape[0]);
        }
        else if (input.Rank > 2)
        {
            // ND input: restore original batch dimensions with new last dim
            var outputShape = new int[input.Rank];
            for (int i = 0; i < input.Rank - 1; i++)
            {
                outputShape[i] = _originalInputShape[i];
            }
            outputShape[^1] = OutputShape[0];
            result = result.Reshape(outputShape);
        }
        // 2D input: result is already [batch, outputSize]

        return result;
    }

    private void EnsureWeightShapeForInput(int actualInputSize)
    {
        if (_weights.Shape[1] == actualInputSize)
        {
            return;
        }

        int outputSize = _weights.Shape[0];
        int existingInputSize = _weights.Shape[1];
        var resizedWeights = new Tensor<T>([outputSize, actualInputSize]);

        int sharedInputSize = Math.Min(existingInputSize, actualInputSize);
        for (int o = 0; o < outputSize; o++)
        {
            for (int i = 0; i < sharedInputSize; i++)
            {
                resizedWeights[o, i] = _weights[o, i];
            }
        }

        if (actualInputSize > sharedInputSize)
        {
            T scale = NumOps.FromDouble(Math.Sqrt(2.0 / (actualInputSize + outputSize)));
            var random = RandomHelper.CreateSecureRandom();
            for (int o = 0; o < outputSize; o++)
            {
                for (int i = sharedInputSize; i < actualInputSize; i++)
                {
                    resizedWeights[o, i] = NumOps.Multiply(scale, NumOps.FromDouble(random.NextDouble() * 2 - 1));
                }
            }
        }

        _weights = resizedWeights;
        _weightsGradient = null;
        UpdateInputShape([actualInputSize]);
    }

    /// <summary>
    /// Calculates gradients for the input, weights, and biases during backpropagation.
    /// </summary>
    /// <param name="outputGradient">The gradient of the loss with respect to the layer's output.</param>
    /// <returns>The gradient of the loss with respect to the layer's input.</returns>
    /// <exception cref="InvalidOperationException">Thrown when backward is called before forward.</exception>
    /// <remarks>
    /// <para>
    /// This method performs the backward pass of the dense layer during training. It calculates
    /// the gradient of the loss with respect to the input, weights, and biases. The calculated
    /// gradients for weights and biases are stored for the subsequent parameter update, and the
    /// input gradient is returned for propagation to earlier layers.
    /// </para>
    /// <para><b>For Beginners:</b> This method helps the layer learn from its mistakes.
    ///
    /// During the backward pass:
    /// - The layer receives information about how wrong its output was
    /// - It calculates how to adjust its weights and biases to be more accurate
    /// - It prepares the adjustments but doesn't apply them yet
    /// - It passes information back to previous layers so they can learn too
    ///
    /// This is where the actual "learning" happens. The layer figures out which connections
    /// should be strengthened and which should be weakened based on the error in its output.
    /// </para>
    /// </remarks>
    public override Tensor<T> Backward(Tensor<T> outputGradient)
    {
        return UseAutodiff
            ? BackwardViaAutodiff(outputGradient)
            : BackwardManual(outputGradient);
    }

    /// <summary>
    /// Manual backward pass implementation using optimized gradient calculations.
    /// </summary>
    /// <param name="outputGradient">The gradient of the loss with respect to the layer's output.</param>
    /// <returns>The gradient of the loss with respect to the layer's input.</returns>
    private Tensor<T> BackwardManual(Tensor<T> outputGradient)
    {
        if (_lastInput == null || _lastOutput == null)
            throw new InvalidOperationException("Forward pass must be called before backward pass.");

        // 1. Calculate activation gradient: dL/dz = dL/dy * f'(z)
        // The activation was applied to _lastOutput (pre-activation), so use it for derivative computation
        bool shapeMatches = outputGradient.Rank == _lastOutput.Rank;
        if (shapeMatches)
        {
            for (int i = 0; i < _lastOutput.Shape.Length; i++)
            {
                if (_lastOutput.Shape[i] != outputGradient.Shape[i])
                {
                    shapeMatches = false;
                    break;
                }
            }
        }

        if (!shapeMatches && outputGradient.Length == _lastOutput.Length)
        {
            outputGradient = outputGradient.Reshape(_lastOutput.Shape);
        }

        Tensor<T> activationGradient;

        if (UsingVectorActivation && VectorActivation != null)
        {
            activationGradient = VectorActivation.Backward(_lastOutput, outputGradient);
        }
        else if (ScalarActivation != null)
        {
            activationGradient = ScalarActivation.Backward(_lastOutput, outputGradient);
        }
        else
        {
            activationGradient = outputGradient; // Identity
        }

        // Handle any-rank input: flatten to 2D for gradient computation
        int inputSize = _lastInput.Shape[^1];
        int batchDim;

        Tensor<T> flattenedInput;
        if (_lastInput.Rank == 1)
        {
            batchDim = 1;
            flattenedInput = _lastInput.Reshape(1, inputSize);
        }
        else if (_lastInput.Rank == 2)
        {
            batchDim = _lastInput.Shape[0];
            flattenedInput = _lastInput;
        }
        else
        {
            // ND input: flatten batch dimensions
            batchDim = 1;
            for (int i = 0; i < _lastInput.Rank - 1; i++)
            {
                batchDim *= _lastInput.Shape[i];
            }
            flattenedInput = _lastInput.Reshape(batchDim, inputSize);
        }

        // Flatten gradient to 2D [batchDim, outputSize] for tensor operations
        Tensor<T> flattenedGradient;
        if (activationGradient.Rank == 1)
        {
            flattenedGradient = activationGradient.Reshape(1, OutputShape[0]);
        }
        else if (activationGradient.Rank == 2)
        {
            flattenedGradient = activationGradient;
        }
        else
        {
            flattenedGradient = activationGradient.Reshape(batchDim, OutputShape[0]);
        }

        // 2. Compute Weight Gradients: dW = (dL/dz)^T @ input
        // [batchDim, output]^T @ [batchDim, input] -> [output, batchDim] @ [batchDim, input] -> [output, input]
        var gradientTransposed = Engine.TensorTranspose(flattenedGradient);
        _weightsGradient = Engine.TensorMatMul(gradientTransposed, flattenedInput);

        // 3. Compute Bias Gradients: dB = sum(dL/dz, axis=0)
        // Sum gradients across the batch dimension
        _biasesGradient = flattenedGradient.Sum([0]);

        // 4. Compute Input Gradient: dX = dL/dz @ W
        // [batchDim, output] @ [output, input] -> [batchDim, input]
        var inputGradient = Engine.TensorMatMul(flattenedGradient, _weights);

        // Reshape back to original input shape
        return inputGradient.Reshape(_originalInputShape);
    }

    /// <summary>
    /// Backward pass implementation using automatic differentiation.
    /// </summary>
    /// <param name="outputGradient">The gradient of the loss with respect to the layer's output.</param>
    /// <returns>The gradient of the loss with respect to the layer's input.</returns>
    /// <remarks>
    /// <para>
    /// This method uses automatic differentiation to compute gradients. It's slower than the
    /// manual implementation but can be useful for:
    /// - Verifying gradient correctness
    /// - Rapid prototyping with custom modifications
    /// - Research and experimentation
    /// </para>
    /// </remarks>
    private Tensor<T> BackwardViaAutodiff(Tensor<T> outputGradient)
    {
        if (_lastInput == null)
            throw new InvalidOperationException("Forward pass must be called before backward pass.");

        // Handle any-rank input: flatten to 2D for gradient computation
        int inputSize = _lastInput.Shape[^1];
        int batchDim;

        if (_lastInput.Rank == 1)
        {
            batchDim = 1;
        }
        else if (_lastInput.Rank == 2)
        {
            batchDim = _lastInput.Shape[0];
        }
        else
        {
            batchDim = 1;
            for (int i = 0; i < _lastInput.Rank - 1; i++)
            {
                batchDim *= _lastInput.Shape[i];
            }
        }

        var flattenedInput = _lastInput.Reshape(batchDim, inputSize);

        // Create computation nodes directly from tensors
        var input = Autodiff.TensorOperations<T>.Variable(flattenedInput, "input", requiresGradient: true);
        var weights = Autodiff.TensorOperations<T>.Variable(_weights, "weights", requiresGradient: true);
        var biases = Autodiff.TensorOperations<T>.Variable(_biases, "biases", requiresGradient: true);

        // Forward computation using autodiff ops
        // output = input @ weights.T + biases
        var weightsTransposed = Autodiff.TensorOperations<T>.Transpose(weights);
        var matmul = Autodiff.TensorOperations<T>.MatrixMultiply(input, weightsTransposed);

        // Add biases directly - autodiff Add operation handles broadcasting and gradient reduction
        // matmul is [batchSize, outputSize], biases is [outputSize]
        // Add broadcasts biases and reduces gradients automatically
        var output = Autodiff.TensorOperations<T>.Add(matmul, biases);

        // Apply activation using autodiff
        var activated = ApplyActivationAutodiff(output);

        // Manually propagate gradients using the output gradient we received
        // Flatten gradient to 2D for computation
        Tensor<T> flattenedOutputGradient;
        if (outputGradient.Rank == 1)
        {
            flattenedOutputGradient = outputGradient.Reshape(1, OutputShape[0]);
        }
        else if (outputGradient.Rank == 2)
        {
            flattenedOutputGradient = outputGradient;
        }
        else
        {
            flattenedOutputGradient = outputGradient.Reshape(batchDim, OutputShape[0]);
        }
        activated.Gradient = flattenedOutputGradient;

        // Inline topological sort for backward pass
        var visited = new HashSet<Autodiff.ComputationNode<T>>();
        var topoOrder = new List<Autodiff.ComputationNode<T>>();
        var stack = new Stack<(Autodiff.ComputationNode<T> node, bool processed)>();
        stack.Push((activated, false));

        while (stack.Count > 0)
        {
            var (node, processed) = stack.Pop();
            if (visited.Contains(node)) continue;

            if (processed)
            {
                visited.Add(node);
                topoOrder.Add(node);
            }
            else
            {
                stack.Push((node, true));
                if (node.Parents != null)
                {
                    foreach (var parent in node.Parents)
                    {
                        if (!visited.Contains(parent))
                            stack.Push((parent, false));
                    }
                }
            }
        }

        // Execute backward pass in reverse topological order
        for (int i = topoOrder.Count - 1; i >= 0; i--)
        {
            var node = topoOrder[i];
            if (node.RequiresGradient && node.BackwardFunction != null && node.Gradient != null)
            {
                node.BackwardFunction(node.Gradient);
            }
        }

        // Extract gradients
        if (weights.Gradient == null)
            throw new InvalidOperationException("Weights gradient is null after backward pass");
        if (biases.Gradient == null)
            throw new InvalidOperationException("Biases gradient is null after backward pass");
        if (input.Gradient == null)
            throw new InvalidOperationException("Input gradient is null after backward pass");

        _weightsGradient = weights.Gradient;
        _biasesGradient = biases.Gradient;

        // Reshape back to original input shape
        return input.Gradient.Reshape(_originalInputShape);
    }

    /// <summary>
    /// Applies activation function using autodiff operations.
    /// </summary>
    private Autodiff.ComputationNode<T> ApplyActivationAutodiff(Autodiff.ComputationNode<T> input)
    {
        if (ScalarActivation is ReLUActivation<T>)
        {
            return Autodiff.TensorOperations<T>.ReLU(input);
        }
        else if (ScalarActivation is SigmoidActivation<T>)
        {
            return Autodiff.TensorOperations<T>.Sigmoid(input);
        }
        else if (ScalarActivation is TanhActivation<T>)
        {
            return Autodiff.TensorOperations<T>.Tanh(input);
        }
        else
        {
            // For unsupported activations, return input unchanged
            // This is a limitation of autodiff - not all activations are implemented yet
            return input;
        }
    }

    /// <summary>
    /// Updates the layer's parameters (weights and biases) using the calculated gradients.
    /// </summary>
    /// <param name="learningRate">The learning rate to use for the update.</param>
    /// <exception cref="InvalidOperationException">Thrown when update is called before backward.</exception>
    /// <remarks>
    /// <para>
    /// This method updates the layer's parameters (weights and biases) based on the gradients
    /// calculated during the backward pass. The learning rate controls the step size of the update.
    /// </para>
    /// <para><b>For Beginners:</b> This method applies the lessons learned during training.
    /// 
    /// When updating parameters:
    /// - The learning rate controls how big each adjustment is
    /// - Small learning rate = small, careful changes
    /// - Large learning rate = big, faster changes (but might overshoot)
    /// 
    /// The weights and biases are adjusted by subtracting the gradient multiplied by the learning rate.
    /// This moves them in the direction that reduces the error the most.
    /// </para>
    /// </remarks>
    public override void UpdateParameters(T learningRate)
    {
        if (_weightsGradient == null || _biasesGradient == null)
            throw new InvalidOperationException("Backward pass must be called before updating parameters.");

        _weights = _weights.Subtract(_weightsGradient.Multiply(learningRate));
        _biases = _biases.Subtract(_biasesGradient.Multiply(learningRate));

        // Invalidate cached weights since they've changed
        InvalidateWeightCaches();
    }

    /// <summary>
    /// Gets all trainable parameters of the layer as a single vector.
    /// </summary>
    /// <returns>A vector containing all weights and biases.</returns>
    /// <remarks>
    /// <para>
    /// This method extracts all trainable parameters (weights and biases) from the layer
    /// and returns them as a single vector. This is useful for optimization algorithms that operate
    /// on all parameters at once, or for saving and loading model weights.
    /// </para>
    /// <para><b>For Beginners:</b> This method gathers all the learned values from the layer.
    /// 
    /// The parameters include:
    /// - All weight values (connections between inputs and outputs)
    /// - All bias values (base values for each output)
    /// 
    /// These are combined into a single long list (vector), which can be used for:
    /// - Saving the model
    /// - Sharing parameters between layers
    /// - Advanced optimization techniques
    /// 
    /// This provides access to all the "knowledge" the layer has learned.
    /// </para>
    /// </remarks>
    public override Vector<T> GetParameters()
    {
        return Vector<T>.Concatenate(new Vector<T>(_weights.ToArray()), new Vector<T>(_biases.ToArray()));
    }

    /// <summary>
    /// Gets the gradients of all trainable parameters in this layer.
    /// </summary>
    public override Vector<T> GetParameterGradients()
    {
        if (_weightsGradient == null || _biasesGradient == null)
        {
            return new Vector<T>(ParameterCount);
        }

        return Vector<T>.Concatenate(
            new Vector<T>(_weightsGradient.ToArray()),
            new Vector<T>(_biasesGradient.ToArray()));
    }

    /// <summary>
    /// Sets all trainable parameters of the layer from a single vector.
    /// </summary>
    /// <param name="parameters">A vector containing all parameters to set.</param>
    /// <exception cref="ArgumentException">Thrown when the parameters vector has incorrect length.</exception>
    /// <remarks>
    /// <para>
    /// This method sets all trainable parameters (weights and biases) of the layer from a single
    /// vector. The vector must have the exact length required for all parameters of the layer.
    /// </para>
    /// <para><b>For Beginners:</b> This method updates all the layer's learned values at once.
    /// 
    /// When setting parameters:
    /// - The vector must have exactly the right number of values
    /// - The values are assigned to the weights and biases in a specific order
    /// 
    /// This is useful for:
    /// - Loading a previously saved model
    /// - Copying parameters from another model
    /// - Setting parameters that were optimized externally
    /// 
    /// It's like replacing all the "knowledge" in the layer with new information.
    /// </para>
    /// </remarks>
    public override void SetParameters(Vector<T> parameters)
    {
        int expected = _weights.Length + _biases.Length;
        if (parameters.Length != expected)
        {
            throw new ArgumentException($"Expected {expected} parameters, but got {parameters.Length}");
        }

        int index = 0;
        _weights = new Tensor<T>(_weights.Shape, parameters.Slice(index, _weights.Length));
        index += _weights.Length;
        _biases = new Tensor<T>(_biases.Shape, parameters.Slice(index, _biases.Length));

        // Invalidate cached weights since they've changed
        InvalidateWeightCaches();
    }

    /// <summary>
    /// Clears stored gradients for weights and biases.
    /// </summary>
    public override void ClearGradients()
    {
        if (_weightsGradient != null)
        {
            _weightsGradient.Fill(NumOps.Zero);
        }

        if (_biasesGradient != null)
        {
            _biasesGradient.Fill(NumOps.Zero);
        }

        base.ClearGradients();
    }

    /// <summary>
    /// Resets the internal state of the layer.
    /// </summary>
    /// <remarks>
    /// <para>
    /// This method clears the cached input values from the most recent forward pass and the gradients
    /// calculated during the backward pass. This is useful when starting to process a new batch or
    /// when implementing stateful recurrent networks.
    /// </para>
    /// <para><b>For Beginners:</b> This method clears the layer's memory to start fresh.
    /// 
    /// When resetting the state:
    /// - The layer forgets the last input it processed
    /// - It clears any calculated gradients
    /// 
    /// This is useful for:
    /// - Processing a new, unrelated set of data
    /// - Preventing information from one batch affecting another
    /// - Starting a new training episode
    /// 
    /// Think of it like wiping a whiteboard clean before starting a new calculation.
    /// </para>
    /// </remarks>
    public override void ResetState()
    {
        // Clear cached values from forward and backward passes
        _lastInput = null;
        _weightsGradient = null;
        _biasesGradient = null;
    }

    /// <summary>
    /// Creates a deep copy of the layer with the same configuration and parameters.
    /// </summary>
    /// <returns>A new instance of the <see cref="DenseLayer{T}"/> class with the same configuration and parameters.</returns>
    /// <remarks>
    /// <para>
    /// This method creates a deep copy of the dense layer, including its configuration and parameters.
    /// This is useful when you need multiple instances of the same layer, such as in ensemble methods or
    /// when implementing layer factories.
    /// </para>
    /// <para><b>For Beginners:</b> This method creates an exact duplicate of the layer.
    /// 
    /// The copy:
    /// - Has the same input and output dimensions
    /// - Has the same weights and biases
    /// - Is completely independent from the original
    /// 
    /// This is useful for:
    /// - Creating multiple similar layers
    /// - Experimenting with variations of a layer
    /// - Implementing certain advanced techniques
    /// 
    /// Think of it like making a perfect clone that starts exactly where the original is.
    /// </para>
    /// </remarks>
    public override LayerBase<T> Clone()
    {
        DenseLayer<T> copy;

        if (UsingVectorActivation && VectorActivation is not null)
        {
            copy = new DenseLayer<T>(InputShape[0], OutputShape[0], VectorActivation);
        }
        else
        {
            copy = new DenseLayer<T>(InputShape[0], OutputShape[0], ScalarActivation);
        }

        copy.SetParameters(GetParameters());
        return copy;
    }

    /// <summary>
    /// Exports the dense layer's forward pass as a JIT-compilable computation graph.
    /// </summary>
    /// <param name="inputNodes">List to populate with input computation nodes (input data, weights, biases).</param>
    /// <returns>The output computation node representing the layer's prediction.</returns>
    /// <remarks>
    /// <para>
    /// This method builds a computation graph that mirrors the layer's forward pass logic.
    /// The graph uses TensorOperations which now integrates with IEngine for GPU acceleration
    /// where supported (e.g., Add operations use IEngine.TensorAdd).
    /// </para>
    /// <para>
    /// Current IEngine integration status:
    /// - Addition operations: Fully GPU-accelerated via IEngine.TensorAdd
    /// - Matrix multiplication: Uses Tensor.MatrixMultiply (pending IEngine integration)
    /// - Transpose operations: Uses Tensor.Transpose (pending IEngine integration)
    /// </para>
    /// <para>
    /// The computation graph enables:
    /// - JIT compilation for optimized inference
    /// - Operation fusion and dead code elimination
    /// - Automatic differentiation via backpropagation
    /// - Deferred execution with GPU acceleration
    /// </para>
    /// </remarks>
    public override ComputationNode<T> ExportComputationGraph(List<ComputationNode<T>> inputNodes)
    {
        // Validate parameters
        if (inputNodes == null)
            throw new ArgumentNullException(nameof(inputNodes));

        if (_weights == null)
            throw new InvalidOperationException("Layer weights not initialized. Call Initialize() or train the layer first.");

        if (_biases == null)
            throw new InvalidOperationException("Layer biases not initialized. Call Initialize() or train the layer first.");

        if (InputShape == null || InputShape.Length == 0)
            throw new InvalidOperationException("Layer input shape not configured.");

        if (!CanActivationBeJitted())
        {
            var activationType = ScalarActivation?.GetType().Name ?? VectorActivation?.GetType().Name ?? "unknown";
            throw new NotSupportedException(
                $"Activation function '{activationType}' is not supported for JIT compilation yet. " +
                "Supported activations: ReLU, Sigmoid, Tanh, Softmax");
        }

        // Input shape: [batchSize, inputSize]
        int inputSize = _weights.Shape[1];

        // Create placeholder for input data
        // Note: Using batch size 1 for placeholder; actual batch size is determined at runtime
        var inputPlaceholder = new Tensor<T>(new int[] { 1, inputSize });
        var inputNode = TensorOperations<T>.Variable(inputPlaceholder, "input");

        // Create constant nodes for weights and biases
        // Weights shape: [outputSize, inputSize] - transposed for efficient computation
        var weightsNode = TensorOperations<T>.Variable(_weights, "weights");

        // Biases shape: [outputSize]
        var biasesNode = TensorOperations<T>.Variable(_biases, "biases");

        // Add input nodes in order: input, weights, biases
        inputNodes.Add(inputNode);
        inputNodes.Add(weightsNode);
        inputNodes.Add(biasesNode);

        // Build computation graph: output = (input x weights^T) + biases
        // This mirrors the Forward() method logic at line 622

        // Step 1: Transpose weights for matrix multiplication
        var weightsTransposed = TensorOperations<T>.Transpose(weightsNode);

        // Step 2: Matrix multiply: input x weights^T
        var matmulResult = TensorOperations<T>.MatrixMultiply(inputNode, weightsTransposed);

        // Step 3: Add biases (uses IEngine.TensorAdd for GPU acceleration!)
        var outputNode = TensorOperations<T>.Add(matmulResult, biasesNode);

        // Step 4: Apply activation function
        var activatedOutput = ApplyActivationToGraph(outputNode);

        return activatedOutput;
    }

    /// <summary>
    /// Gets whether this layer currently supports JIT compilation.
    /// </summary>
    /// <value>
    /// True if the layer's activation function is supported for JIT compilation.
    /// Supported activations: ReLU, Sigmoid, Tanh, Softmax, Identity.
    /// </value>
    public override bool SupportsJitCompilation => CanActivationBeJitted();

    /// <summary>
    /// Releases resources used by this layer, including GPU tensor handles.
    /// </summary>
    /// <param name="disposing">True if called from Dispose(), false if called from finalizer.</param>
    /// <remarks>
    /// <para>
    /// This method releases GPU memory allocated for persistent weight tensors.
    /// It is called by the base class Dispose() method.
    /// </para>
    /// <para><b>For Beginners:</b> GPU memory is limited and precious.
    ///
    /// When you're done with a layer:
    /// - Call Dispose() or use a 'using' statement
    /// - This frees up GPU memory for other operations
    /// - Failing to dispose can cause memory leaks on the GPU
    ///
    /// Example:
    /// <code>
    /// using var layer = new DenseLayer&lt;float&gt;(784, 128);
    /// // ... use layer ...
    /// // Automatically disposed when out of scope
    /// </code>
    /// </para>
    /// </remarks>
    protected override void Dispose(bool disposing)
    {
        if (disposing)
        {
            // Release managed resources (GPU handles)
            InvalidateWeightCaches();

            // Clear other managed resources
            _weightsGradient = null;
            _biasesGradient = null;
            _lastInput = null;
            _lastOutput = null;
        }

        base.Dispose(disposing);
    }
}<|MERGE_RESOLUTION|>--- conflicted
+++ resolved
@@ -1,10 +1,7 @@
 using AiDotNet.Autodiff;
-<<<<<<< HEAD
 using AiDotNet.Tensors.Engines;
 using AiDotNet.Tensors.Engines.DirectGpu;
-=======
 using AiDotNet.Tensors.Helpers;
->>>>>>> 1329f05a
 
 
 namespace AiDotNet.NeuralNetworks.Layers;
@@ -636,7 +633,12 @@
 
         // Set the weights directly
         _weights = weights;
-<<<<<<< HEAD
+
+        // Update input shape if needed (from master merge)
+        if (InputShape.Length == 0 || InputShape[0] != weights.Shape[1])
+        {
+            UpdateInputShape([weights.Shape[1]]);
+        }
 
         // Invalidate cached weights since they've changed
         InvalidateWeightCaches();
@@ -900,12 +902,6 @@
             return null;
 
         return new Tensor<T>(new[] { input.Shape[0], weightsTransposed.Shape[1] }, new Vector<T>(resultData));
-=======
-        if (InputShape.Length == 0 || InputShape[0] != weights.Shape[1])
-        {
-            UpdateInputShape([weights.Shape[1]]);
-        }
->>>>>>> 1329f05a
     }
 
     /// <summary>
