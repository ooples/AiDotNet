--- conflicted
+++ resolved
@@ -69,19 +69,13 @@
         }
         else if (typeof(TInput) == typeof(Matrix<T>) && typeof(TOutput) == typeof(Tensor<T>))
         {
-<<<<<<< HEAD
-            // Support for meta-learning algorithms like ProtoNets that use Matrix input and Tensor output
-=======
             // Support Matrix input with Tensor output (used in some meta-learning scenarios)
->>>>>>> 228eeff8
             var x = (TInput)(object)Matrix<T>.Empty();
             var y = (TOutput)(object)Tensor<T>.Empty();
             var predictions = (TOutput)(object)Tensor<T>.Empty();
 
             return (x, y, predictions);
         }
-<<<<<<< HEAD
-=======
         else if (typeof(TInput) == typeof(Tensor<T>) && typeof(TOutput) == typeof(Vector<T>))
         {
             // Support Tensor input with Vector output
@@ -100,7 +94,6 @@
 
             return (x, y, predictions);
         }
->>>>>>> 228eeff8
         else
         {
             throw new InvalidOperationException("Unsupported types for TInput and TOutput");
