--- conflicted
+++ resolved
@@ -3857,7 +3857,6 @@
     }
 
     /// <summary>
-<<<<<<< HEAD
     /// Creates default layers for a DenseNet network based on the specified configuration.
     /// </summary>
     /// <param name="architecture">The neural network architecture configuration.</param>
@@ -4400,7 +4399,9 @@
     private static int MakeScaledDepth(int numLayers, double depthCoefficient)
     {
         return (int)Math.Ceiling(numLayers * depthCoefficient);
-=======
+    }
+
+    /// <summary>
     /// Creates default layers for CLIP-style multimodal networks.
     /// </summary>
     /// <param name="architecture">The neural network architecture specification.</param>
@@ -4443,6 +4444,5 @@
             inputSize: textEmbeddingDim,
             outputSize: projectionDim,
             activationFunction: null); // Linear projection (no activation)
->>>>>>> 31b80158
     }
 }