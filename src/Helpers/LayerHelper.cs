using AiDotNet.NeuralNetworks.Layers;
using AiDotNet.PhysicsInformed.NeuralOperators;

namespace AiDotNet.Helpers;

/// <summary>
/// Provides helper methods for creating various neural network layer configurations.
/// </summary>
/// <typeparam name="T">The numeric type used for calculations (typically float or double).</typeparam>
/// <remarks>
/// This class contains factory methods that create pre-configured sets of neural network layers
/// for common architectures like standard feed-forward networks, CNNs, ResNets, and more.
/// </remarks>
public static class LayerHelper<T>
{
    /// <summary>
    /// Provides operations for the numeric type T.
    /// </summary>
    private static readonly INumericOperations<T> NumOps = MathHelper.GetNumericOperations<T>();

    /// <summary>
    /// Creates a standard feed-forward neural network with configurable hidden layers.
    /// </summary>
    /// <param name="architecture">The neural network architecture configuration.</param>
    /// <param name="hiddenLayerCount">Number of hidden layers (default: 1).</param>
    /// <param name="hiddenLayerSize">Number of neurons in each hidden layer (default: 64).</param>
    /// <param name="outputSize">Number of output neurons (default: 1).</param>
    /// <returns>A collection of layers forming a feed-forward neural network.</returns>
    /// <remarks>
    /// <para>
    /// <b>For Beginners:</b> A feed-forward neural network is the simplest type of neural network where
    /// information flows in one direction from input to output. Think of it as an assembly line
    /// where each layer processes the data and passes it to the next layer.
    /// </para>
    /// <para>
    /// This method creates:
    /// - An input layer that takes your data
    /// - One or more hidden layers that learn patterns in your data
    /// - An output layer that produces the final prediction
    /// </para>
    /// </remarks>
    public static IEnumerable<ILayer<T>> CreateDefaultLayers(
        NeuralNetworkArchitecture<T> architecture,
        int hiddenLayerCount = 1,
        int hiddenLayerSize = 64,
        int outputSize = 1)
    {
        ValidateLayerParameters(hiddenLayerCount, hiddenLayerSize, outputSize);

        int inputSize = architecture.CalculatedInputSize;

        // Input layer
        yield return new DenseLayer<T>(inputSize, hiddenLayerSize, new ReLUActivation<T>() as IActivationFunction<T>);

        // Hidden layers
        for (int i = 0; i < hiddenLayerCount - 1; i++)
        {
            yield return new DenseLayer<T>(hiddenLayerSize, hiddenLayerSize, new ReLUActivation<T>() as IActivationFunction<T>);
        }

        // Output layer (assuming classification task with softmax)
        yield return new DenseLayer<T>(hiddenLayerSize, outputSize, new SoftmaxActivation<T>() as IActivationFunction<T>);
    }

    /// <summary>
    /// Creates a Convolutional Neural Network (CNN) with configurable layers.
    /// </summary>
    /// <param name="architecture">The neural network architecture configuration.</param>
    /// <param name="convLayerCount">Number of convolutional layers (default: 2).</param>
    /// <param name="filterCount">Number of filters in each convolutional layer (default: 32).</param>
    /// <param name="kernelSize">Size of the convolutional kernel (default: 3).</param>
    /// <param name="denseLayerCount">Number of dense layers after convolutional layers (default: 1).</param>
    /// <param name="denseLayerSize">Number of neurons in each dense layer (default: 64).</param>
    /// <param name="outputSize">Number of output neurons (default: 1).</param>
    /// <returns>A collection of layers forming a CNN.</returns>
    /// <remarks>
    /// <para>
    /// <b>For Beginners:</b> A Convolutional Neural Network (CNN) is specialized for processing grid-like data,
    /// such as images. Instead of connecting every input to every neuron (which would be inefficient for images),
    /// CNNs use filters that scan across the image to detect features like edges, textures, and shapes.
    /// </para>
    /// <para>
    /// Key components in this CNN:
    /// - Convolutional layers: Detect features in the input using filters
    /// - Pooling layers: Reduce the size of the data while keeping important information
    /// - Flatten layer: Converts the multi-dimensional data to a flat vector
    /// - Dense layers: Process the extracted features to make predictions
    /// </para>
    /// </remarks>
    public static IEnumerable<ILayer<T>> CreateDefaultCNNLayers(
        NeuralNetworkArchitecture<T> architecture,
        int convLayerCount = 2,
        int filterCount = 32,
        int kernelSize = 3,
        int denseLayerCount = 1,
        int denseLayerSize = 64,
        int outputSize = 1)
    {
        ValidateLayerParameters(convLayerCount, filterCount, kernelSize);
        ValidateLayerParameters(denseLayerCount, denseLayerSize, outputSize);

        var inputShape = architecture.GetInputShape();

        // Convolutional layers
        for (int i = 0; i < convLayerCount; i++)
        {
            yield return new ConvolutionalLayer<T>(
                inputDepth: i == 0 ? inputShape[0] : filterCount,
                inputHeight: inputShape[1],
                inputWidth: inputShape[2],
                outputDepth: filterCount,
                kernelSize: kernelSize,
                stride: 1,
                padding: 1,
                activationFunction: new ReLUActivation<T>()
            );
            yield return new MaxPoolingLayer<T>(
                inputShape: [filterCount, inputShape[1], inputShape[2]],
                poolSize: 2,
                stride: 2
            );

            // Update input shape for next layer
            inputShape = [filterCount, inputShape[1] / 2, inputShape[2] / 2];
        }

        // Flatten layer
        yield return new FlattenLayer<T>(inputShape: inputShape);

        // Calculate the output size of the convolutional layers
        int convOutputSize = filterCount * inputShape[1] * inputShape[2];

        // Dense layers
        for (int i = 0; i < denseLayerCount; i++)
        {
            yield return new DenseLayer<T>(
                inputSize: i == 0 ? convOutputSize : denseLayerSize,
                outputSize: denseLayerSize,
                activationFunction: new ReLUActivation<T>()
            );
        }

        // Output layer
        yield return new DenseLayer<T>(denseLayerSize, outputSize, new SoftmaxActivation<T>() as IActivationFunction<T>);
    }

    /// <summary>
    /// Creates layers for a VGG network based on the specified configuration.
    /// </summary>
    /// <param name="architecture">The neural network architecture configuration.</param>
    /// <param name="configuration">The VGG-specific configuration.</param>
    /// <returns>A collection of layers forming a VGG network.</returns>
    /// <remarks>
    /// <para>
    /// <b>For Beginners:</b> VGG networks are deep convolutional neural networks known for their
    /// simplicity and effectiveness. They use stacks of 3x3 convolutions followed by max pooling
    /// to progressively extract higher-level features from images.
    /// </para>
    /// <para>
    /// The VGG architecture consists of:
    /// <list type="bullet">
    /// <item>5 convolutional blocks with increasing number of filters (64 -> 128 -> 256 -> 512 -> 512)</item>
    /// <item>Max pooling after each block to reduce spatial dimensions by half</item>
    /// <item>Optional batch normalization after each convolution (in _BN variants)</item>
    /// <item>3 fully connected layers (4096 -> 4096 -> numClasses)</item>
    /// <item>Dropout regularization in the fully connected layers</item>
    /// </list>
    /// </para>
    /// </remarks>
    public static IEnumerable<ILayer<T>> CreateDefaultVGGLayers(
        NeuralNetworkArchitecture<T> architecture,
        Configuration.VGGConfiguration configuration)
    {
        if (configuration == null)
        {
            throw new ArgumentNullException(nameof(configuration));
        }

        var inputShape = architecture.GetInputShape();
        int currentChannels = inputShape[0];
        int currentHeight = inputShape[1];
        int currentWidth = inputShape[2];

        var blockConfig = configuration.BlockConfiguration;

        // Process each VGG block
        for (int blockIdx = 0; blockIdx < blockConfig.Length; blockIdx++)
        {
            var block = blockConfig[blockIdx];

            // Add convolutional layers in this block
            for (int convIdx = 0; convIdx < block.Length; convIdx++)
            {
                int outputChannels = block[convIdx];

                // Convolutional layer with 3x3 kernel
                yield return new ConvolutionalLayer<T>(
                    inputDepth: currentChannels,
                    inputHeight: currentHeight,
                    inputWidth: currentWidth,
                    outputDepth: outputChannels,
                    kernelSize: 3,
                    stride: 1,
                    padding: 1,  // Same padding to preserve spatial dimensions
                    activationFunction: new ReLUActivation<T>()
                );

                // Optional batch normalization (per-channel normalization)
                // BatchNormalizationLayer only needs the number of channels - spatial dimensions
                // are handled dynamically in the forward pass via Engine.BatchNorm
                if (configuration.UseBatchNormalization)
                {
                    yield return new BatchNormalizationLayer<T>(outputChannels);
                }

                currentChannels = outputChannels;
            }

            // Max pooling after each block (2x2, stride 2)
            yield return new MaxPoolingLayer<T>(
                inputShape: [currentChannels, currentHeight, currentWidth],
                poolSize: 2,
                stride: 2
            );

            currentHeight /= 2;
            currentWidth /= 2;
        }

        // Flatten before fully connected layers
        int flattenedSize = currentChannels * currentHeight * currentWidth;
        yield return new FlattenLayer<T>(inputShape: [currentChannels, currentHeight, currentWidth]);

        // Classifier (fully connected layers) - only if included
        if (configuration.IncludeClassifier)
        {
            // FC1: flattenedSize -> 4096
            yield return new DenseLayer<T>(
                inputSize: flattenedSize,
                outputSize: 4096,
                activationFunction: new ReLUActivation<T>()
            );
            yield return new DropoutLayer<T>((float)configuration.DropoutRate);

            // FC2: 4096 -> 4096
            yield return new DenseLayer<T>(
                inputSize: 4096,
                outputSize: 4096,
                activationFunction: new ReLUActivation<T>()
            );
            yield return new DropoutLayer<T>((float)configuration.DropoutRate);

            // FC3 (Output): 4096 -> numClasses
            yield return new DenseLayer<T>(
                inputSize: 4096,
                outputSize: configuration.NumClasses,
                activationFunction: new SoftmaxActivation<T>() as IActivationFunction<T>
            );
        }
    }

    /// <summary>
    /// Creates default layers for an occupancy detection neural network with temporal data.
    /// </summary>
    /// <param name="architecture">The neural network architecture configuration that defines input and output shapes.</param>
    /// <param name="historyWindowSize">The number of time steps to consider in the temporal data (how many past observations to include).</param>
    /// <returns>A collection of layers forming a temporal occupancy detection network.</returns>
    /// <remarks>
    /// <para>
    /// <b>For Beginners:</b> This method builds a neural network specifically designed to detect occupancy 
    /// (whether a space is occupied by people) using data that changes over time. It uses special layer types 
    /// like LSTM (Long Short-Term Memory) that can "remember" patterns in sequential data, and attention 
    /// mechanisms that help the network focus on the most important time steps in the data sequence.
    /// </para>
    /// <para>
    /// Temporal data refers to data collected over time, where the sequence and patterns across time 
    /// points are important for making predictions. For example, sensor readings collected every minute
    /// over several hours would be temporal data.
    /// </para>
    /// </remarks>
    public static IEnumerable<ILayer<T>> CreateDefaultOccupancyTemporalLayers(
        NeuralNetworkArchitecture<T> architecture,
        int historyWindowSize)
    {
        ValidateLayerParameters(1, 32, architecture.OutputSize);

        var inputShape = architecture.GetInputShape();
        int inputFeatures = inputShape[2];  // Assuming shape is [batch, time, features]

        // LSTM layers to process temporal data
        yield return new LSTMLayer<T>(
            inputSize: inputFeatures,
            hiddenSize: 64,
            inputShape: [historyWindowSize, inputFeatures],
            activation: new TanhActivation<T>() as IActivationFunction<T>,
            recurrentActivation: new SigmoidActivation<T>()
        );
        yield return new LSTMLayer<T>(
            inputSize: 64,
            hiddenSize: 32,
            inputShape: [historyWindowSize, 64],
            activation: new TanhActivation<T>() as IActivationFunction<T>,
            recurrentActivation: new SigmoidActivation<T>()
        );

        // Add a TimeDistributed layer to process each time step
        yield return new TimeDistributedLayer<T>(
            innerLayer: new DenseLayer<T>(32, 16, new ReLUActivation<T>() as IActivationFunction<T>),
            inputShape: [historyWindowSize, 32],
            activationFunction: null
        );

        // Add multi-head attention mechanism to focus on relevant time steps
        yield return new MultiHeadAttentionLayer<T>(
            sequenceLength: historyWindowSize,
            embeddingDimension: 16,
            headCount: 4,
            activationFunction: new ReLUActivation<T>()
        );

        // Flatten the output
        yield return new FlattenLayer<T>([historyWindowSize, 16]);

        // Flatten the output of LSTM layers
        yield return new FlattenLayer<T>([historyWindowSize, 32]);

        // Dense layers for further processing
        yield return new DenseLayer<T>(historyWindowSize * 32, 64, new ReLUActivation<T>() as IActivationFunction<T>);
        yield return new BatchNormalizationLayer<T>(64);
        yield return new DropoutLayer<T>(0.3f);

        yield return new DenseLayer<T>(64, 32, new ReLUActivation<T>() as IActivationFunction<T>);
        yield return new BatchNormalizationLayer<T>(32);
        yield return new DropoutLayer<T>(0.2f);

        // Output layer
        yield return new DenseLayer<T>(32, architecture.OutputSize, new SigmoidActivation<T>() as IActivationFunction<T>);
    }

    /// <summary>
    /// Creates default layers for a Deep Boltzmann Machine (DBM).
    /// </summary>
    /// <param name="architecture">The neural network architecture configuration that defines input and output shapes.</param>
    /// <returns>A collection of layers forming a Deep Boltzmann Machine.</returns>
    /// <remarks>
    /// <para>
    /// <b>For Beginners:</b> A Deep Boltzmann Machine is a type of neural network that learns to recognize patterns 
    /// in data without supervision. It's made up of multiple layers of "hidden units" that learn to represent 
    /// features of the input data. DBMs are particularly good at learning complex patterns and can be used for 
    /// tasks like feature learning, dimensionality reduction, and generating new data similar to the training set.
    /// </para>
    /// </remarks>
    public static IEnumerable<ILayer<T>> CreateDefaultDeepBoltzmannMachineLayers(
        NeuralNetworkArchitecture<T> architecture)
    {
        ValidateLayerParameters(1, 32, architecture.OutputSize);

        var inputShape = architecture.GetInputShape();
        int inputSize = inputShape[0];

        // Define the sizes of each layer in the DBM
        int[] layerSizes = [inputSize, 500, 500, 2000, architecture.OutputSize];

        // Create layers
        for (int i = 0; i < layerSizes.Length - 1; i++)
        {
            yield return new RBMLayer<T>(
                visibleUnits: layerSizes[i],
                hiddenUnits: layerSizes[i + 1],
                new SigmoidActivation<T>() as IActivationFunction<T>
            );

            // Add a BatchNormalization layer after each RBM layer except the last one
            if (i < layerSizes.Length - 2)
            {
                yield return new BatchNormalizationLayer<T>(layerSizes[i + 1]);
            }
        }

        // Output layer
        yield return new DenseLayer<T>(layerSizes[layerSizes.Length - 2], layerSizes[layerSizes.Length - 1], new SigmoidActivation<T>() as IActivationFunction<T>);
    }

    /// <summary>
    /// Creates default layers for an occupancy detection neural network without temporal data.
    /// </summary>
    /// <param name="architecture">The neural network architecture configuration that defines input and output shapes.</param>
    /// <returns>A collection of layers forming a non-temporal occupancy detection network.</returns>
    /// <remarks>
    /// <para>
    /// <b>For Beginners:</b> This method builds a simpler neural network for detecting occupancy 
    /// (whether a space is occupied by people) using data from a single point in time, rather than 
    /// a sequence of time points. It uses standard Dense layers (also called fully connected layers) 
    /// to process the input features.
    /// </para>
    /// <para>
    /// Non-temporal data means the model makes predictions based only on current data points
    /// without considering how values have changed over time. For example, using the current 
    /// temperature, humidity, and CO2 levels to predict occupancy without looking at historical values.
    /// </para>
    /// </remarks>
    public static IEnumerable<ILayer<T>> CreateDefaultOccupancyLayers(
        NeuralNetworkArchitecture<T> architecture)
    {
        ValidateLayerParameters(1, 32, architecture.OutputSize);

        var inputShape = architecture.GetInputShape();
        int inputFeatures = inputShape[0];

        // Dense layers for processing input features
        yield return new DenseLayer<T>(inputFeatures, 64, new ReLUActivation<T>() as IActivationFunction<T>);
        yield return new BatchNormalizationLayer<T>(64);
        yield return new DropoutLayer<T>(0.3f);

        yield return new DenseLayer<T>(64, 32, new ReLUActivation<T>() as IActivationFunction<T>);
        yield return new BatchNormalizationLayer<T>(32);
        yield return new DropoutLayer<T>(0.2f);

        yield return new DenseLayer<T>(32, 16, new ReLUActivation<T>() as IActivationFunction<T>);

        // Output layer
        yield return new DenseLayer<T>(16, architecture.OutputSize, new SigmoidActivation<T>() as IActivationFunction<T>);
    }

    /// <summary>
    /// Validates the parameters used for creating neural network layers.
    /// </summary>
    /// <param name="layerCount">The number of layers in the network.</param>
    /// <param name="layerSize">The size (number of neurons) in each layer.</param>
    /// <param name="outputSize">The size of the output layer.</param>
    /// <exception cref="ArgumentException">Thrown when any parameter is less than 1.</exception>
    /// <remarks>
    /// <para>
    /// <b>For Beginners:</b> This helper method makes sure that the neural network configuration
    /// makes sense before trying to build it. It checks that we have at least one layer,
    /// that each layer has at least one neuron, and that the output has at least one value.
    /// This validation prevents errors that might occur from invalid configurations.
    /// </para>
    /// </remarks>
    private static void ValidateLayerParameters(int layerCount, int layerSize, int outputSize)
    {
        if (layerCount < 1)
            throw new ArgumentException($"Layer count must be at least 1.", nameof(layerCount));
        if (layerSize < 1)
            throw new ArgumentException($"Layer size must be at least 1.", nameof(layerSize));
        if (outputSize < 1)
            throw new ArgumentException("Output size must be at least 1.", nameof(outputSize));
    }

    /// <summary>
    /// Creates a Residual Neural Network (ResNet) with configurable blocks.
    /// </summary>
    /// <param name="architecture">The neural network architecture configuration.</param>
    /// <param name="blockCount">Number of residual blocks (default: 3).</param>
    /// <param name="blockSize">Number of convolutional layers in each block (default: 2).</param>
    /// <returns>A collection of layers forming a ResNet.</returns>
    /// <remarks>
    /// <para>
    /// <b>For Beginners:</b> A Residual Network (ResNet) is designed to solve the "vanishing gradient problem" 
    /// that occurs when training very deep networks. It does this by adding "skip connections" that 
    /// allow information to bypass some layers.
    /// </para>
    /// <para>
    /// Think of it like this: In a traditional network, each layer must learn everything from scratch.
    /// In a ResNet, each layer only needs to learn the "difference" (or residual) between its input and 
    /// the desired output, which is often easier to learn.
    /// </para>
    /// <para>
    /// Key components:
    /// - Initial convolutional layer: Processes the raw input
    /// - Residual blocks: Groups of layers with skip connections
    /// - Global pooling: Reduces the spatial dimensions to a single value per feature map
    /// - Final dense layer: Makes the prediction based on the extracted features
    /// </para>
    /// </remarks>
    public static IEnumerable<ILayer<T>> CreateDefaultResNetLayers(NeuralNetworkArchitecture<T> architecture, int blockCount = 3, int blockSize = 2)
    {
        ValidateLayerParameters(blockCount, blockSize, architecture.OutputSize);

        var inputShape = architecture.GetInputShape();

        // Initial convolutional layer
        yield return new ConvolutionalLayer<T>(
            inputDepth: inputShape[0],
            inputHeight: inputShape[1],
            inputWidth: inputShape[2],
            outputDepth: 64,
            kernelSize: 7,
            stride: 2,
            padding: 3,
            activationFunction: new ReLUActivation<T>()
        );

        yield return new MaxPoolingLayer<T>(
            inputShape: [64, inputShape[1] / 2, inputShape[2] / 2],
            poolSize: 3,
            stride: 2
        );

        // Residual blocks
        int currentDepth = 64;
        int currentHeight = inputShape[1] / 4;
        int currentWidth = inputShape[2] / 4;

        for (int i = 0; i < blockCount; i++)
        {
            int outputDepth = currentDepth * 2;
            for (int j = 0; j < blockSize; j++)
            {
                foreach (var layer in CreateResidualBlock(currentDepth, outputDepth, currentHeight, currentWidth, j == 0))
                {
                    yield return layer;
                }
                currentDepth = outputDepth;
            }
            if (i < blockCount - 1)
            {
                yield return new MaxPoolingLayer<T>(
                    inputShape: [currentDepth, currentHeight, currentWidth],
                    poolSize: 2,
                    stride: 2
                );
                currentHeight /= 2;
                currentWidth /= 2;
            }
        }

        // Global average pooling
        yield return new GlobalPoolingLayer<T>(
            inputShape: [currentDepth, currentHeight, currentWidth],
            poolingType: PoolingType.Average,
            activationFunction: new IdentityActivation<T>()
        );

        // Final dense layer
        yield return new DenseLayer<T>(currentDepth, architecture.OutputSize, new SoftmaxActivation<T>() as IActivationFunction<T>);
    }

    /// <summary>
    /// Creates a residual block for ResNet-style architectures.
    /// </summary>
    /// <param name="inputDepth">The number of input channels.</param>
    /// <param name="outputDepth">The number of output channels.</param>
    /// <param name="height">The height of the input feature map.</param>
    /// <param name="width">The width of the input feature map.</param>
    /// <param name="isFirstInBlock">Whether this is the first residual block in a series.</param>
    /// <returns>A collection of layers that form a residual block.</returns>
    /// <remarks>
    /// <para>
    /// <b>For Beginners:</b> A residual block is a special structure in neural networks that allows information to 
    /// "skip" over some layers. This helps solve the "vanishing gradient problem" in deep networks, making 
    /// them easier to train. Think of it like a highway bypass that lets some traffic go directly from 
    /// point A to point C without going through point B.
    /// </para>
    /// </remarks>
    private static IEnumerable<ILayer<T>> CreateResidualBlock(int inputDepth, int outputDepth, int height, int width, bool isFirstInBlock)
    {
        // Create the skip connection with the appropriate inner layer
        ILayer<T>? innerLayer = null;
        if (isFirstInBlock && inputDepth != outputDepth)
        {
            innerLayer = new ConvolutionalLayer<T>(
                inputDepth: inputDepth,
                outputDepth: outputDepth,
                kernelSize: 1,
                inputHeight: height,
                inputWidth: width,
                stride: 1,
                padding: 0,
                activationFunction: new IdentityActivation<T>()
            );
        }

        yield return new ResidualLayer<T>(
             inputShape: [outputDepth, height, width],
             innerLayer: innerLayer,
             activationFunction: new IdentityActivation<T>()
         );

        yield return new ConvolutionalLayer<T>(
            inputDepth: inputDepth,
            outputDepth: outputDepth,
            kernelSize: 3,
            inputHeight: height,
            inputWidth: width,
            stride: 1,
            padding: 1,
            activationFunction: new ReLUActivation<T>()
        );

        yield return new ConvolutionalLayer<T>(
            inputDepth: outputDepth,
            outputDepth: outputDepth,
            kernelSize: 3,
            inputHeight: height,
            inputWidth: width,
            stride: 1,
            padding: 1,
            activationFunction: new ReLUActivation<T>()
        );

        // Use IdentityActivation for the AddLayer
        yield return new AddLayer<T>([[outputDepth, height, width]], new IdentityActivation<T>() as IActivationFunction<T>);

        // Keep ReLU activation after addition
        yield return new ActivationLayer<T>([outputDepth, height, width], new ReLUActivation<T>() as IActivationFunction<T>);
    }

    /// <summary>
    /// Creates a default set of attention-based layers for transformer-style architectures.
    /// </summary>
    /// <param name="architecture">The neural network architecture configuration.</param>
    /// <returns>A collection of layers forming an attention-based neural network.</returns>
    /// <remarks>
    /// <para>
    /// <b>For Beginners:</b> Attention mechanisms allow neural networks to focus on specific parts of the input 
    /// that are most relevant for a given task. Similar to how humans pay attention to specific details 
    /// in a conversation, these layers help the network "pay attention" to important parts of the data.
    /// Transformers use this mechanism to process sequences (like text) very effectively.
    /// </para>
    /// </remarks>
    public static IEnumerable<ILayer<T>> CreateDefaultAttentionLayers(NeuralNetworkArchitecture<T> architecture)
    {
        var inputShape = architecture.GetInputShape();
        int embeddingSize = 128;
        int headCount = 8;
        int sequenceLength = inputShape[0];

        yield return new InputLayer<T>(inputShape[0]);

        yield return new EmbeddingLayer<T>(inputShape[0], embeddingSize);

        yield return new PositionalEncodingLayer<T>(sequenceLength, embeddingSize);

        // Multiple transformer blocks
        for (int i = 0; i < 3; i++)
        {
            yield return new MultiHeadAttentionLayer<T>(sequenceLength, embeddingSize, headCount, new GELUActivation<T>() as IActivationFunction<T>);

            yield return new LayerNormalizationLayer<T>(embeddingSize);

            yield return new DenseLayer<T>(embeddingSize, embeddingSize * 4, new ReLUActivation<T>() as IActivationFunction<T>);
            yield return new DenseLayer<T>(embeddingSize * 4, embeddingSize, new ReLUActivation<T>() as IActivationFunction<T>);

            yield return new LayerNormalizationLayer<T>(embeddingSize);
        }

        yield return new DenseLayer<T>(embeddingSize, architecture.OutputSize, new SoftmaxActivation<T>() as IActivationFunction<T>);
    }

    /// <summary>
    /// Creates a default autoencoder neural network architecture.
    /// </summary>
    /// <param name="architecture">The neural network architecture configuration.</param>
    /// <returns>A collection of layers forming an autoencoder neural network.</returns>
    /// <remarks>
    /// <para>
    /// <b>For Beginners:</b> An autoencoder is a type of neural network that learns to compress data into a 
    /// smaller representation and then reconstruct it back to the original form. Think of it like 
    /// learning to create a thumbnail of an image and then expanding it back to full size. The network 
    /// has two main parts: an encoder that compresses the data and a decoder that reconstructs it.
    /// </para>
    /// </remarks>
    public static IEnumerable<ILayer<T>> CreateDefaultAutoEncoderLayers(NeuralNetworkArchitecture<T> architecture)
    {
        var inputShape = architecture.GetInputShape();
        int inputSize = inputShape[0];
        int[] layerSizes = architecture.GetLayerSizes();

        if (layerSizes.Length < 3)
        {
            throw new InvalidOperationException("The autoencoder must have at least an input, encoded, and output layer.");
        }

        int middleIndex = layerSizes.Length / 2;

        // Encoder layers
        for (int i = 0; i < middleIndex; i++)
        {
            int outputSize = layerSizes[i + 1];
            yield return new DenseLayer<T>(inputSize, outputSize, new ReLUActivation<T>() as IActivationFunction<T>);

            if (i < middleIndex - 1)
            {
                yield return new ActivationLayer<T>([outputSize], new ReLUActivation<T>() as IActivationFunction<T>);
            }
            else
            {
                // Use linear activation for the encoded layer
                yield return new ActivationLayer<T>([outputSize], new IdentityActivation<T>() as IActivationFunction<T>);
            }

            inputSize = outputSize;
        }

        // Decoder layers
        for (int i = middleIndex; i < layerSizes.Length - 1; i++)
        {
            int outputSize = layerSizes[i + 1];
            yield return new DenseLayer<T>(inputSize, outputSize, new ReLUActivation<T>() as IActivationFunction<T>);

            if (i < layerSizes.Length - 2)
            {
                yield return new ActivationLayer<T>([outputSize], new ReLUActivation<T>() as IActivationFunction<T>);
            }
            else
            {
                // Use sigmoid activation for the output layer to constrain values between 0 and 1
                yield return new ActivationLayer<T>([outputSize], new SigmoidActivation<T>() as IActivationFunction<T>);
            }

            inputSize = outputSize;
        }
    }

    /// <summary>
    /// Creates a default capsule network architecture.
    /// </summary>
    /// <param name="architecture">The neural network architecture configuration.</param>
    /// <returns>A collection of layers forming a capsule network.</returns>
    /// <remarks>
    /// <para>
    /// <b>For Beginners:</b> A capsule network is an advanced type of neural network that tries to better 
    /// understand spatial relationships in data. Unlike traditional networks that just detect features, 
    /// capsule networks also track the position, orientation, and size of features. Think of it like 
    /// the difference between recognizing a face by just its parts (eyes, nose, mouth) versus understanding 
    /// how those parts relate to each other in 3D space.
    /// </para>
    /// <para>
    /// The network consists of special "capsule" layers that group neurons together to represent entities 
    /// and their properties, allowing the network to better understand complex structures in data.
    /// </para>
    /// </remarks>
    public static IEnumerable<ILayer<T>> CreateDefaultCapsuleNetworkLayers(NeuralNetworkArchitecture<T> architecture)
    {
        if (architecture.CalculatedInputSize == 0)
        {
            throw new InvalidOperationException("The Capsule Network must have a valid input size.");
        }

        int inputDepth = architecture.InputDepth;
        int inputHeight = architecture.InputHeight;
        int inputWidth = architecture.InputWidth;

        // Add initial convolutional layer
        yield return new ConvolutionalLayer<T>(
            inputDepth: inputDepth,
            outputDepth: 256,
            kernelSize: 9,
            inputHeight: inputHeight,
            inputWidth: inputWidth,
            stride: 1,
            padding: 0,
            activationFunction: new ReLUActivation<T>()
        );

        // Add PrimaryCapsules layer
        yield return new PrimaryCapsuleLayer<T>(
            inputChannels: 256,
            capsuleChannels: 32,
            capsuleDimension: 8,
            kernelSize: 9,
            stride: 2,
            scalarActivation: new SquashActivation<T>()
        );

        // Add DigitCapsules layer (final capsule layer)
        int numClasses = architecture.OutputSize;
        yield return new DigitCapsuleLayer<T>(
            inputCapsules: 32 * 6 * 6,
            inputCapsuleDimension: 8,
            numClasses: numClasses,
            outputCapsuleDimension: 16,
            routingIterations: 3
        );

        // Add Reconstruction layer (optional, for regularization)
        yield return new ReconstructionLayer<T>(
            inputDimension: numClasses * 16,  // numClasses * capsuleDimension
            hidden1Dimension: 512,
            hidden2Dimension: 1024,
            outputDimension: inputHeight * inputWidth * inputDepth,
            hiddenActivation: new ReLUActivation<T>(),
            outputActivation: new SigmoidActivation<T>()
        );
    }

    /// <summary>
    /// Creates a default Deep Belief Network (DBN) with pre-configured layers.
    /// </summary>
    /// <param name="architecture">The neural network architecture configuration.</param>
    /// <returns>A collection of layers forming a Deep Belief Network.</returns>
    /// <remarks>
    /// <para>
    /// <b>For Beginners:</b> A Deep Belief Network is a type of neural network that learns to recognize patterns 
    /// in data by building multiple layers that each specialize in finding specific features. It works by 
    /// training each layer one at a time (called "pre-training"), which helps the network learn more 
    /// effectively, especially when you don't have a lot of labeled training data.
    /// </para>
    /// </remarks>
    public static IEnumerable<ILayer<T>> CreateDefaultDeepBeliefNetworkLayers(NeuralNetworkArchitecture<T> architecture)
    {
        // Default layer sizes for DBN (can be adjusted as needed)
        int[] layerSizes = [architecture.GetInputShape()[0], 500, 500, 2000, architecture.OutputSize];

        IActivationFunction<T> sigmoidActivation = new SigmoidActivation<T>();
        IActivationFunction<T> softmaxActivation = new SoftmaxActivation<T>();

        // Initialize layers
        for (int i = 0; i < layerSizes.Length - 1; i++)
        {
            int visibleUnits = layerSizes[i];
            int hiddenUnits = layerSizes[i + 1];

            // Create and add RBM layer
            yield return new RBMLayer<T>(
                visibleUnits: visibleUnits,
                hiddenUnits: hiddenUnits,
                scalarActivation: sigmoidActivation
            );

            // Add activation layer for each RBM
            yield return new ActivationLayer<T>([hiddenUnits], sigmoidActivation);
        }

        // Add the final output layer
        int outputSize = layerSizes[layerSizes.Length - 1];
        yield return new DenseLayer<T>(outputSize, outputSize, softmaxActivation);
        yield return new ActivationLayer<T>([outputSize], softmaxActivation);
    }

    /// <summary>
    /// Creates a default Deep Q-Network (DQN) with pre-configured layers for reinforcement learning.
    /// </summary>
    /// <param name="architecture">The neural network architecture configuration.</param>
    /// <returns>A collection of layers forming a Deep Q-Network.</returns>
    /// <remarks>
    /// <para>
    /// <b>For Beginners:</b> A Deep Q-Network is a type of neural network used in reinforcement learning, 
    /// which is how computers learn to make decisions by trying different actions and receiving rewards. 
    /// Think of it like teaching a dog new tricks with treats. The network learns which actions 
    /// (like moving left or right in a game) will lead to the highest rewards over time.
    /// </para>
    /// </remarks>
    public static IEnumerable<ILayer<T>> CreateDefaultDeepQNetworkLayers(NeuralNetworkArchitecture<T> architecture)
    {
        int inputSize = architecture.CalculatedInputSize;
        int actionSpace = architecture.OutputSize;
        int hiddenLayerCount = 2; // Default to 2 hidden layers
        int defaultHiddenSize = 64; // Default size for hidden layers

        // Input layer to first hidden layer
        yield return new DenseLayer<T>(inputSize, defaultHiddenSize, new ReLUActivation<T>() as IActivationFunction<T>);
        yield return new ActivationLayer<T>([defaultHiddenSize], new ReLUActivation<T>() as IActivationFunction<T>);

        // Hidden layers
        for (int i = 1; i < hiddenLayerCount; i++)
        {
            yield return new DenseLayer<T>(defaultHiddenSize, defaultHiddenSize, new ReLUActivation<T>() as IActivationFunction<T>);
            yield return new ActivationLayer<T>([defaultHiddenSize], new ReLUActivation<T>() as IActivationFunction<T>);
        }

        // Output layer (Q-values for each action)
        yield return new DenseLayer<T>(defaultHiddenSize, actionSpace, new IdentityActivation<T>() as IActivationFunction<T>);
        // No activation for the output layer as Q-values can be any real number
    }

    /// <summary>
    /// Creates a default Differentiable Neural Computer (DNC) with pre-configured layers.
    /// </summary>
    /// <param name="architecture">The neural network architecture configuration.</param>
    /// <param name="controllerSize">The size of the controller network.</param>
    /// <param name="memoryWordSize">The size of each memory word.</param>
    /// <param name="readHeads">The number of read heads.</param>
    /// <param name="interfaceSize">The size of the interface between controller and memory.</param>
    /// <returns>A collection of layers forming a Differentiable Neural Computer.</returns>
    /// <remarks>
    /// <para>
    /// <b>For Beginners:</b> A Differentiable Neural Computer (DNC) is like a neural network with a built-in 
    /// memory system. Traditional neural networks process information and then forget it, but a DNC 
    /// can store information in its "memory" and retrieve it later when needed. This makes DNCs good 
    /// at tasks that require remembering information over time, like answering questions about a story 
    /// or navigating through complex environments.
    /// </para>
    /// </remarks>
    public static IEnumerable<ILayer<T>> CreateDefaultDNCLayers(NeuralNetworkArchitecture<T> architecture, int controllerSize, int memoryWordSize, int readHeads, int interfaceSize)
    {
        var inputShape = architecture.GetInputShape();

        if (inputShape == null || inputShape.Length == 0)
        {
            throw new InvalidOperationException("Input shape must be specified for DNC.");
        }

        int inputSize = inputShape[0];
        int outputSize = architecture.OutputSize > 0
            ? architecture.OutputSize
            : throw new InvalidOperationException("Output size must be specified and greater than 0 for DNC.");

        // Controller (Feed-forward network)
        yield return new DenseLayer<T>(inputSize, controllerSize, new ReLUActivation<T>() as IActivationFunction<T>);

        // Memory interface
        yield return new DenseLayer<T>(controllerSize, interfaceSize, new IdentityActivation<T>() as IActivationFunction<T>);

        // Output layer
        yield return new DenseLayer<T>(controllerSize + readHeads * memoryWordSize, outputSize, new IdentityActivation<T>() as IActivationFunction<T>);
        yield return new ActivationLayer<T>([outputSize], new SoftmaxActivation<T>() as IActivationFunction<T>);
    }

    /// <summary>
    /// Creates a default Echo State Network (ESN) with pre-configured layers.
    /// </summary>
    /// <param name="inputSize">The size of the input layer.</param>
    /// <param name="outputSize">The size of the output layer.</param>
    /// <param name="reservoirSize">The size of the reservoir (hidden layer).</param>
    /// <param name="spectralRadius">Controls the stability of the reservoir dynamics (default: 0.9).</param>
    /// <param name="sparsity">The connection sparsity in the reservoir (default: 0.1).</param>
    /// <returns>A collection of layers forming an Echo State Network.</returns>
    /// <remarks>
    /// <para>
    /// <b>For Beginners:</b> An Echo State Network is a special type of recurrent neural network where most 
    /// of the connections between neurons are fixed (not trained). Only the connections from the hidden 
    /// layer to the output are trained. Think of it like having a pool of water (the reservoir) that 
    /// you disturb with input signals, and then you learn to read the ripple patterns to predict outputs. 
    /// This makes ESNs very fast to train compared to other recurrent networks.
    /// </para>
    /// </remarks>
    public static IEnumerable<ILayer<T>> CreateDefaultESNLayers(int inputSize, int outputSize, int reservoirSize, double spectralRadius = 0.9, double sparsity = 0.1)
    {
        // Input to Reservoir connections (fixed random weights)
        yield return new DenseLayer<T>(inputSize, reservoirSize, new IdentityActivation<T>() as IActivationFunction<T>);

        // Reservoir (recurrent connections, fixed random weights)
        yield return new ReservoirLayer<T>(reservoirSize, reservoirSize, spectralRadius: spectralRadius, connectionProbability: sparsity);

        // Reservoir activation
        yield return new ActivationLayer<T>([reservoirSize], new TanhActivation<T>() as IVectorActivationFunction<T>);

        // Output layer (Reservoir to output, trainable)
        yield return new DenseLayer<T>(reservoirSize, outputSize, new IdentityActivation<T>() as IActivationFunction<T>);

        // Output activation (optional, depends on the problem)
        yield return new ActivationLayer<T>([outputSize], new IdentityActivation<T>() as IActivationFunction<T>);
    }

    /// <summary>
    /// Creates a default Variational Autoencoder (VAE) with pre-configured layers.
    /// </summary>
    /// <param name="architecture">The neural network architecture configuration.</param>
    /// <param name="latentSize">The size of the latent space dimension.</param>
    /// <returns>A collection of layers forming a Variational Autoencoder.</returns>
    /// <remarks>
    /// <para>
    /// <b>For Beginners:</b> A Variational Autoencoder (VAE) is a type of neural network that learns to 
    /// compress data into a smaller representation (encoding) and then reconstruct it back (decoding). 
    /// What makes VAEs special is that they create a "fuzzy" compressed representation rather than 
    /// an exact one, which helps the network learn meaningful patterns in your data. This makes VAEs 
    /// excellent for generating new data similar to your training examples.
    /// </para>
    /// <para>
    /// The latent space is the compressed representation where your data exists in a simplified form.
    /// Think of it as a "creative space" where the network understands the essential features of your data.
    /// </para>
    /// </remarks>
    public static IEnumerable<ILayer<T>> CreateDefaultVAELayers(NeuralNetworkArchitecture<T> architecture, int latentSize)
    {
        var inputShape = architecture.GetInputShape();
        if (inputShape == null || inputShape.Length == 0)
        {
            throw new InvalidOperationException("Input shape must be specified for VAE.");
        }

        int inputDepth = inputShape[0];
        int inputHeight = inputShape.Length > 1 ? inputShape[1] : 1;
        int inputWidth = inputShape.Length > 2 ? inputShape[2] : 1;

        // Encoder layers
        yield return new DenseLayer<T>(inputDepth * inputHeight * inputWidth, (inputDepth * inputHeight * inputWidth) / 2, new LeakyReLUActivation<T>() as IActivationFunction<T>);

        // Pooling layer to reduce dimensions
        yield return new PoolingLayer<T>(
            inputDepth: inputDepth,
            inputHeight: inputHeight,
            inputWidth: inputWidth,
            poolSize: 2,
            stride: 2,
            type: PoolingType.Average
        );

        // Calculate new dimensions after pooling
        int pooledDepth = inputDepth;
        int pooledHeight = (inputHeight - 2) / 2 + 1;
        int pooledWidth = (inputWidth - 2) / 2 + 1;
        int pooledSize = pooledDepth * pooledHeight * pooledWidth;

        yield return new DenseLayer<T>(pooledSize, pooledSize / 2, new LeakyReLUActivation<T>() as IActivationFunction<T>);

        // Latent space layers
        int encoderOutputSize = latentSize * 2; // For mean and log variance
        yield return new DenseLayer<T>(pooledSize / 2, encoderOutputSize, new IdentityActivation<T>() as IActivationFunction<T>);

        // Mean and LogVariance layers
        yield return new MeanLayer<T>([encoderOutputSize], axis: 0);
        yield return new LogVarianceLayer<T>([encoderOutputSize], axis: 0);

        // Decoder layers
        yield return new DenseLayer<T>(latentSize, pooledSize / 2, new LeakyReLUActivation<T>() as IActivationFunction<T>);
        yield return new DenseLayer<T>(pooledSize / 2, pooledSize, new LeakyReLUActivation<T>() as IActivationFunction<T>);

        // Add an Upsampling layer to match the pooling in the encoder
        yield return new UpsamplingLayer<T>([pooledDepth, pooledHeight, pooledWidth], 2);

        yield return new DenseLayer<T>(inputDepth * inputHeight * inputWidth, (inputDepth * inputHeight * inputWidth) / 2, new LeakyReLUActivation<T>() as IActivationFunction<T>);

        // Output layer
        yield return new DenseLayer<T>((inputDepth * inputHeight * inputWidth) / 2, inputDepth * inputHeight * inputWidth, new SigmoidActivation<T>() as IActivationFunction<T>);
    }

    /// <summary>
    /// Creates a default Transformer neural network with pre-configured encoder and decoder layers.
    /// </summary>
    /// <param name="architecture">The transformer architecture configuration.</param>
    /// <returns>A collection of layers forming a Transformer neural network.</returns>
    /// <remarks>
    /// <para>
    /// <b>For Beginners:</b> A Transformer is a powerful type of neural network especially good at processing 
    /// sequences like text or time series data. Unlike older networks, Transformers can look at all parts 
    /// of the input at once (using "attention") rather than processing it step by step. This makes them 
    /// excellent for tasks like translation, text generation, and understanding language.
    /// </para>
    /// <para>
    /// Key concepts:
    /// - Attention: Allows the model to focus on relevant parts of the input regardless of position
    /// - Multi-head attention: Lets the model focus on different aspects of the input simultaneously
    /// - Encoder: Processes the input sequence
    /// - Decoder: Generates the output sequence
    /// - Positional encoding: Helps the model understand the order of elements in a sequence
    /// </para>
    /// </remarks>
    public static IEnumerable<ILayer<T>> CreateDefaultTransformerLayers(
        TransformerArchitecture<T> architecture)
    {
        int modelDimension = architecture.ModelDimension;
        int feedForwardDimension = architecture.FeedForwardDimension;
        int numEncoderLayers = architecture.NumEncoderLayers;
        int numDecoderLayers = architecture.NumDecoderLayers;
        int numHeads = architecture.NumHeads;
        int maxSequenceLength = architecture.MaxSequenceLength;
        double dropoutRate = architecture.DropoutRate;
        int vocabularySize = architecture.VocabularySize;
        bool usePositionalEncoding = architecture.UsePositionalEncoding;
        int outputSize = architecture.OutputSize;
        NeuralNetworkTaskType taskType = architecture.TaskType;
        double temperature = architecture.Temperature;

        // Add embedding layer for text input
        if (vocabularySize > 0)
        {
            yield return new EmbeddingLayer<T>(vocabularySize, modelDimension);
        }

        // Add positional encoding if specified
        if (usePositionalEncoding)
        {
            yield return new PositionalEncodingLayer<T>(maxSequenceLength, modelDimension);
        }

        // Add dropout layer after embedding
        if (dropoutRate > 0)
        {
            yield return new DropoutLayer<T>(dropoutRate);
        }

        // Add encoder layers
        for (int i = 0; i < numEncoderLayers; i++)
        {
            // Self-attention block
            yield return new MultiHeadAttentionLayer<T>(
                sequenceLength: maxSequenceLength,
                embeddingDimension: modelDimension,
                headCount: numHeads,
                activationFunction: new IdentityActivation<T>());

            // Add normalization
            yield return new LayerNormalizationLayer<T>(modelDimension);

            // Add dropout if specified
            if (dropoutRate > 0)
            {
                yield return new DropoutLayer<T>(dropoutRate);
            }

            // Feed-forward network
            yield return new DenseLayer<T>(modelDimension, feedForwardDimension, new ReLUActivation<T>() as IActivationFunction<T>);
            yield return new DenseLayer<T>(feedForwardDimension, modelDimension, new IdentityActivation<T>() as IActivationFunction<T>);

            // Add normalization
            yield return new LayerNormalizationLayer<T>(modelDimension);

            // Add dropout if specified
            if (dropoutRate > 0)
            {
                yield return new DropoutLayer<T>(dropoutRate);
            }
        }

        // Add decoder layers if needed
        if (numDecoderLayers > 0)
        {
            for (int i = 0; i < numDecoderLayers; i++)
            {
                // Self-attention block
                yield return new MultiHeadAttentionLayer<T>(
                    sequenceLength: maxSequenceLength,
                    embeddingDimension: modelDimension,
                    headCount: numHeads,
                    activationFunction: new IdentityActivation<T>());

                // Add normalization
                yield return new LayerNormalizationLayer<T>(modelDimension);

                // Add dropout if specified
                if (dropoutRate > 0)
                {
                    yield return new DropoutLayer<T>(dropoutRate);
                }

                // Cross-attention block
                yield return new MultiHeadAttentionLayer<T>(
                    sequenceLength: maxSequenceLength,
                    embeddingDimension: modelDimension,
                    headCount: numHeads,
                    activationFunction: new IdentityActivation<T>());

                // Add normalization
                yield return new LayerNormalizationLayer<T>(modelDimension);

                // Add dropout if specified
                if (dropoutRate > 0)
                {
                    yield return new DropoutLayer<T>(dropoutRate);
                }

                // Feed-forward network
                yield return new DenseLayer<T>(modelDimension, feedForwardDimension, new ReLUActivation<T>() as IActivationFunction<T>);
                yield return new DenseLayer<T>(feedForwardDimension, modelDimension, new IdentityActivation<T>() as IActivationFunction<T>);

                // Add normalization
                yield return new LayerNormalizationLayer<T>(modelDimension);

                // Add dropout if specified
                if (dropoutRate > 0)
                {
                    yield return new DropoutLayer<T>(dropoutRate);
                }
            }
        }

        // For classification tasks, add global pooling to reduce 3D [batch, seq, dim] to 2D [batch, dim]
        // This is required because transformer encoder outputs are 3D, but classification heads expect 2D
        if (taskType == NeuralNetworkTaskType.BinaryClassification ||
            taskType == NeuralNetworkTaskType.MultiClassClassification ||
            taskType == NeuralNetworkTaskType.MultiLabelClassification ||
            taskType == NeuralNetworkTaskType.SequenceClassification ||
            taskType == NeuralNetworkTaskType.ImageClassification)
        {
            // Global average pooling over sequence dimension
            // Input: [batch, seq, dim] -> Output: [batch, dim]
            yield return new GlobalPoolingLayer<T>([maxSequenceLength, modelDimension], PoolingType.Average, (IActivationFunction<T>?)null);
        }

        // Add the final projection layer
        yield return new DenseLayer<T>(modelDimension, outputSize, new IdentityActivation<T>() as IActivationFunction<T>);

        // Add the final activation layer based on task type
        switch (taskType)
        {
            case NeuralNetworkTaskType.BinaryClassification:
            case NeuralNetworkTaskType.MultiClassClassification:
            case NeuralNetworkTaskType.MultiLabelClassification:
            case NeuralNetworkTaskType.SequenceClassification:
            case NeuralNetworkTaskType.ImageClassification:
                yield return new ActivationLayer<T>([outputSize], new SoftmaxActivation<T>() as IVectorActivationFunction<T>);
                break;

            case NeuralNetworkTaskType.Regression:
                yield return new ActivationLayer<T>([outputSize], new IdentityActivation<T>() as IActivationFunction<T>);
                break;

            case NeuralNetworkTaskType.TextGeneration:
                if (temperature != 1.0)
                {
                    yield return new LambdaLayer<T>(
                        [outputSize],
                        [outputSize],
                        input => input.Scale(NumOps.FromDouble(1.0 / temperature)),
                        (input, gradient) => gradient.Scale(NumOps.FromDouble(temperature)),
                        new IdentityActivation<T>() as IActivationFunction<T>);
                }

                yield return new ActivationLayer<T>([outputSize], new SoftmaxActivation<T>() as IVectorActivationFunction<T>);
                break;

            case NeuralNetworkTaskType.Translation:
                yield return new ActivationLayer<T>([outputSize], new SoftmaxActivation<T>() as IVectorActivationFunction<T>);
                break;

            default:
                yield return new ActivationLayer<T>([outputSize], new SoftmaxActivation<T>() as IVectorActivationFunction<T>);
                break;
        }
    }

    /// <summary>
    /// Creates default layers for a Spiking Neural Network (SNN).
    /// </summary>
    /// <param name="architecture">The neural network architecture configuration.</param>
    /// <param name="neuronType">The type of spiking neuron to use.</param>
    /// <param name="tau">The membrane time constant that controls how quickly neurons respond to inputs.</param>
    /// <param name="refractoryPeriod">The period after firing during which a neuron cannot fire again.</param>
    /// <param name="useLayerNormalization">Whether to use layer normalization to stabilize training.</param>
    /// <param name="useOutputConversion">Whether to convert spike outputs to continuous values.</param>
    /// <returns>A collection of layers forming a Spiking Neural Network.</returns>
    /// <remarks>
    /// <para>
    /// <b>For Beginners:</b> Spiking Neural Networks (SNNs) are a type of neural network that more closely 
    /// mimics how real neurons in the brain work. Unlike traditional neural networks that use continuous 
    /// values, SNNs use "spikes" (binary on/off signals) to communicate between neurons. This makes them 
    /// more biologically realistic and potentially more energy-efficient for certain tasks.
    /// </para>
    /// <para>
    /// The tau parameter controls how quickly a neuron "forgets" previous inputs - larger values make 
    /// the neuron remember inputs for longer. The refractory period is like a "rest time" after a neuron 
    /// fires, during which it cannot fire again, similar to how real neurons behave.
    /// </para>
    /// </remarks>
    public static IEnumerable<ILayer<T>> CreateDefaultSpikingLayers(
            NeuralNetworkArchitecture<T> architecture,
            SpikingNeuronType neuronType = SpikingNeuronType.LeakyIntegrateAndFire,
            double tau = 10.0,
            double refractoryPeriod = 2.0,
            bool useLayerNormalization = false,
            bool useOutputConversion = true)
    {
        // Get input and output dimensions
        var inputShape = architecture.GetInputShape();

        if (inputShape == null || inputShape.Length == 0)
        {
            throw new InvalidOperationException("Input shape must be specified for Spiking Neural Network.");
        }

        // Determine layer sizes based on architecture
        int inputSize = architecture.CalculatedInputSize;
        int outputSize = architecture.OutputSize > 0
            ? architecture.OutputSize
            : throw new InvalidOperationException("Output size must be specified and greater than 0 for Spiking Neural Network.");

        // Default layer configuration if no custom layers are provided
        List<int> layerSizes;
        if (architecture.Layers != null && architecture.Layers.Count > 0)
        {
            // If custom layers are provided, we'll use their input/output shapes
            layerSizes = new List<int> { inputSize };
            foreach (var layer in architecture.Layers)
            {
                layerSizes.Add(layer.GetOutputShape().Aggregate(1, (a, b) => a * b));
            }
        }
        else
        {
            // Default architecture with two hidden layers
            layerSizes = new List<int> { inputSize, 128, 64, outputSize };
        }

        // Create layers
        for (int i = 0; i < layerSizes.Count - 1; i++)
        {
            int currentSize = layerSizes[i];
            int nextSize = layerSizes[i + 1];

            // Add spiking layer
            yield return new SpikingLayer<T>(
                inputSize: currentSize,
                outputSize: nextSize,
                neuronType: neuronType,
                tau: tau,
                refractoryPeriod: refractoryPeriod
            );

            // Add normalization layer to stabilize spiking activity
            if (useLayerNormalization)
            {
                yield return new LayerNormalizationLayer<T>(nextSize);
            }
        }

        // Add output layer - typically a dense layer to convert spikes to continuous values
        if (useOutputConversion)
        {
            yield return new DenseLayer<T>(
                layerSizes[layerSizes.Count - 1],
                outputSize,
                new IdentityActivation<T>() as IActivationFunction<T>
            );

            // Add appropriate activation based on task type
            if (architecture.TaskType == NeuralNetworkTaskType.BinaryClassification)
            {
                yield return new ActivationLayer<T>([outputSize], new SigmoidActivation<T>() as IActivationFunction<T>);
            }
            else if (architecture.TaskType == NeuralNetworkTaskType.MultiClassClassification)
            {
                yield return new ActivationLayer<T>([outputSize], new SoftmaxActivation<T>() as IActivationFunction<T>);
            }
            else
            {
                // For regression or other tasks, use linear activation
                yield return new ActivationLayer<T>([outputSize], new IdentityActivation<T>() as IActivationFunction<T>);
            }
        }
    }

    /// <summary>
    /// Creates default layers for an Extreme Learning Machine (ELM) neural network.
    /// </summary>
    /// <param name="architecture">The neural network architecture configuration.</param>
    /// <param name="hiddenLayerSize">The size of the hidden layer.</param>
    /// <returns>A collection of layers forming an Extreme Learning Machine.</returns>
    /// <remarks>
    /// <para>
    /// <b>For Beginners:</b> An Extreme Learning Machine (ELM) is a simplified neural network where only the 
    /// output layer weights are trained. The hidden layer weights are randomly initialized and never updated. 
    /// This makes ELMs very fast to train compared to traditional neural networks, while still providing 
    /// good performance for many tasks. Think of it as a "shortcut" approach to neural network training.
    /// </para>
    /// <para>
    /// ELMs work by projecting the input data into a higher-dimensional space using random weights, 
    /// then finding the best output weights to solve the problem. They're particularly useful when you 
    /// need a quick solution and don't have time for extensive training.
    /// </para>
    /// </remarks>
    public static IEnumerable<ILayer<T>> CreateDefaultELMLayers(NeuralNetworkArchitecture<T> architecture, int hiddenLayerSize)
    {
        // Determine layer sizes based on architecture
        int inputSize = architecture.CalculatedInputSize;
        int outputSize = architecture.OutputSize > 0
            ? architecture.OutputSize
            : throw new InvalidOperationException("Output size must be specified and greater than 0 for Extreme Learning Machines.");

        // Random projection layer (input to hidden)
        yield return new DenseLayer<T>(inputSize, hiddenLayerSize, new IdentityActivation<T>() as IActivationFunction<T>);

        // Activation for hidden layer
        yield return new ActivationLayer<T>([hiddenLayerSize], new SigmoidActivation<T>() as IActivationFunction<T>);

        // Output layer (hidden to output)
        yield return new DenseLayer<T>(hiddenLayerSize, outputSize, new IdentityActivation<T>() as IActivationFunction<T>);

        // Output activation (optional, depends on the problem)
        yield return new ActivationLayer<T>([outputSize], new IdentityActivation<T>() as IActivationFunction<T>);
    }

    /// <summary>
    /// Creates default layers for a Graph Neural Network (GNN).
    /// </summary>
    /// <param name="architecture">The neural network architecture configuration.</param>
    /// <returns>A collection of layers forming a Graph Neural Network.</returns>
    /// <remarks>
    /// <para>
    /// <b>For Beginners:</b> Graph Neural Networks (GNNs) are specialized neural networks designed to work with 
    /// graph-structured data, where information is represented as nodes (points) connected by edges (lines). 
    /// Examples include social networks, molecular structures, or road networks.
    /// </para>
    /// <para>
    /// Unlike standard neural networks that process individual data points independently, GNNs can 
    /// understand relationships between data points. They work by passing information between connected 
    /// nodes, allowing each node to "learn" from its neighbors. This makes GNNs powerful for tasks where 
    /// relationships between entities matter, such as recommending friends on social media, predicting 
    /// protein interactions, or analyzing traffic patterns.
    /// </para>
    /// </remarks>
    public static IEnumerable<ILayer<T>> CreateDefaultGNNLayers(NeuralNetworkArchitecture<T> architecture)
    {
        // Check if we have the minimum required network dimensions
        if (architecture.CalculatedInputSize <= 0 || architecture.OutputSize <= 0)
        {
            throw new InvalidOperationException("The network must have valid input and output dimensions.");
        }

        // Define network structure with sensible defaults
        int inputSize = architecture.CalculatedInputSize;
        int outputSize = architecture.OutputSize;

        // Define default GNN architecture - typically 2-3 graph convolutional layers
        // with decreasing sizes is a good starting point for many graph problems
        int firstHiddenSize = 64;
        int secondHiddenSize = 32;

        // Create the input layer - first graph convolution
        yield return new GraphConvolutionalLayer<T>(
            inputFeatures: inputSize,
            outputFeatures: firstHiddenSize,
            activationFunction: new ReLUActivation<T>()
        );

        // Add dropout for regularization (common in GNNs)
        yield return new DropoutLayer<T>(0.2);

        // Create second graph convolution layer
        yield return new GraphConvolutionalLayer<T>(
            inputFeatures: firstHiddenSize,
            outputFeatures: secondHiddenSize,
            activationFunction: new ReLUActivation<T>()
        );

        // Add dropout for regularization
        yield return new DropoutLayer<T>(0.2);

        // Create the output layer
        yield return new GraphConvolutionalLayer<T>(
            inputFeatures: secondHiddenSize,
            outputFeatures: outputSize,
            activationFunction: new IdentityActivation<T>()
        );

        // Add final activation based on task type
        if (architecture.TaskType == NeuralNetworkTaskType.BinaryClassification)
        {
            yield return new ActivationLayer<T>([outputSize], new SigmoidActivation<T>() as IVectorActivationFunction<T>);
        }
        else if (architecture.TaskType == NeuralNetworkTaskType.MultiClassClassification)
        {
            yield return new ActivationLayer<T>([outputSize], new SoftmaxActivation<T>() as IVectorActivationFunction<T>);
        }
        else
        {
            // For regression tasks
            yield return new ActivationLayer<T>([outputSize], new IdentityActivation<T>() as IVectorActivationFunction<T>);
        }
    }

    /// <summary>
    /// Creates default layers for a GraphSAGE (Graph Sample and Aggregate) Network.
    /// </summary>
    /// <param name="architecture">The neural network architecture specification.</param>
    /// <param name="aggregatorType">The type of aggregation function (default: Mean).</param>
    /// <param name="numLayers">Number of GraphSAGE layers (default: 2).</param>
    /// <param name="normalize">Whether to apply L2 normalization (default: true).</param>
    /// <returns>A collection of layers configured for GraphSAGE processing.</returns>
    /// <remarks>
    /// <para>
    /// <b>For Beginners:</b> GraphSAGE learns to aggregate neighbor information for inductive learning.
    /// It can generalize to new, unseen nodes by learning aggregation functions.
    /// </para>
    /// </remarks>
    public static IEnumerable<ILayer<T>> CreateDefaultGraphSAGELayers(
        NeuralNetworkArchitecture<T> architecture,
        SAGEAggregatorType aggregatorType = SAGEAggregatorType.Mean,
        int numLayers = 2,
        bool normalize = true)
    {
        if (architecture.CalculatedInputSize <= 0 || architecture.OutputSize <= 0)
        {
            throw new InvalidOperationException("The network must have valid input and output dimensions.");
        }

        int inputSize = architecture.CalculatedInputSize;
        int outputSize = architecture.OutputSize;
        int hiddenSize = 64;

        int currentInputDim = inputSize;

        // Add GraphSAGE layers
        for (int i = 0; i < numLayers; i++)
        {
            bool isLastLayer = (i == numLayers - 1);
            int outputDim = isLastLayer ? outputSize : hiddenSize;

            yield return new GraphSAGELayer<T>(
                inputFeatures: currentInputDim,
                outputFeatures: outputDim,
                aggregatorType: aggregatorType,
                normalize: normalize && !isLastLayer,
                activationFunction: isLastLayer ? null : new ReLUActivation<T>());

            currentInputDim = outputDim;
        }

        // Add final activation based on task type
        if (architecture.TaskType == NeuralNetworkTaskType.BinaryClassification)
        {
            yield return new ActivationLayer<T>([outputSize], new SigmoidActivation<T>() as IVectorActivationFunction<T>);
        }
        else if (architecture.TaskType == NeuralNetworkTaskType.MultiClassClassification)
        {
            yield return new ActivationLayer<T>([outputSize], new SoftmaxActivation<T>() as IVectorActivationFunction<T>);
        }
    }

    /// <summary>
    /// Creates default layers for a Graph Attention Network (GAT).
    /// </summary>
    /// <param name="architecture">The neural network architecture specification.</param>
    /// <param name="numHeads">Number of attention heads per layer (default: 8).</param>
    /// <param name="numLayers">Number of GAT layers (default: 2).</param>
    /// <param name="dropoutRate">Dropout rate for attention coefficients (default: 0.6).</param>
    /// <returns>A collection of layers configured for GAT processing.</returns>
    /// <remarks>
    /// <para>
    /// <b>For Beginners:</b> GAT uses attention mechanisms to learn which neighbors are most important
    /// for each node, allowing dynamic weighting of neighbor contributions.
    /// </para>
    /// </remarks>
    public static IEnumerable<ILayer<T>> CreateDefaultGraphAttentionLayers(
        NeuralNetworkArchitecture<T> architecture,
        int numHeads = 8,
        int numLayers = 2,
        double dropoutRate = 0.6)
    {
        if (architecture.CalculatedInputSize <= 0 || architecture.OutputSize <= 0)
        {
            throw new InvalidOperationException("The network must have valid input and output dimensions.");
        }

        int inputSize = architecture.CalculatedInputSize;
        int outputSize = architecture.OutputSize;
        int hiddenSize = 64;

        int currentInputDim = inputSize;

        // Add GAT layers
        for (int i = 0; i < numLayers; i++)
        {
            bool isLastLayer = (i == numLayers - 1);
            int outputDim = isLastLayer ? outputSize : hiddenSize;
            int heads = isLastLayer ? 1 : numHeads;

            yield return new GraphAttentionLayer<T>(
                inputFeatures: currentInputDim,
                outputFeatures: outputDim,
                numHeads: heads,
                dropoutRate: dropoutRate,
                activationFunction: isLastLayer ? null : new LeakyReLUActivation<T>(0.2));

            currentInputDim = outputDim;
        }

        // Add final activation based on task type
        if (architecture.TaskType == NeuralNetworkTaskType.BinaryClassification)
        {
            yield return new ActivationLayer<T>([outputSize], new SigmoidActivation<T>() as IVectorActivationFunction<T>);
        }
        else if (architecture.TaskType == NeuralNetworkTaskType.MultiClassClassification)
        {
            yield return new ActivationLayer<T>([outputSize], new SoftmaxActivation<T>() as IVectorActivationFunction<T>);
        }
    }

    /// <summary>
    /// Creates default layers for a Graph Isomorphism Network (GIN).
    /// </summary>
    /// <param name="architecture">The neural network architecture specification.</param>
    /// <param name="mlpHiddenDim">Hidden dimension for MLP within GIN layers (default: 64).</param>
    /// <param name="numLayers">Number of GIN layers (default: 5).</param>
    /// <param name="learnEpsilon">Whether to learn epsilon parameter (default: true).</param>
    /// <param name="initialEpsilon">Initial value for epsilon (default: 0.0).</param>
    /// <returns>A collection of layers configured for GIN processing.</returns>
    /// <remarks>
    /// <para>
    /// <b>For Beginners:</b> GIN is provably as powerful as the Weisfeiler-Lehman graph isomorphism test,
    /// making it optimal for distinguishing graph structures.
    /// </para>
    /// </remarks>
    public static IEnumerable<ILayer<T>> CreateDefaultGraphIsomorphismLayers(
        NeuralNetworkArchitecture<T> architecture,
        int mlpHiddenDim = 64,
        int numLayers = 5,
        bool learnEpsilon = true,
        double initialEpsilon = 0.0)
    {
        if (architecture.CalculatedInputSize <= 0 || architecture.OutputSize <= 0)
        {
            throw new InvalidOperationException("The network must have valid input and output dimensions.");
        }

        int inputSize = architecture.CalculatedInputSize;
        int outputSize = architecture.OutputSize;
        int hiddenSize = 64;

        int currentInputDim = inputSize;

        // Add GIN layers
        for (int i = 0; i < numLayers; i++)
        {
            bool isLastLayer = (i == numLayers - 1);
            int outputDim = isLastLayer ? outputSize : hiddenSize;

            yield return new GraphIsomorphismLayer<T>(
                inputFeatures: currentInputDim,
                outputFeatures: outputDim,
                mlpHiddenDim: mlpHiddenDim,
                learnEpsilon: learnEpsilon,
                epsilon: initialEpsilon,
                activationFunction: isLastLayer ? null : new ReLUActivation<T>());

            currentInputDim = outputDim;
        }

        // Add final activation based on task type
        if (architecture.TaskType == NeuralNetworkTaskType.BinaryClassification)
        {
            yield return new ActivationLayer<T>([outputSize], new SigmoidActivation<T>() as IVectorActivationFunction<T>);
        }
        else if (architecture.TaskType == NeuralNetworkTaskType.MultiClassClassification)
        {
            yield return new ActivationLayer<T>([outputSize], new SoftmaxActivation<T>() as IVectorActivationFunction<T>);
        }
    }

    /// <summary>
    /// Creates a default Gated Recurrent Unit (GRU) neural network layer configuration.
    /// </summary>
    /// <param name="architecture">The neural network architecture specification.</param>
    /// <returns>A collection of layers configured for GRU-based processing.</returns>
    /// <remarks>
    /// <para>
    /// <b>For Beginners:</b> A GRU (Gated Recurrent Unit) is a type of recurrent neural network that's 
    /// especially good at learning patterns in sequences of data, like text or time series. 
    /// It's similar to LSTM but with a simpler structure, making it faster to train while 
    /// still capturing long-term dependencies in data.
    /// </para>
    /// <para>
    /// This method automatically configures appropriate GRU layers based on your task type,
    /// with sensible defaults for hidden layer sizes and activation functions.
    /// </para>
    /// </remarks>
    /// <exception cref="InvalidOperationException">Thrown when the architecture has invalid input or output dimensions.</exception>
    public static IEnumerable<ILayer<T>> CreateDefaultGRULayers(NeuralNetworkArchitecture<T> architecture)
    {
        // Check if we have the minimum required network dimensions
        if (architecture.CalculatedInputSize <= 0 || architecture.OutputSize <= 0)
        {
            throw new InvalidOperationException("The network must have valid input and output dimensions.");
        }

        // Define network structure with sensible defaults
        int inputSize = architecture.CalculatedInputSize;
        int outputSize = architecture.OutputSize;

        // Define default GRU architecture
        // For sequence modeling, a common approach is to use 1-2 GRU layers followed by a dense output layer
        int hiddenSize = Math.Max(64, inputSize); // Reasonable hidden size for most sequence tasks

        // Determine if we need bidirectional GRU based on task type
        bool useBidirectional = architecture.TaskType == NeuralNetworkTaskType.SequenceClassification ||
                               architecture.TaskType == NeuralNetworkTaskType.SequenceToSequence;

        // Determine if we should return sequences based on task type
        bool returnSequences = architecture.TaskType == NeuralNetworkTaskType.SequenceToSequence ||
                              (architecture.Complexity == NetworkComplexity.Deep &&
                               architecture.TaskType == NeuralNetworkTaskType.SequenceClassification);

        // Create the GRU layer with recommended activations
        if (useBidirectional && architecture.Complexity != NetworkComplexity.Simple)
        {
            // Bidirectional GRU for better sequence understanding
            yield return new BidirectionalLayer<T>(
                new GRULayer<T>(
                    inputSize,
                    hiddenSize / 2, // Half size for each direction
                    returnSequences: returnSequences,
                    new TanhActivation<T>() as IActivationFunction<T>,  // Scalar activation for candidate hidden state
                    new SigmoidActivation<T>()  // Scalar activation for gates
                ), activationFunction: new IdentityActivation<T>()
            );
        }
        else
        {
            // Standard GRU
            yield return new GRULayer<T>(
                inputSize,
                hiddenSize,
                returnSequences: returnSequences,
                new TanhActivation<T>() as IActivationFunction<T>,  // Scalar activation for candidate hidden state
                new SigmoidActivation<T>()  // Scalar activation for gates
            );
        }

        // Add dropout for regularization (common in RNNs to prevent overfitting)
        yield return new DropoutLayer<T>(0.2);

        // For deeper networks, add another GRU layer if needed
        if (architecture.Complexity == NetworkComplexity.Deep)
        {
            int secondHiddenSize = hiddenSize / 2; // Typically decreasing size
            bool finalReturnSequences = architecture.TaskType == NeuralNetworkTaskType.SequenceToSequence;

            yield return new GRULayer<T>(
                hiddenSize,
                secondHiddenSize,
                returnSequences: finalReturnSequences,
                new TanhActivation<T>(),
                new SigmoidActivation<T>() as IActivationFunction<T>
            );

            yield return new DropoutLayer<T>(0.2);

            // Update hidden size for the output layer
            hiddenSize = secondHiddenSize;
        }

        // For sequence-to-sequence tasks, we might need a time-distributed dense layer
        if (architecture.TaskType == NeuralNetworkTaskType.SequenceToSequence)
        {
            // Choose appropriate activation based on task subtype
            IActivationFunction<T> timeDistributedActivation;

            // Determine the appropriate activation function based on the specific task
            if (architecture.TaskType == NeuralNetworkTaskType.BinaryClassification)
            {
                timeDistributedActivation = new SigmoidActivation<T>();
            }
            else if (architecture.TaskType == NeuralNetworkTaskType.MultiClassClassification)
            {
                timeDistributedActivation = new SoftmaxActivation<T>();
            }
            else
            {
                // For regression or other sequence tasks, use linear activation
                timeDistributedActivation = new IdentityActivation<T>();
            }

            yield return new TimeDistributedLayer<T>(
                new DenseLayer<T>(
                    hiddenSize,
                    outputSize,
                    new IdentityActivation<T>() as IActivationFunction<T>
                ), timeDistributedActivation
            );
        }
        else
        {
            // Standard dense output layer for other tasks
            yield return new DenseLayer<T>(
                hiddenSize,
                outputSize,
                new IdentityActivation<T>() as IActivationFunction<T>
            );
        }

        // Add final activation based on task type
        if (architecture.TaskType == NeuralNetworkTaskType.BinaryClassification)
        {
            yield return new ActivationLayer<T>([outputSize], new SigmoidActivation<T>() as IVectorActivationFunction<T>);
        }
        else if (architecture.TaskType == NeuralNetworkTaskType.MultiClassClassification)
        {
            yield return new ActivationLayer<T>([outputSize], new SoftmaxActivation<T>() as IVectorActivationFunction<T>);
        }
        else if (architecture.TaskType == NeuralNetworkTaskType.SequenceToSequence)
        {
            // For sequence-to-sequence, apply activation to each time step
            yield return new TimeDistributedLayer<T>(
                new ActivationLayer<T>([outputSize], new SoftmaxActivation<T>() as IVectorActivationFunction<T>), new ReLUActivation<T>() as IActivationFunction<T>
            );
        }
        else if (architecture.TaskType == NeuralNetworkTaskType.SequenceClassification)
        {
            yield return new ActivationLayer<T>([outputSize], new SoftmaxActivation<T>() as IVectorActivationFunction<T>);
        }
        else
        {
            // For regression tasks
            yield return new ActivationLayer<T>([outputSize], new IdentityActivation<T>() as IVectorActivationFunction<T>);
        }
    }

    /// <summary>
    /// Creates a default Hierarchical Temporal Memory (HTM) neural network layer configuration.
    /// </summary>
    /// <param name="architecture">The neural network architecture specification.</param>
    /// <param name="columnCount">The number of columns in the HTM network.</param>
    /// <param name="cellsPerColumn">The number of cells per column.</param>
    /// <param name="sparsityThreshold">The sparsity threshold for the spatial pooler.</param>
    /// <returns>A collection of layers configured for HTM processing.</returns>
    /// <remarks>
    /// <para>
    /// <b>For Beginners:</b> Hierarchical Temporal Memory (HTM) is a machine learning technology that 
    /// mimics certain structural and algorithmic properties of the neocortex (the part of the brain 
    /// responsible for higher-order thinking). HTM is particularly good at learning patterns in 
    /// sequential data and making predictions.
    /// </para>
    /// <para>
    /// Key HTM concepts:
    /// - Columns: Vertical arrangements of cells that work together
    /// - Cells: The basic processing units (like neurons)
    /// - Sparsity: Only a small percentage of cells are active at any time, which helps with learning
    /// </para>
    /// </remarks>
    /// <exception cref="InvalidOperationException">Thrown when the architecture has invalid input or output dimensions.</exception>
    public static IEnumerable<ILayer<T>> CreateDefaultHTMLayers(NeuralNetworkArchitecture<T> architecture, int columnCount, int cellsPerColumn, double sparsityThreshold)
    {
        var inputShape = architecture.GetInputShape();

        if (inputShape == null || inputShape.Length == 0)
        {
            throw new InvalidOperationException("Input shape must be specified for HTM network.");
        }

        int inputSize = inputShape[0];
        int outputSize = architecture.OutputSize > 0
            ? architecture.OutputSize
            : throw new InvalidOperationException("Output size must be specified and greater than 0 for HTM network.");

        // Spatial Pooler Layer
        yield return new SpatialPoolerLayer<T>(inputSize, columnCount, sparsityThreshold);

        // Temporal Memory Layer
        yield return new TemporalMemoryLayer<T>(columnCount, cellsPerColumn);

        // Output Layer
        yield return new DenseLayer<T>(columnCount * cellsPerColumn, outputSize, new IdentityActivation<T>() as IActivationFunction<T>);
        yield return new ActivationLayer<T>([outputSize], new SoftmaxActivation<T>() as IActivationFunction<T>);
    }

    /// <summary>
    /// Creates a default Memory Network layer configuration.
    /// </summary>
    /// <param name="architecture">The neural network architecture specification.</param>
    /// <param name="memorySize">The size of the memory component (number of memory slots).</param>
    /// <param name="embeddingSize">The dimension of the embedding vectors.</param>
    /// <returns>A collection of layers configured for a Memory Network.</returns>
    /// <remarks>
    /// <para>
    /// <b>For Beginners:</b> A Memory Network is a type of neural network that has an explicit memory component.
    /// Think of it like a notebook that the network can write to and read from while processing information.
    /// This makes it particularly good at tasks that require remembering context from earlier in a sequence,
    /// such as answering questions about a story or maintaining a conversation.
    /// </para>
    /// <para>
    /// The memory size parameter controls how many "pages" are in the notebook, while the embedding size
    /// determines how detailed each "note" can be.
    /// </para>
    /// </remarks>
    /// <exception cref="InvalidOperationException">Thrown when the architecture has invalid input or output dimensions.</exception>
    public static IEnumerable<ILayer<T>> CreateDefaultMemoryNetworkLayers(
            NeuralNetworkArchitecture<T> architecture,
            int memorySize,
            int embeddingSize)
    {
        var inputShape = architecture.GetInputShape();

        if (inputShape == null || inputShape.Length == 0)
        {
            throw new InvalidOperationException("Input shape must be specified for Memory Network.");
        }

        int inputSize = inputShape[0];
        int outputSize = architecture.OutputSize > 0
            ? architecture.OutputSize
            : throw new InvalidOperationException("Output size must be specified and greater than 0 for Memory Network.");

        // Calculate hidden layer size based on architecture complexity
        int hiddenSize;
        switch (architecture.Complexity)
        {
            case NetworkComplexity.Simple:
                hiddenSize = Math.Max(32, inputSize / 2);
                break;
            case NetworkComplexity.Medium:
                hiddenSize = Math.Max(64, inputSize);
                break;
            case NetworkComplexity.Deep:
                hiddenSize = Math.Max(128, inputSize * 2);
                break;
            default:
                hiddenSize = Math.Max(inputSize, outputSize);
                break;
        }

        // Input Embedding Layer
        yield return new EmbeddingLayer<T>(inputSize, embeddingSize);

        // Memory Read Layer
        yield return new MemoryReadLayer<T>(
            inputDimension: embeddingSize,
            memoryDimension: memorySize,
            outputDimension: embeddingSize,
            activationFunction: new ReLUActivation<T>() as IActivationFunction<T>
        );

        // Dense Layer for processing combined input and memory
        yield return new DenseLayer<T>(
            inputSize: embeddingSize * 2,
            outputSize: hiddenSize,
            activationFunction: new ReLUActivation<T>()
        );

        // Memory Write Layer
        yield return new MemoryWriteLayer<T>(
            inputDimension: hiddenSize,
            memoryDimension: memorySize,
            activationFunction: new TanhActivation<T>() as IActivationFunction<T>
        );

        // Add the final Dense Layer
        yield return new DenseLayer<T>(
            inputSize: hiddenSize,
            outputSize: outputSize,
            activationFunction: new IdentityActivation<T>()
        );

        // Add the final Activation Layer (typically Softmax for classification tasks)
        yield return new ActivationLayer<T>([outputSize], new SoftmaxActivation<T>() as IActivationFunction<T>);
    }

    /// <summary>
    /// Creates a default Recurrent Neural Network (RNN) layer configuration.
    /// </summary>
    /// <param name="architecture">The neural network architecture specification.</param>
    /// <returns>A collection of layers configured for RNN-based processing.</returns>
    /// <remarks>
    /// <para>
    /// <b>For Beginners:</b> A Recurrent Neural Network (RNN) is designed to work with sequential data
    /// by maintaining a form of "memory" of previous inputs. Unlike standard neural networks,
    /// RNNs can use their internal state to process sequences of inputs, making them ideal for
    /// tasks like text analysis, speech recognition, or time series prediction.
    /// </para>
    /// <para>
    /// This method automatically configures appropriate RNN layers with sensible defaults,
    /// including hidden layer sizes and activation functions.
    /// </para>
    /// </remarks>
    public static IEnumerable<ILayer<T>> CreateDefaultRNNLayers(NeuralNetworkArchitecture<T> architecture)
    {
        // Get input and output dimensions from the architecture
        var inputShape = architecture.GetInputShape();
        int inputSize = inputShape[0];
        int outputSize = architecture.OutputSize;

        // Default hidden layer size
        int hiddenSize = Math.Max(64, Math.Max(inputSize, outputSize));

        // Default number of recurrent layers
        int recurrentLayerCount = 2;

        // Input layer
        yield return new InputLayer<T>(inputSize);

        // First RNN Layer
        yield return new RecurrentLayer<T>(
            inputSize: inputSize,
            hiddenSize: hiddenSize,
            activationFunction: new TanhActivation<T>()
        );

        yield return new ActivationLayer<T>([hiddenSize], new TanhActivation<T>() as IActivationFunction<T>);

        // Additional RNN layers if needed
        for (int i = 1; i < recurrentLayerCount; i++)
        {
            yield return new RecurrentLayer<T>(
                inputSize: hiddenSize,
                hiddenSize: hiddenSize,
                activationFunction: new TanhActivation<T>()
            );

            yield return new ActivationLayer<T>([hiddenSize], new TanhActivation<T>() as IActivationFunction<T>);
        }

        // Add the final Dense Layer to map to output size
        yield return new DenseLayer<T>(
            inputSize: hiddenSize,
            outputSize: outputSize,
            activationFunction: null
        );

        // Add the final Activation Layer (typically Softmax for classification tasks)
        yield return new ActivationLayer<T>([outputSize], new SoftmaxActivation<T>() as IActivationFunction<T>);
    }

    /// <summary>
    /// Creates a default Radial Basis Function (RBF) neural network layer configuration.
    /// </summary>
    /// <param name="architecture">The neural network architecture specification.</param>
    /// <param name="hiddenSize">The size of the hidden layer. If set to 0 or negative, a default size will be calculated.</param>
    /// <param name="rbfFunction">The radial basis function to use. If null, a default Gaussian RBF will be used.</param>
    /// <returns>A collection of layers configured for RBF network processing.</returns>
    /// <remarks>
    /// <para>
    /// <b>For Beginners:</b> A Radial Basis Function (RBF) Network is a special type of neural network that uses
    /// "distance" to make predictions. Instead of gradually learning patterns through weights like standard
    /// neural networks, RBF networks measure how similar or different an input is from known examples.
    /// </para>
    /// <para>
    /// Think of it like this: if you want to identify a fruit, you might compare how similar it looks to
    /// fruits you already know. An RBF network works in a similar way - it has "reference points" and
    /// measures how close new data is to these points.
    /// </para>
    /// <para>
    /// RBF networks are particularly good at function approximation, pattern recognition, and time series prediction.
    /// </para>
    /// </remarks>
    public static IEnumerable<ILayer<T>> CreateDefaultRBFNetworkLayers(
        NeuralNetworkArchitecture<T> architecture,
        int hiddenSize = 0,
        IRadialBasisFunction<T>? rbfFunction = null)
    {
        var inputShape = architecture.GetInputShape();
        int inputSize = inputShape[0];
        int outputSize = architecture.OutputSize;

        // If hiddenSize is not specified, use a reasonable default
        if (hiddenSize <= 0)
        {
            hiddenSize = Math.Max(10, (inputSize + outputSize) / 2);
        }

        // Use default Gaussian RBF if not provided
        IRadialBasisFunction<T> rbf = rbfFunction ?? new GaussianRBF<T>();

        // Input layer (just a placeholder, doesn't do any computation)
        yield return new InputLayer<T>(inputSize);

        // RBF Layer
        yield return new RBFLayer<T>(inputSize, hiddenSize, rbf);

        // Output Layer (Dense)
        yield return new DenseLayer<T>(hiddenSize, outputSize, new IdentityActivation<T>() as IActivationFunction<T>);

        // Add the final Activation Layer based on task type
        if (architecture.TaskType == NeuralNetworkTaskType.BinaryClassification)
        {
            yield return new ActivationLayer<T>([outputSize], new SigmoidActivation<T>() as IVectorActivationFunction<T>);
        }
        else if (architecture.TaskType == NeuralNetworkTaskType.MultiClassClassification)
        {
            yield return new ActivationLayer<T>([outputSize], new SoftmaxActivation<T>() as IVectorActivationFunction<T>);
        }
        else
        {
            // For regression tasks
            yield return new ActivationLayer<T>([outputSize], new IdentityActivation<T>() as IVectorActivationFunction<T>);
        }
    }

    /// <summary>
    /// Creates a default configuration of layers for a Quantum Neural Network.
    /// </summary>
    /// <param name="architecture">The neural network architecture specification.</param>
    /// <param name="numQubits">The number of qubits to use in quantum layers (default: 4).</param>
    /// <returns>A collection of layers configured for a Quantum Neural Network.</returns>
    /// <remarks>
    /// <para>
    /// <b>For Beginners:</b> A Quantum Neural Network combines quantum computing concepts with neural networks.
    /// Think of qubits as special units that can exist in multiple states at once (unlike regular bits
    /// that are either 0 or 1). This gives quantum networks potential advantages for certain problems.
    /// The numQubits parameter controls how many of these special quantum units are used in each
    /// quantum layer.
    /// </para>
    /// </remarks>
    /// <exception cref="ArgumentNullException">Thrown when architecture is null.</exception>
    /// <exception cref="ArgumentException">Thrown when numQubits is not positive.</exception>
    public static IEnumerable<ILayer<T>> CreateDefaultQuantumNetworkLayers(
            NeuralNetworkArchitecture<T> architecture,
            int numQubits = 4)
    {
        if (architecture == null)
            throw new ArgumentNullException(nameof(architecture));

        if (numQubits <= 0)
            throw new ArgumentException("Number of qubits must be positive", nameof(numQubits));

        var inputShape = architecture.GetInputShape();
        int inputSize = inputShape[0];
        int outputSize = architecture.OutputSize;

        // Define recommended default sizes for quantum networks
        int hiddenSize = Math.Max(32, Math.Max(inputSize, outputSize));

        // Input layer
        yield return new InputLayer<T>(inputSize);

        // First quantum layer with measurement
        yield return new QuantumLayer<T>(inputSize, hiddenSize, numQubits);
        yield return new MeasurementLayer<T>(hiddenSize);

        // Add a dense layer after measurement
        yield return new DenseLayer<T>(
            inputSize: hiddenSize,
            outputSize: hiddenSize,
            activationFunction: new ReLUActivation<T>()
        );

        // Second quantum layer with measurement
        yield return new QuantumLayer<T>(hiddenSize, hiddenSize, numQubits);
        yield return new MeasurementLayer<T>(hiddenSize);

        // Final dense layer to map to output size
        yield return new DenseLayer<T>(
            inputSize: hiddenSize,
            outputSize: outputSize,
            activationFunction: null
        );

        // Final activation based on task type
        if (architecture.TaskType == NeuralNetworkTaskType.MultiClassClassification)
        {
            yield return new ActivationLayer<T>([outputSize], new SoftmaxActivation<T>() as IVectorActivationFunction<T>);
        }
        else if (architecture.TaskType == NeuralNetworkTaskType.BinaryClassification)
        {
            yield return new ActivationLayer<T>([outputSize], new SigmoidActivation<T>() as IVectorActivationFunction<T>);
        }
        else
        {
            yield return new ActivationLayer<T>([outputSize], new IdentityActivation<T>() as IVectorActivationFunction<T>);
        }
    }

    /// <summary>
    /// Creates a default configuration of layers for a Neural Turing Machine (NTM).
    /// </summary>
    /// <param name="architecture">The neural network architecture specification.</param>
    /// <param name="memorySize">The number of memory locations (default: 128).</param>
    /// <param name="memoryVectorSize">The size of each memory vector (default: 20).</param>
    /// <param name="controllerSize">The size of the controller network (default: 100).</param>
    /// <returns>A collection of layers configured for a Neural Turing Machine.</returns>
    /// <remarks>
    /// <para>
    /// <b>For Beginners:</b> A Neural Turing Machine (NTM) is a type of neural network that has an external 
    /// memory component, similar to how computers have RAM. The network learns to read from and write to 
    /// this memory, which helps it solve tasks that require remembering information over long periods.
    /// </para>
    /// <para>
    /// - memorySize: How many "slots" are in the memory (like pages in a notebook)
    /// - memoryVectorSize: How much information each memory slot can hold
    /// - controllerSize: How complex the "brain" of the network is that decides what to read/write
    /// </para>
    /// </remarks>
    /// <exception cref="ArgumentNullException">Thrown when architecture is null.</exception>
    /// <exception cref="ArgumentException">Thrown when memory parameters are not positive.</exception>
    public static IEnumerable<ILayer<T>> CreateDefaultNTMLayers(
        NeuralNetworkArchitecture<T> architecture,
        int memorySize = 128,
        int memoryVectorSize = 20,
        int controllerSize = 100)
    {
        if (architecture == null)
            throw new ArgumentNullException(nameof(architecture));

        if (memorySize <= 0)
            throw new ArgumentException("Memory size must be positive", nameof(memorySize));

        if (memoryVectorSize <= 0)
            throw new ArgumentException("Memory vector size must be positive", nameof(memoryVectorSize));

        if (controllerSize <= 0)
            throw new ArgumentException("Controller size must be positive", nameof(controllerSize));

        var inputShape = architecture.GetInputShape();
        int inputSize = inputShape[0];
        int outputSize = architecture.OutputSize;

        // Input layer
        yield return new InputLayer<T>(inputSize);

        // Controller (Feed-forward network)
        yield return new DenseLayer<T>(inputSize, controllerSize, new TanhActivation<T>() as IActivationFunction<T>);

        // Read heads - typically use content-based addressing with cosine similarity
        yield return new MemoryReadLayer<T>(controllerSize, memoryVectorSize, memoryVectorSize,
            new SigmoidActivation<T>() as IActivationFunction<T>);

        // Write heads - typically use gated mechanism with sigmoid for gates
        yield return new MemoryWriteLayer<T>(
            controllerSize,
            memoryVectorSize,
            new TanhActivation<T>() as IActivationFunction<T>
        );

        // Output layer - linear projection before final task-specific activation
        yield return new DenseLayer<T>(controllerSize + memoryVectorSize, outputSize,
            new IdentityActivation<T>() as IActivationFunction<T>);

        // Final activation based on task type
        if (architecture.TaskType == NeuralNetworkTaskType.MultiClassClassification)
        {
            yield return new ActivationLayer<T>(new[] { outputSize }, new SoftmaxActivation<T>() as IVectorActivationFunction<T>);
        }
        else if (architecture.TaskType == NeuralNetworkTaskType.BinaryClassification)
        {
            yield return new ActivationLayer<T>(new[] { outputSize }, new SigmoidActivation<T>() as IVectorActivationFunction<T>);
        }
        else
        {
            yield return new ActivationLayer<T>(new[] { outputSize }, new IdentityActivation<T>() as IVectorActivationFunction<T>);
        }
    }

    /// <summary>
    /// Creates a default configuration of layers for a standard neural network.
    /// </summary>
    /// <param name="architecture">The neural network architecture specification.</param>
    /// <returns>A collection of layers configured for a standard neural network.</returns>
    /// <remarks>
    /// <para>
    /// <b>For Beginners:</b> This method creates the basic building blocks (layers) of a neural network.
    /// Think of layers as a series of connected processing units that transform your input data
    /// step by step until it produces the desired output. The complexity parameter in the architecture
    /// determines how many layers and neurons your network will have - Simple networks have fewer layers
    /// while Deep networks have more layers for handling more complex problems.
    /// </para>
    /// </remarks>
    /// <exception cref="ArgumentNullException">Thrown when architecture is null.</exception>
    /// <exception cref="InvalidOperationException">Thrown when input size or output size is not positive.</exception>
    public static IEnumerable<ILayer<T>> CreateDefaultNeuralNetworkLayers(NeuralNetworkArchitecture<T> architecture)
    {
        // Validate input
        if (architecture == null)
        {
            throw new ArgumentNullException(nameof(architecture));
        }

        // Get input shape and output size
        int inputSize = architecture.GetInputShape()[0];
        int outputSize = architecture.OutputSize;

        if (inputSize <= 0)
        {
            throw new InvalidOperationException("Input size must be greater than zero.");
        }

        if (outputSize <= 0)
        {
            throw new InvalidOperationException("Output size must be greater than zero.");
        }

        // Determine hidden layer sizes based on network complexity
        List<int> hiddenLayerSizes = new List<int>();

        switch (architecture.Complexity)
        {
            case NetworkComplexity.Simple:
                // One hidden layer with size between input and output
                hiddenLayerSizes.Add((inputSize + outputSize) / 2);
                break;

            case NetworkComplexity.Medium:
                // Two hidden layers
                hiddenLayerSizes.Add(inputSize * 2);
                hiddenLayerSizes.Add(inputSize);
                break;

            case NetworkComplexity.Deep:
                // Three hidden layers
                hiddenLayerSizes.Add(inputSize * 2);
                hiddenLayerSizes.Add(inputSize * 2);
                hiddenLayerSizes.Add(inputSize);
                break;

            default:
                // Default to one hidden layer
                hiddenLayerSizes.Add(inputSize);
                break;
        }

        IActivationFunction<T>? outputActivation = architecture.TaskType switch
        {
            NeuralNetworkTaskType.BinaryClassification => new SigmoidActivation<T>(),
            NeuralNetworkTaskType.MultiClassClassification => new SoftmaxActivation<T>(),
            NeuralNetworkTaskType.SequenceClassification => new SoftmaxActivation<T>(),
            NeuralNetworkTaskType.MultiLabelClassification => new SigmoidActivation<T>(),
            _ => null // Regression and other task types default to linear outputs
        };

        // Create input layer to first hidden layer
        int firstHiddenLayerSize = hiddenLayerSizes.Count > 0 ? hiddenLayerSizes[0] : outputSize;
        yield return new DenseLayer<T>(inputSize, firstHiddenLayerSize, new ReLUActivation<T>() as IActivationFunction<T>);
        yield return new ActivationLayer<T>([firstHiddenLayerSize], new ReLUActivation<T>() as IActivationFunction<T>);

        // Create hidden layers
        for (int i = 0; i < hiddenLayerSizes.Count - 1; i++)
        {
            int currentLayerSize = hiddenLayerSizes[i];
            int nextLayerSize = hiddenLayerSizes[i + 1];

            yield return new DenseLayer<T>(currentLayerSize, nextLayerSize, new ReLUActivation<T>() as IActivationFunction<T>);
            yield return new ActivationLayer<T>([nextLayerSize], new ReLUActivation<T>() as IActivationFunction<T>);
        }

        // Create last hidden layer to output layer
        if (hiddenLayerSizes.Count > 0)
        {
            int lastHiddenLayerSize = hiddenLayerSizes[hiddenLayerSizes.Count - 1];
            yield return new DenseLayer<T>(lastHiddenLayerSize, outputSize, (IActivationFunction<T>)new IdentityActivation<T>());
        }
        else
        {
            // If no hidden layers, connect input directly to output
            yield return new DenseLayer<T>(inputSize, outputSize, (IActivationFunction<T>)new IdentityActivation<T>());
        }

        if (outputActivation != null)
        {
            yield return new ActivationLayer<T>(new[] { outputSize }, outputActivation);
        }
    }

    /// <summary>
    /// Creates a default configuration of layers for a Bayesian neural network (Bayes-by-Backprop style).
    /// </summary>
    /// <remarks>
    /// This mirrors the library's default dense+activation patterns, but uses Bayesian dense layers so the network can
    /// express epistemic uncertainty through weight distributions.
    /// </remarks>
    public static IEnumerable<ILayer<T>> CreateDefaultBayesianNeuralNetworkLayers(NeuralNetworkArchitecture<T> architecture)
    {
        if (architecture == null)
        {
            throw new ArgumentNullException(nameof(architecture));
        }

        int inputSize = architecture.GetInputShape()[0];
        int outputSize = architecture.OutputSize;

        if (inputSize <= 0)
        {
            throw new InvalidOperationException("Input size must be greater than zero.");
        }

        if (outputSize <= 0)
        {
            throw new InvalidOperationException("Output size must be greater than zero.");
        }

        List<int> hiddenLayerSizes = new List<int>();
        switch (architecture.Complexity)
        {
            case NetworkComplexity.Simple:
                hiddenLayerSizes.Add((inputSize + outputSize) / 2);
                break;
            case NetworkComplexity.Medium:
                hiddenLayerSizes.Add(inputSize * 2);
                hiddenLayerSizes.Add(inputSize);
                break;
            case NetworkComplexity.Deep:
                hiddenLayerSizes.Add(inputSize * 2);
                hiddenLayerSizes.Add(inputSize * 2);
                hiddenLayerSizes.Add(inputSize);
                break;
            default:
                hiddenLayerSizes.Add(inputSize);
                break;
        }

        int firstHiddenLayerSize = hiddenLayerSizes.Count > 0 ? hiddenLayerSizes[0] : outputSize;
        yield return new AiDotNet.UncertaintyQuantification.Layers.BayesianDenseLayer<T>(inputSize, firstHiddenLayerSize, new ReLUActivation<T>() as IActivationFunction<T>);
        yield return new ActivationLayer<T>([firstHiddenLayerSize], new ReLUActivation<T>() as IActivationFunction<T>);

        for (int i = 0; i < hiddenLayerSizes.Count - 1; i++)
        {
            int currentLayerSize = hiddenLayerSizes[i];
            int nextLayerSize = hiddenLayerSizes[i + 1];

            yield return new AiDotNet.UncertaintyQuantification.Layers.BayesianDenseLayer<T>(currentLayerSize, nextLayerSize, new ReLUActivation<T>() as IActivationFunction<T>);
            yield return new ActivationLayer<T>([nextLayerSize], new ReLUActivation<T>() as IActivationFunction<T>);
        }

        if (hiddenLayerSizes.Count > 0)
        {
            int lastHiddenLayerSize = hiddenLayerSizes[hiddenLayerSizes.Count - 1];
            yield return new AiDotNet.UncertaintyQuantification.Layers.BayesianDenseLayer<T>(lastHiddenLayerSize, outputSize, new SoftmaxActivation<T>() as IActivationFunction<T>);
        }
        else
        {
            yield return new AiDotNet.UncertaintyQuantification.Layers.BayesianDenseLayer<T>(inputSize, outputSize, new SoftmaxActivation<T>() as IActivationFunction<T>);
        }

        yield return new ActivationLayer<T>(new[] { outputSize }, new SoftmaxActivation<T>() as IActivationFunction<T>);
    }

    /// <summary>
    /// Creates a default configuration of layers for a Liquid State Machine (LSM) neural network.
    /// </summary>
    /// <param name="architecture">The neural network architecture specification.</param>
    /// <param name="reservoirSize">The size of the reservoir (number of neurons in the reservoir layer). Default is 100.</param>
    /// <param name="connectionProbability">The probability of connection between neurons in the reservoir. Default is 0.1 (10%).</param>
    /// <param name="spectralRadius">Controls the stability of the reservoir dynamics. Default is 0.9.</param>
    /// <param name="inputScaling">Scaling factor for input connections. Default is 1.0.</param>
    /// <param name="leakingRate">Controls how quickly the reservoir responds to new inputs. Default is 1.0.</param>
    /// <returns>A collection of layers configured for a Liquid State Machine.</returns>
    /// <remarks>
    /// <para>
    /// <b>For Beginners:</b> A Liquid State Machine is a special type of neural network inspired by how 
    /// the brain processes information. The key component is the "reservoir" - imagine it as a pool 
    /// of randomly connected neurons that create complex patterns when input is fed into them.
    /// 
    /// - The reservoirSize is how many neurons are in this pool
    /// - The connectionProbability determines how densely connected these neurons are
    /// - The spectralRadius affects how stable the patterns in the reservoir are
    /// - The inputScaling controls how strongly the input affects the reservoir
    /// - The leakingRate determines how quickly the reservoir responds to new information
    /// 
    /// LSMs are particularly good at processing time-dependent data like speech or video.
    /// </para>
    /// </remarks>
    /// <exception cref="ArgumentNullException">Thrown when architecture is null.</exception>
    /// <exception cref="InvalidOperationException">Thrown when input shape is not specified or input/output size is not positive.</exception>
    public static IEnumerable<ILayer<T>> CreateDefaultLSMLayers(
        NeuralNetworkArchitecture<T> architecture,
        int reservoirSize = 100,
        double connectionProbability = 0.1,
        double spectralRadius = 0.9,
        double inputScaling = 1.0,
        double leakingRate = 1.0)
    {
        // Validate input
        if (architecture == null)
        {
            throw new ArgumentNullException(nameof(architecture));
        }

        // Get input shape and output size
        int[] inputShape = architecture.GetInputShape();
        if (inputShape == null || inputShape.Length == 0)
        {
            throw new InvalidOperationException("Input shape must be specified for Liquid State Machine.");
        }

        int inputSize = inputShape[0];
        int outputSize = architecture.OutputSize;

        if (inputSize <= 0)
        {
            throw new InvalidOperationException("Input size must be greater than zero.");
        }

        if (outputSize <= 0)
        {
            throw new InvalidOperationException("Output size must be greater than zero.");
        }

        // Adjust reservoir size based on complexity if not explicitly provided
        if (reservoirSize <= 0)
        {
            switch (architecture.Complexity)
            {
                case NetworkComplexity.Simple:
                    reservoirSize = Math.Max(50, inputSize * 2);
                    break;
                case NetworkComplexity.Medium:
                    reservoirSize = Math.Max(100, inputSize * 4);
                    break;
                case NetworkComplexity.Deep:
                    reservoirSize = Math.Max(200, inputSize * 8);
                    break;
                default:
                    reservoirSize = 100;
                    break;
            }
        }

        // Input layer
        yield return new DenseLayer<T>(inputSize, reservoirSize, new TanhActivation<T>() as IActivationFunction<T>);

        // Reservoir layer (liquid)
        yield return new ReservoirLayer<T>(
            inputSize,
            reservoirSize,
            connectionProbability,
            spectralRadius,
            inputScaling,
            leakingRate);

        // Output layer
        yield return new DenseLayer<T>(reservoirSize, outputSize, new IdentityActivation<T>() as IActivationFunction<T>);

        // Add the final Activation Layer based on task type
        if (architecture.TaskType == NeuralNetworkTaskType.MultiClassClassification)
        {
            yield return new ActivationLayer<T>([outputSize], new SoftmaxActivation<T>() as IVectorActivationFunction<T>);
        }
        else if (architecture.TaskType == NeuralNetworkTaskType.BinaryClassification)
        {
            yield return new ActivationLayer<T>([outputSize], new SigmoidActivation<T>() as IActivationFunction<T>);
        }
        else // Regression
        {
            yield return new ActivationLayer<T>([outputSize], new IdentityActivation<T>() as IActivationFunction<T>);
        }

        // Add the final Activation Layer (typically Softmax for classification tasks)
        yield return new ActivationLayer<T>([outputSize], new SoftmaxActivation<T>() as IActivationFunction<T>);
    }

    /// <summary>
    /// Creates a default configuration of layers for a Long Short-Term Memory (LSTM) neural network.
    /// </summary>
    /// <param name="architecture">The neural network architecture specification.</param>
    /// <returns>A collection of layers configured for an LSTM neural network.</returns>
    /// <remarks>
    /// <para>
    /// <b>For Beginners:</b> LSTM (Long Short-Term Memory) networks are a special kind of neural network
    /// designed to remember information for long periods of time. Think of them like a person with
    /// a good memory who can recall things from the past to make decisions in the present.
    /// </para>
    /// <para>
    /// LSTMs are particularly useful for:
    /// - Text prediction (like autocomplete on your phone)
    /// - Speech recognition
    /// - Time series forecasting (like stock prices or weather)
    /// - Any task where the order of data matters
    /// </para>
    /// <para>
    /// Key terms explained:
    /// - Hidden Size: How much information the network can remember at once (bigger = more memory)
    /// - Layers: How many processing steps the data goes through (more layers = more complex patterns)
    /// - Activation Function: How neurons decide whether to fire (like Tanh or Sigmoid)
    /// - Recurrent Activation: Special activation function used for the memory gates
    /// </para>
    /// </remarks>
    /// <exception cref="ArgumentNullException">Thrown when architecture is null.</exception>
    /// <exception cref="InvalidOperationException">Thrown when input shape is not specified or input/output size is not positive.</exception>
    public static IEnumerable<ILayer<T>> CreateDefaultLSTMNetworkLayers(NeuralNetworkArchitecture<T> architecture)
    {
        // Validate input
        if (architecture == null)
        {
            throw new ArgumentNullException(nameof(architecture));
        }

        // Get input shape and output size
        var inputShape = architecture.GetInputShape();

        if (inputShape == null || inputShape.Length == 0)
        {
            throw new InvalidOperationException("Input shape must be specified for LSTM network.");
        }

        int inputSize = inputShape[0];
        int outputSize = architecture.OutputSize;

        if (inputSize <= 0)
        {
            throw new InvalidOperationException("Input size must be greater than zero.");
        }

        if (outputSize <= 0)
        {
            throw new InvalidOperationException("Output size must be greater than zero.");
        }

        // Calculate hidden layer sizes based on network complexity
        int _hiddenSize;  // Size of hidden state in LSTM cells
        int _numLayers;   // Number of stacked LSTM layers

        switch (architecture.Complexity)
        {
            case NetworkComplexity.Simple:
                _hiddenSize = Math.Max(32, inputSize);
                _numLayers = 1;
                break;
            case NetworkComplexity.Medium:
                _hiddenSize = Math.Max(64, inputSize * 2);
                _numLayers = 2;
                break;
            case NetworkComplexity.Deep:
                _hiddenSize = Math.Max(128, inputSize * 3);
                _numLayers = 3;
                break;
            default:
                _hiddenSize = Math.Max(64, inputSize);
                _numLayers = 2;
                break;
        }

        // Input layer - receives the raw input data
        yield return new InputLayer<T>(inputSize);

        // LSTM layers - process sequential information with memory capabilities
        int _currentInputSize = inputSize;

        for (int i = 0; i < _numLayers; i++)
        {
            // For deeper networks, gradually decrease the hidden size
            int _layerHiddenSize = i == _numLayers - 1 ?
                Math.Max(outputSize, _hiddenSize / 2) :
                _hiddenSize;

            // Add LSTM Layer
            yield return new LSTMLayer<T>(
                inputSize: _currentInputSize,
                hiddenSize: _layerHiddenSize,
                inputShape: [_currentInputSize],
                activation: new TanhActivation<T>(),
                recurrentActivation: new SigmoidActivation<T>() as IActivationFunction<T>
            );

            // Add Activation Layer after LSTM
            yield return new ActivationLayer<T>([_layerHiddenSize], new TanhActivation<T>() as IActivationFunction<T>);

            _currentInputSize = _layerHiddenSize;
        }

        // Add the final Dense Layer - transforms LSTM output to desired output size
        yield return new DenseLayer<T>(
            inputSize: _currentInputSize,
            outputSize: outputSize,
            activationFunction: new IdentityActivation<T>()
        );

        // Add the final Activation Layer based on task type
        if (architecture.TaskType == NeuralNetworkTaskType.MultiClassClassification)
        {
            // For multi-class classification (choosing one class from many)
            yield return new ActivationLayer<T>([outputSize], new SoftmaxActivation<T>() as IVectorActivationFunction<T>);
        }
        else if (architecture.TaskType == NeuralNetworkTaskType.BinaryClassification)
        {
            // For binary classification (yes/no decisions)
            yield return new ActivationLayer<T>([outputSize], new SigmoidActivation<T>() as IActivationFunction<T>);
        }
        else // Regression or default
        {
            // For regression (predicting continuous values)
            yield return new ActivationLayer<T>([outputSize], new IdentityActivation<T>() as IActivationFunction<T>);
        }
    }

    /// <summary>
    /// Creates default layers for a feed-forward neural network.
    /// </summary>
    /// <param name="architecture">The neural network architecture configuration that defines input and output shapes.</param>
    /// <param name="hiddenLayerCount">Number of hidden layers (default: 2).</param>
    /// <param name="hiddenLayerSize">Number of neurons in each hidden layer (default: 64).</param>
    /// <returns>A collection of layers forming a feed-forward neural network.</returns>
    /// <remarks>
    /// <para>
    /// <b>For Beginners:</b> This method builds a basic feed-forward neural network. Think of it as a series of 
    /// connected layers where information flows from the input, through "hidden" processing layers, to the output.
    /// </para>
    /// <para>
    /// Key components:
    /// - Input layer: Receives the raw data
    /// - Hidden layers: Process and transform the data, learning patterns
    /// - Output layer: Produces the final prediction or classification
    /// 
    /// The network automatically adjusts for different types of tasks (like classification or regression) 
    /// by choosing appropriate activation functions for the output layer.
    /// </para>
    /// </remarks>
    public static IEnumerable<ILayer<T>> CreateDefaultFeedForwardLayers(
        NeuralNetworkArchitecture<T> architecture,
        int hiddenLayerCount = 2,
        int hiddenLayerSize = 64)
    {
        ValidateLayerParameters(hiddenLayerCount, hiddenLayerSize, architecture.OutputSize);

        var inputShape = architecture.GetInputShape();
        int inputSize = inputShape.Aggregate((a, b) => a * b);  // Flatten multi-dimensional input

        // Input layer (flattening if necessary)
        if (inputShape.Length > 1)
        {
            yield return new FlattenLayer<T>(inputShape);
        }

        // First hidden layer
        yield return new DenseLayer<T>(inputSize, hiddenLayerSize, new ReLUActivation<T>() as IActivationFunction<T>);

        // Additional hidden layers
        for (int i = 1; i < hiddenLayerCount; i++)
        {
            yield return new DenseLayer<T>(hiddenLayerSize, hiddenLayerSize, new ReLUActivation<T>() as IActivationFunction<T>);
        }

        // Output layer
        var outputActivation = NeuralNetworkHelper<T>.GetDefaultActivationFunction(architecture.TaskType);

        yield return new DenseLayer<T>(hiddenLayerSize, architecture.OutputSize, outputActivation);
    }

    /// <summary>
    /// Creates default layers for a Node Classification model.
    /// </summary>
    /// <param name="architecture">The neural network architecture specification.</param>
    /// <param name="hiddenDim">Hidden dimension size (default: 64).</param>
    /// <param name="numLayers">Number of GNN layers (default: 2).</param>
    /// <param name="dropoutRate">Dropout rate for regularization (default: 0.5).</param>
    /// <returns>A collection of layers configured for node classification.</returns>
    /// <remarks>
    /// <para>
    /// <b>For Beginners:</b> Node classification predicts labels for individual nodes in a graph.
    /// This architecture uses GCN layers with dropout for semi-supervised learning on graphs.
    /// </para>
    /// </remarks>
    public static IEnumerable<ILayer<T>> CreateDefaultNodeClassificationLayers(
        NeuralNetworkArchitecture<T> architecture,
        int hiddenDim = 64,
        int numLayers = 2,
        double dropoutRate = 0.5)
    {
        if (architecture.CalculatedInputSize <= 0 || architecture.OutputSize <= 0)
        {
            throw new InvalidOperationException("The network must have valid input and output dimensions.");
        }

        int inputFeatures = architecture.CalculatedInputSize;
        int numClasses = architecture.OutputSize;
        var reluActivation = new ReLUActivation<T>();

        // First GCN layer: input_features -> hidden_dim
        yield return new GraphConvolutionalLayer<T>(inputFeatures, hiddenDim, (IActivationFunction<T>?)null);
        yield return new ActivationLayer<T>([hiddenDim], (IActivationFunction<T>)reluActivation);
        if (dropoutRate > 0)
        {
            yield return new DropoutLayer<T>(dropoutRate);
        }

        // Additional intermediate layers
        for (int i = 1; i < numLayers - 1; i++)
        {
            yield return new GraphConvolutionalLayer<T>(hiddenDim, hiddenDim, (IActivationFunction<T>?)null);
            yield return new ActivationLayer<T>([hiddenDim], (IActivationFunction<T>)reluActivation);
            if (dropoutRate > 0)
            {
                yield return new DropoutLayer<T>(dropoutRate);
            }
        }

        // Final GCN layer: hidden_dim -> num_classes
        yield return new GraphConvolutionalLayer<T>(hiddenDim, numClasses, (IActivationFunction<T>?)null);
    }

    /// <summary>
    /// Creates default layers for a Link Prediction model encoder.
    /// </summary>
    /// <param name="architecture">The neural network architecture specification.</param>
    /// <param name="hiddenDim">Hidden dimension size (default: 64).</param>
    /// <param name="embeddingDim">Node embedding dimension (default: 32).</param>
    /// <param name="numLayers">Number of GNN layers (default: 2).</param>
    /// <param name="dropoutRate">Dropout rate for regularization (default: 0.5).</param>
    /// <returns>A collection of layers configured for link prediction.</returns>
    /// <remarks>
    /// <para>
    /// <b>For Beginners:</b> Link prediction predicts whether edges should exist between nodes.
    /// This encoder learns node embeddings that can be combined to score potential edges.
    /// </para>
    /// </remarks>
    public static IEnumerable<ILayer<T>> CreateDefaultLinkPredictionLayers(
        NeuralNetworkArchitecture<T> architecture,
        int hiddenDim = 64,
        int embeddingDim = 32,
        int numLayers = 2,
        double dropoutRate = 0.5)
    {
        if (architecture.CalculatedInputSize <= 0)
        {
            throw new InvalidOperationException("The network must have valid input dimensions.");
        }

        int inputFeatures = architecture.CalculatedInputSize;
        var reluActivation = new ReLUActivation<T>();

        // First GCN layer: input_features -> hidden_dim
        yield return new GraphConvolutionalLayer<T>(inputFeatures, hiddenDim, (IActivationFunction<T>?)null);
        yield return new ActivationLayer<T>([hiddenDim], (IActivationFunction<T>)reluActivation);
        if (dropoutRate > 0)
        {
            yield return new DropoutLayer<T>(dropoutRate);
        }

        // Additional intermediate layers
        for (int i = 1; i < numLayers - 1; i++)
        {
            yield return new GraphConvolutionalLayer<T>(hiddenDim, hiddenDim, (IActivationFunction<T>?)null);
            yield return new ActivationLayer<T>([hiddenDim], (IActivationFunction<T>)reluActivation);
            if (dropoutRate > 0)
            {
                yield return new DropoutLayer<T>(dropoutRate);
            }
        }

        // Final layer: hidden_dim -> embedding_dim
        yield return new GraphConvolutionalLayer<T>(hiddenDim, embeddingDim, (IActivationFunction<T>?)null);
    }

    /// <summary>
    /// Creates default layers for a Graph Classification model.
    /// </summary>
    /// <param name="architecture">The neural network architecture specification.</param>
    /// <param name="hiddenDim">Hidden dimension size (default: 64).</param>
    /// <param name="embeddingDim">Graph embedding dimension (default: 128).</param>
    /// <param name="numGnnLayers">Number of GNN layers (default: 3).</param>
    /// <param name="dropoutRate">Dropout rate for regularization (default: 0.5).</param>
    /// <returns>A collection of layers configured for graph classification.</returns>
    /// <remarks>
    /// <para>
    /// <b>For Beginners:</b> Graph classification predicts labels for entire graphs.
    /// This architecture uses multiple GCN layers followed by pooling and classification.
    /// </para>
    /// </remarks>
    public static IEnumerable<ILayer<T>> CreateDefaultGraphClassificationLayers(
        NeuralNetworkArchitecture<T> architecture,
        int hiddenDim = 64,
        int embeddingDim = 128,
        int numGnnLayers = 3,
        double dropoutRate = 0.5)
    {
        if (architecture.CalculatedInputSize <= 0)
        {
            throw new InvalidOperationException("The network must have valid input dimensions.");
        }

        int inputFeatures = architecture.CalculatedInputSize;
        var reluActivation = new ReLUActivation<T>();

        // First GCN layer: input_features -> hidden_dim
        yield return new GraphConvolutionalLayer<T>(inputFeatures, hiddenDim, (IActivationFunction<T>?)null);
        yield return new ActivationLayer<T>([hiddenDim], (IActivationFunction<T>)reluActivation);
        if (dropoutRate > 0)
        {
            yield return new DropoutLayer<T>(dropoutRate);
        }

        // Additional GNN layers: hidden_dim -> hidden_dim
        for (int i = 1; i < numGnnLayers - 1; i++)
        {
            yield return new GraphConvolutionalLayer<T>(hiddenDim, hiddenDim, (IActivationFunction<T>?)null);
            yield return new ActivationLayer<T>([hiddenDim], (IActivationFunction<T>)reluActivation);
            if (dropoutRate > 0)
            {
                yield return new DropoutLayer<T>(dropoutRate);
            }
        }

        // Final GNN layer: hidden_dim -> embedding_dim
        yield return new GraphConvolutionalLayer<T>(hiddenDim, embeddingDim, (IActivationFunction<T>?)null);
    }

    /// <summary>
    /// Creates default layers for a Graph Generation model (VGAE encoder).
    /// </summary>
    /// <param name="architecture">The neural network architecture specification.</param>
    /// <param name="hiddenDim">Hidden dimension size (default: 32).</param>
    /// <param name="numEncoderLayers">Number of encoder GNN layers (default: 2).</param>
    /// <returns>A collection of layers configured for graph generation encoder.</returns>
    /// <remarks>
    /// <para>
    /// <b>For Beginners:</b> Graph generation models learn to create new graph structures.
    /// This encoder uses GCN layers to map node features to a latent space.
    /// </para>
    /// </remarks>
    public static IEnumerable<ILayer<T>> CreateDefaultGraphGenerationLayers(
        NeuralNetworkArchitecture<T> architecture,
        int hiddenDim = 32,
        int numEncoderLayers = 2)
    {
        if (architecture.CalculatedInputSize <= 0)
        {
            throw new InvalidOperationException("The network must have valid input dimensions.");
        }

        int inputFeatures = architecture.CalculatedInputSize;
        int currentInputDim = inputFeatures;

        // Add GCN encoder layers
        for (int i = 0; i < numEncoderLayers; i++)
        {
            yield return new GraphConvolutionalLayer<T>(
                inputFeatures: currentInputDim,
                outputFeatures: hiddenDim,
                activationFunction: new ReLUActivation<T>());
            currentInputDim = hiddenDim;
        }
    }

    /// <summary>
    /// Creates default layers for a Hamiltonian Neural Network.
    /// </summary>
    /// <param name="architecture">The neural network architecture configuration that defines input and output shapes.</param>
    /// <param name="hiddenLayerCount">Number of hidden layers (default: 3).</param>
    /// <param name="hiddenLayerSize">Number of neurons in each hidden layer (default: 64).</param>
    /// <returns>A collection of layers forming a Hamiltonian neural network.</returns>
    /// <remarks>
    /// <para>
    /// <b>For Beginners:</b> Hamiltonian Neural Networks (HNNs) learn the energy function (Hamiltonian)
    /// of a physical system. The network takes a state vector [q, p] (positions and momenta) as input
    /// and outputs a scalar energy value.
    /// </para>
    /// <para>
    /// Key design choices:
    /// - Uses Tanh activation in hidden layers for smooth, bounded outputs that help with gradient computation
    /// - Output layer has linear activation since the Hamiltonian can be any real number
    /// - Architecture is designed for computing gradients (∂H/∂q, ∂H/∂p) to derive dynamics
    ///
    /// The network structure enables Hamilton's equations:
    /// - dq/dt = ∂H/∂p (velocity from momentum gradient)
    /// - dp/dt = -∂H/∂q (force from position gradient)
    ///
    /// This guarantees energy conservation by construction.
    /// </para>
    /// </remarks>
    public static IEnumerable<ILayer<T>> CreateDefaultHamiltonianLayers(
        NeuralNetworkArchitecture<T> architecture,
        int hiddenLayerCount = 3,
        int hiddenLayerSize = 64)
    {
        ValidateLayerParameters(hiddenLayerCount, hiddenLayerSize, architecture.OutputSize);

        if (architecture.OutputSize != 1)
        {
            throw new ArgumentException(
                "Hamiltonian networks require a scalar output (OutputSize = 1).",
                nameof(architecture));
        }

        var inputShape = architecture.GetInputShape();
        int inputSize = inputShape.Aggregate((a, b) => a * b);

        // Hamiltonian networks use Tanh for smooth gradients
        var hiddenActivation = new TanhActivation<T>() as IActivationFunction<T>;

        // First hidden layer
        yield return new DenseLayer<T>(inputSize, hiddenLayerSize, hiddenActivation);

        // Additional hidden layers
        for (int i = 1; i < hiddenLayerCount; i++)
        {
            yield return new DenseLayer<T>(hiddenLayerSize, hiddenLayerSize, hiddenActivation);
        }

        // Output layer - linear activation for unbounded energy output
        yield return new DenseLayer<T>(hiddenLayerSize, 1, new IdentityActivation<T>() as IActivationFunction<T>);
    }

    /// <summary>
    /// Creates default layers for a Lagrangian Neural Network.
    /// </summary>
    /// <param name="architecture">The neural network architecture configuration that defines input and output shapes.</param>
    /// <param name="hiddenLayerCount">Number of hidden layers (default: 3).</param>
    /// <param name="hiddenLayerSize">Number of neurons in each hidden layer (default: 64).</param>
    /// <returns>A collection of layers forming a Lagrangian neural network.</returns>
    /// <remarks>
    /// <para>
    /// <b>For Beginners:</b> Lagrangian Neural Networks (LNNs) learn the Lagrangian function L(q, q̇)
    /// of a physical system. The Lagrangian is typically L = T - V (kinetic minus potential energy).
    /// </para>
    /// <para>
    /// Key design choices:
    /// - Uses Tanh activation in hidden layers for smooth derivatives needed in Euler-Lagrange equations
    /// - Output is scalar (the Lagrangian value)
    /// - Structure supports computing second derivatives for equations of motion
    ///
    /// The Euler-Lagrange equation: d/dt(∂L/∂q̇) = ∂L/∂q
    /// This gives the equations of motion while automatically respecting conservation laws.
    /// </para>
    /// </remarks>
    public static IEnumerable<ILayer<T>> CreateDefaultLagrangianLayers(
        NeuralNetworkArchitecture<T> architecture,
        int hiddenLayerCount = 3,
        int hiddenLayerSize = 64)
    {
        ValidateLayerParameters(hiddenLayerCount, hiddenLayerSize, architecture.OutputSize);

        if (architecture.OutputSize != 1)
        {
            throw new ArgumentException(
                "Lagrangian networks require a scalar output (OutputSize = 1).",
                nameof(architecture));
        }

        var inputShape = architecture.GetInputShape();
        int inputSize = inputShape.Aggregate((a, b) => a * b);

        // Lagrangian networks use Tanh for smooth second derivatives
        var hiddenActivation = new TanhActivation<T>() as IActivationFunction<T>;

        // First hidden layer
        yield return new DenseLayer<T>(inputSize, hiddenLayerSize, hiddenActivation);

        // Additional hidden layers
        for (int i = 1; i < hiddenLayerCount; i++)
        {
            yield return new DenseLayer<T>(hiddenLayerSize, hiddenLayerSize, hiddenActivation);
        }

        // Output layer - linear activation for unbounded Lagrangian output
        yield return new DenseLayer<T>(hiddenLayerSize, 1, new IdentityActivation<T>() as IActivationFunction<T>);
    }

    /// <summary>
    /// Creates default layers for a Universal Differential Equation (UDE) network.
    /// </summary>
    /// <param name="architecture">The neural network architecture configuration.</param>
    /// <param name="hiddenLayerCount">Number of hidden layers (default: 2).</param>
    /// <param name="hiddenLayerSize">Number of neurons in each hidden layer (default: 32).</param>
    /// <returns>A collection of layers forming a UDE neural network component.</returns>
    /// <remarks>
    /// <para>
    /// <b>For Beginners:</b> Universal Differential Equations combine known physics with neural networks.
    /// The neural network learns the unknown parts of the dynamics while known physics equations
    /// are added explicitly. This is perfect for scientific applications where you know some
    /// of the physics but not all of it.
    /// </para>
    /// <para>
    /// The network takes [state, time] as input and outputs the learned correction to the dynamics.
    /// Uses Tanh activation for smooth derivatives needed in ODE integration.
    /// Output uses linear (identity) activation since corrections can be positive or negative.
    /// </para>
    /// </remarks>
    public static IEnumerable<ILayer<T>> CreateDefaultUniversalDELayers(
        NeuralNetworkArchitecture<T> architecture,
        int hiddenLayerCount = 2,
        int hiddenLayerSize = 32)
    {
        ValidateLayerParameters(hiddenLayerCount, hiddenLayerSize, architecture.OutputSize);

        var inputShape = architecture.GetInputShape();
        int inputSize = inputShape.Aggregate((a, b) => a * b);
        int outputSize = architecture.OutputSize;

        // UDE networks use Tanh for smooth derivatives in ODE integration
        var hiddenActivation = new TanhActivation<T>() as IActivationFunction<T>;

        // First hidden layer
        yield return new DenseLayer<T>(inputSize, hiddenLayerSize, hiddenActivation);

        // Additional hidden layers
        for (int i = 1; i < hiddenLayerCount; i++)
        {
            yield return new DenseLayer<T>(hiddenLayerSize, hiddenLayerSize, hiddenActivation);
        }

        // Output layer - linear activation for learned dynamics corrections
        yield return new DenseLayer<T>(hiddenLayerSize, outputSize, new IdentityActivation<T>() as IActivationFunction<T>);
    }

    /// <summary>
    /// Creates default layers for a Deep Operator Network (DeepONet).
    /// </summary>
    /// <param name="branchInputSize">Size of the branch network input (function samples).</param>
    /// <param name="trunkInputSize">Size of the trunk network input (query locations).</param>
    /// <param name="outputSize">
    /// Number of output components (default: 1 for scalar operators).
    /// For multi-output operators, each output component uses <paramref name="hiddenLayerSize"/> basis functions,
    /// so the final layer outputs <c>hiddenLayerSize * outputSize</c> values that are reshaped and summed.
    /// </param>
    /// <param name="hiddenLayerCount">Number of hidden layers in each sub-network (default: 3).</param>
    /// <param name="hiddenLayerSize">
    /// Number of neurons in each hidden layer, and the number of basis functions per output component (default: 64).
    /// </param>
    /// <returns>A tuple of (branchLayers, trunkLayers) for the DeepONet architecture.</returns>
    /// <remarks>
    /// <para>
    /// <b>For Beginners:</b> DeepONet learns operators - functions that take functions as input.
    /// For example, an operator might take a temperature distribution as input and output
    /// the resulting heat flow. The branch network encodes the input function, while the
    /// trunk network handles where you want to evaluate the output.
    /// </para>
    /// <para>
    /// <b>Architecture:</b> Branch encodes input function, Trunk encodes query location.
    /// Output = sum(Branch * Trunk) + bias, allowing learning of complex operators.
    /// </para>
    /// <para>
    /// <b>Multi-output handling:</b> For operators with multiple output components (e.g., velocity
    /// with x,y,z components), set <paramref name="outputSize"/> to the number of components.
    /// Each component gets its own set of basis functions. The branch and trunk networks
    /// output <c>hiddenLayerSize * outputSize</c> values, which are grouped as
    /// [component1_basis1..p, component2_basis1..p, ...] where p = <paramref name="hiddenLayerSize"/>.
    /// </para>
    /// </remarks>
    public static (IEnumerable<ILayer<T>> BranchLayers, IEnumerable<ILayer<T>> TrunkLayers) CreateDefaultDeepOperatorNetworkLayers(
        int branchInputSize,
        int trunkInputSize,
        int outputSize = 1,
        int hiddenLayerCount = 3,
        int hiddenLayerSize = 64)
    {
        if (hiddenLayerCount < 1)
            throw new ArgumentException("Must have at least 1 hidden layer.", nameof(hiddenLayerCount));
        if (hiddenLayerSize < 1)
            throw new ArgumentException("Hidden layer size must be positive.", nameof(hiddenLayerSize));
        if (outputSize < 1)
            throw new ArgumentException("Output size must be positive.", nameof(outputSize));

        return (
            CreateDeepONetBranchLayers(branchInputSize, hiddenLayerCount, hiddenLayerSize, outputSize),
            CreateDeepONetTrunkLayers(trunkInputSize, hiddenLayerCount, hiddenLayerSize, outputSize)
        );
    }

    /// <summary>
    /// Creates branch network layers for DeepONet using yield pattern.
    /// </summary>
    private static IEnumerable<ILayer<T>> CreateDeepONetBranchLayers(
        int branchInputSize,
        int hiddenLayerCount,
        int hiddenLayerSize,
        int outputSize)
    {
        var hiddenActivation = new TanhActivation<T>() as IActivationFunction<T>;
        int finalOutputDim = hiddenLayerSize * outputSize;

        // First hidden layer
        yield return new DenseLayer<T>(branchInputSize, hiddenLayerSize, hiddenActivation);

        // Additional hidden layers
        for (int i = 1; i < hiddenLayerCount; i++)
        {
            yield return new DenseLayer<T>(hiddenLayerSize, hiddenLayerSize, hiddenActivation);
        }

        // Branch output dimension: p * outputSize for multi-output support
        yield return new DenseLayer<T>(hiddenLayerSize, finalOutputDim, hiddenActivation);
    }

    /// <summary>
    /// Creates trunk network layers for DeepONet using yield pattern.
    /// </summary>
    private static IEnumerable<ILayer<T>> CreateDeepONetTrunkLayers(
        int trunkInputSize,
        int hiddenLayerCount,
        int hiddenLayerSize,
        int outputSize)
    {
        var hiddenActivation = new TanhActivation<T>() as IActivationFunction<T>;
        int finalOutputDim = hiddenLayerSize * outputSize;

        // First hidden layer
        yield return new DenseLayer<T>(trunkInputSize, hiddenLayerSize, hiddenActivation);

        // Additional hidden layers
        for (int i = 1; i < hiddenLayerCount; i++)
        {
            yield return new DenseLayer<T>(hiddenLayerSize, hiddenLayerSize, hiddenActivation);
        }

        // Trunk output dimension: p * outputSize to match branch for element-wise product
        yield return new DenseLayer<T>(hiddenLayerSize, finalOutputDim, hiddenActivation);
    }

    /// <summary>
    /// Creates default layers for a Fourier Neural Operator (FNO).
    /// </summary>
    /// <param name="architecture">The neural network architecture configuration.</param>
    /// <param name="spatialDimensions">
    /// Dimensions of the spatial domain (e.g., [64, 64] for 2D grid, [32] for 1D).
    /// This determines the FFT size for spectral operations.
    /// </param>
    /// <param name="numFourierLayers">Number of Fourier layers (default: 4).</param>
    /// <param name="hiddenChannels">Number of hidden channels/width (default: 64).</param>
    /// <param name="numModes">
    /// Number of Fourier modes to retain (default: 12). Lower = smoother, higher = more detail.
    /// Should be less than or equal to smallest spatial dimension.
    /// </param>
    /// <returns>A collection of layers forming a Fourier Neural Operator.</returns>
    /// <remarks>
    /// <para>
    /// <b>For Beginners:</b> Fourier Neural Operators learn mappings between function spaces
    /// by operating in frequency domain. They're especially powerful for PDEs because
    /// many physical phenomena have simple representations in frequency space.
    /// </para>
    /// <para>
    /// <b>Architecture:</b>
    /// <list type="number">
    /// <item><description>Lifting layer: Projects input to higher-dimensional channel space</description></item>
    /// <item><description>Fourier layers: Apply spectral convolution (FFT → learnable weights → IFFT) + local linear transform</description></item>
    /// <item><description>Projection layers: Map back to output dimension</description></item>
    /// </list>
    /// </para>
    /// <para>
    /// <b>Key FNO Properties:</b>
    /// <list type="bullet">
    /// <item><description>Resolution-invariant: Train at one resolution, evaluate at another</description></item>
    /// <item><description>Global receptive field through spectral operations</description></item>
    /// <item><description>Efficient for smooth functions (low-frequency dominated)</description></item>
    /// </list>
    /// </para>
    /// <para>
    /// <b>Note:</b> For full FNO functionality with training, use the <see cref="FourierNeuralOperator{T}"/>
    /// class directly, which provides a complete neural operator implementation.
    /// </para>
    /// </remarks>
    /// <exception cref="ArgumentNullException">Thrown when spatialDimensions is null.</exception>
    /// <exception cref="ArgumentException">Thrown when spatialDimensions is empty.</exception>
    public static IEnumerable<ILayer<T>> CreateDefaultFourierNeuralOperatorLayers(
        NeuralNetworkArchitecture<T> architecture,
        int[] spatialDimensions,
        int numFourierLayers = 4,
        int hiddenChannels = 64,
        int numModes = 12)
    {
        if (spatialDimensions is null)
        {
            throw new ArgumentNullException(nameof(spatialDimensions));
        }

        if (spatialDimensions.Length == 0)
        {
            throw new ArgumentException("Spatial dimensions cannot be empty.", nameof(spatialDimensions));
        }

        var inputShape = architecture.GetInputShape();
        int inputSize = inputShape.Aggregate((a, b) => a * b);
        int outputSize = architecture.OutputSize;

        var hiddenActivation = new GELUActivation<T>() as IActivationFunction<T>;

        // Lifting layer: project input to higher dimension
        yield return new DenseLayer<T>(inputSize, hiddenChannels, hiddenActivation);

        // Fourier layers with spectral convolution (FFT-based)
        for (int i = 0; i < numFourierLayers; i++)
        {
            yield return new FourierLayer<T>(hiddenChannels, numModes, spatialDimensions, hiddenActivation);
        }

        // Projection layers: project back to output dimension
        yield return new DenseLayer<T>(hiddenChannels, hiddenChannels, hiddenActivation);
        yield return new DenseLayer<T>(hiddenChannels, outputSize, new IdentityActivation<T>() as IActivationFunction<T>);
    }

    /// <summary>
    /// Creates default layers for a Variational Physics-Informed Neural Network (VPINN).
    /// </summary>
    /// <param name="architecture">The neural network architecture configuration.</param>
    /// <param name="hiddenLayerCount">Number of hidden layers (default: 4).</param>
    /// <param name="hiddenLayerSize">Number of neurons in each hidden layer (default: 50).</param>
    /// <returns>A collection of layers forming a VPINN.</returns>
    /// <remarks>
    /// <para>
    /// <b>For Beginners:</b> Variational PINNs solve PDEs using the weak (variational) form
    /// instead of the strong form. This is similar to Finite Element Methods but using
    /// neural networks. Often more stable for complex PDEs than standard PINNs.
    /// </para>
    /// <para>
    /// Uses Tanh activation throughout for smooth derivatives needed in variational formulation.
    /// Linear output layer since PDE solutions can take any real value.
    /// </para>
    /// </remarks>
    public static IEnumerable<ILayer<T>> CreateDefaultVariationalPINNLayers(
        NeuralNetworkArchitecture<T> architecture,
        int hiddenLayerCount = 4,
        int hiddenLayerSize = 50)
    {
        ValidateLayerParameters(hiddenLayerCount, hiddenLayerSize, architecture.OutputSize);

        var inputShape = architecture.GetInputShape();
        int inputSize = inputShape.Aggregate((a, b) => a * b);
        int outputSize = architecture.OutputSize;

        var hiddenActivation = new TanhActivation<T>() as IActivationFunction<T>;

        // First hidden layer
        yield return new DenseLayer<T>(inputSize, hiddenLayerSize, hiddenActivation);

        // Additional hidden layers
        for (int i = 1; i < hiddenLayerCount; i++)
        {
            yield return new DenseLayer<T>(hiddenLayerSize, hiddenLayerSize, hiddenActivation);
        }

        // Output layer - linear for PDE solution values
        yield return new DenseLayer<T>(hiddenLayerSize, outputSize, new IdentityActivation<T>() as IActivationFunction<T>);
    }

    /// <summary>
    /// Creates default layers for the Deep Ritz Method network.
    /// </summary>
    /// <param name="architecture">The neural network architecture configuration.</param>
    /// <param name="hiddenLayerCount">Number of hidden layers (default: 4).</param>
    /// <param name="hiddenLayerSize">Number of neurons in each hidden layer (default: 50).</param>
    /// <returns>A collection of layers forming a Deep Ritz network.</returns>
    /// <remarks>
    /// <para>
    /// <b>For Beginners:</b> The Deep Ritz Method solves PDEs by minimizing an energy functional
    /// instead of directly enforcing the PDE. This is based on the Ritz method from
    /// calculus of variations. The network learns the function that minimizes the energy.
    /// </para>
    /// <para>
    /// Similar architecture to VPINN but used with energy-based loss functions.
    /// Tanh activation provides smooth second derivatives needed for energy computations.
    /// </para>
    /// </remarks>
    public static IEnumerable<ILayer<T>> CreateDefaultDeepRitzLayers(
        NeuralNetworkArchitecture<T> architecture,
        int hiddenLayerCount = 4,
        int hiddenLayerSize = 50)
    {
        ValidateLayerParameters(hiddenLayerCount, hiddenLayerSize, architecture.OutputSize);

        var inputShape = architecture.GetInputShape();
        int inputSize = inputShape.Aggregate((a, b) => a * b);
        int outputSize = architecture.OutputSize;

        var hiddenActivation = new TanhActivation<T>() as IActivationFunction<T>;

        // First hidden layer
        yield return new DenseLayer<T>(inputSize, hiddenLayerSize, hiddenActivation);

        // Additional hidden layers
        for (int i = 1; i < hiddenLayerCount; i++)
        {
            yield return new DenseLayer<T>(hiddenLayerSize, hiddenLayerSize, hiddenActivation);
        }

        // Output layer - linear for energy/solution values
        yield return new DenseLayer<T>(hiddenLayerSize, outputSize, new IdentityActivation<T>() as IActivationFunction<T>);
    }

    /// <summary>
    /// Creates default layers for a Physics-Informed Neural Network (PINN).
    /// </summary>
    /// <param name="architecture">The neural network architecture configuration.</param>
    /// <param name="hiddenLayerCount">Number of hidden layers (default: 4).</param>
    /// <param name="hiddenLayerSize">Number of neurons in each hidden layer (default: 32).</param>
    /// <returns>A collection of layers forming a PINN.</returns>
    /// <remarks>
    /// <para>
    /// <b>For Beginners:</b> Physics-Informed Neural Networks (PINNs) solve PDEs by training
    /// a neural network to minimize the PDE residual at collocation points. The network
    /// learns the solution function u(x,t) while respecting the physics (PDE, boundary
    /// conditions, and initial conditions).
    /// </para>
    /// <para>
    /// Uses Tanh activation for smooth derivatives (important for computing PDE residuals).
    /// Multiple hidden layers capture complex solution behavior.
    /// Linear output layer since PDE solutions can take any real value.
    /// </para>
    /// </remarks>
    public static IEnumerable<ILayer<T>> CreateDefaultPINNLayers(
        NeuralNetworkArchitecture<T> architecture,
        int hiddenLayerCount = 4,
        int hiddenLayerSize = 32)
    {
        ValidateLayerParameters(hiddenLayerCount, hiddenLayerSize, architecture.OutputSize);

        var inputShape = architecture.GetInputShape();
        int inputSize = inputShape.Aggregate((a, b) => a * b);
        int outputSize = architecture.OutputSize;

        var hiddenActivation = new TanhActivation<T>() as IActivationFunction<T>;

        // First hidden layer
        yield return new DenseLayer<T>(inputSize, hiddenLayerSize, hiddenActivation);

        // Additional hidden layers - deeper networks for complex PDE solutions
        for (int i = 1; i < hiddenLayerCount; i++)
        {
            yield return new DenseLayer<T>(hiddenLayerSize, hiddenLayerSize, hiddenActivation);
        }

        // Output layer - linear for PDE solution values
        yield return new DenseLayer<T>(hiddenLayerSize, outputSize, new IdentityActivation<T>() as IActivationFunction<T>);
    }

    /// <summary>
    /// Creates default layers for a Voxel-based 3D Convolutional Neural Network.
    /// </summary>
    /// <param name="architecture">The neural network architecture specification.</param>
    /// <param name="voxelResolution">The resolution of the voxel grid (e.g., 32 for 32x32x32). Default is 32.</param>
    /// <param name="numConvBlocks">The number of convolutional blocks (each block has Conv3D + MaxPool3D). Default is 3.</param>
    /// <param name="baseFilters">The number of filters in the first convolutional layer. Doubles with each block. Default is 32.</param>
    /// <returns>A collection of layers configured for voxel-based 3D classification.</returns>
    /// <remarks>
    /// <para>
    /// <b>For Beginners:</b> A Voxel CNN is like a 3D version of a regular image classifier.
    /// Instead of looking at a 2D image, it examines a 3D grid of "blocks" (voxels) to understand
    /// 3D shapes. This is like how Minecraft represents the world - each block is either filled
    /// or empty, and the pattern of blocks creates recognizable objects.
    /// </para>
    /// <para>
    /// The architecture follows a standard pattern:
    /// - Multiple Conv3D + MaxPool3D blocks to extract hierarchical 3D features
    /// - Each block doubles the number of filters while halving the spatial resolution
    /// - Global average pooling to aggregate spatial information
    /// - Dense output layer for classification
    /// </para>
    /// <para>
    /// Applications include:
    /// - Recognizing 3D objects from voxelized point clouds (e.g., ModelNet40)
    /// - Medical image analysis (CT, MRI volumetric scans)
    /// - Spatial occupancy prediction from depth sensors
    /// </para>
    /// </remarks>
    /// <exception cref="InvalidOperationException">Thrown when the architecture has invalid input or output dimensions.</exception>
    public static IEnumerable<ILayer<T>> CreateDefaultVoxelCNNLayers(
        NeuralNetworkArchitecture<T> architecture,
        int voxelResolution = 32,
        int numConvBlocks = 3,
        int baseFilters = 32)
    {
        if (architecture.OutputSize <= 0)
        {
            throw new InvalidOperationException("Output size must be specified and greater than 0 for VoxelCNN.");
        }

        if (voxelResolution <= 0)
        {
            throw new ArgumentException("Voxel resolution must be positive.", nameof(voxelResolution));
        }

        int numClasses = architecture.OutputSize;
        int currentResolution = voxelResolution;
        int currentFilters = baseFilters;
        int inputChannels = 1; // Typically single-channel occupancy grid

        // Create Conv3D + MaxPool3D blocks
        for (int block = 0; block < numConvBlocks; block++)
        {
            int outputFilters = currentFilters * (1 << block); // Double filters each block
            int inChannels = (block == 0) ? inputChannels : (currentFilters * (1 << (block - 1)));

            // Conv3D layer with padding to maintain resolution before pooling
            yield return new Conv3DLayer<T>(
                inputChannels: inChannels,
                outputChannels: outputFilters,
                kernelSize: 3,
                inputDepth: currentResolution,
                inputHeight: currentResolution,
                inputWidth: currentResolution,
                stride: 1,
                padding: 1,
                activationFunction: new ReLUActivation<T>());

            // MaxPool3D layer to downsample by factor of 2
            if (currentResolution >= 2)
            {
                yield return new MaxPool3DLayer<T>(
                    inputShape: [outputFilters, currentResolution, currentResolution, currentResolution],
                    poolSize: 2,
                    stride: 2);
                currentResolution /= 2;
            }
        }

        // Final number of filters after all blocks
        int finalFilters = currentFilters * (1 << (numConvBlocks - 1));

        // Global average pooling to aggregate spatial information
        yield return new GlobalPoolingLayer<T>(
            inputShape: [finalFilters, currentResolution, currentResolution, currentResolution],
            poolingType: PoolingType.Average,
            activationFunction: (IActivationFunction<T>?)null);

        // Dense output layer for classification
        IActivationFunction<T> outputActivation = architecture.TaskType == NeuralNetworkTaskType.MultiClassClassification
            ? new SoftmaxActivation<T>()
            : architecture.TaskType == NeuralNetworkTaskType.BinaryClassification
                ? new SigmoidActivation<T>()
                : new IdentityActivation<T>();

        yield return new DenseLayer<T>(
            inputSize: finalFilters,
            outputSize: numClasses,
            activationFunction: outputActivation);
    }

    /// <summary>
    /// Creates default layers for a 3D U-Net architecture for volumetric segmentation.
    /// </summary>
    /// <param name="architecture">The neural network architecture specification.</param>
    /// <param name="voxelResolution">The resolution of the voxel grid (e.g., 32 for 32x32x32). Default is 32.</param>
    /// <param name="numEncoderBlocks">The number of encoder blocks. Default is 4.</param>
    /// <param name="baseFilters">The number of filters in the first convolutional layer. Doubles with each block. Default is 32.</param>
    /// <returns>A collection of layers configured for 3D volumetric segmentation.</returns>
    /// <remarks>
    /// <para>
    /// <b>For Beginners:</b> A 3D U-Net is like a specialized 3D image processor that can identify
    /// different parts of a 3D volume (like organs in a CT scan or objects in a point cloud).
    /// </para>
    /// <para>
    /// The U-shape architecture:
    /// - Encoder: Progressively downsamples to capture context (like zooming out)
    /// - Bottleneck: Smallest representation capturing global features
    /// - Decoder: Progressively upsamples to restore resolution (like zooming in)
    /// - Skip connections: Link encoder to decoder to preserve fine details
    /// </para>
    /// <para>
    /// Applications include:
    /// - 3D semantic segmentation of point clouds
    /// - Medical image segmentation (organs, tumors in CT/MRI)
    /// - Part segmentation of 3D shapes
    /// </para>
    /// </remarks>
    /// <exception cref="InvalidOperationException">Thrown when the architecture has invalid dimensions.</exception>
    public static IEnumerable<ILayer<T>> CreateDefaultUNet3DLayers(
        NeuralNetworkArchitecture<T> architecture,
        int voxelResolution = 32,
        int numEncoderBlocks = 4,
        int baseFilters = 32)
    {
        if (architecture.OutputSize <= 0)
        {
            throw new InvalidOperationException("Output size (number of segmentation classes) must be greater than 0.");
        }

        if (voxelResolution <= 0)
        {
            throw new ArgumentException("Voxel resolution must be positive.", nameof(voxelResolution));
        }

        // Verify resolution is sufficient for the number of encoder blocks
        int minResolution = 1 << numEncoderBlocks; // 2^numEncoderBlocks
        if (voxelResolution < minResolution)
        {
            throw new ArgumentOutOfRangeException(nameof(voxelResolution),
                $"VoxelResolution must be at least {minResolution} for {numEncoderBlocks} encoder blocks.");
        }

        int numClasses = architecture.OutputSize;
        int currentResolution = voxelResolution;
        int inputChannels = 1; // Typically single-channel occupancy grid

        // Track encoder output filter counts for skip connections
        var encoderFilters = new int[numEncoderBlocks];

        // ============== ENCODER PATH ==============
        // Each encoder block: Conv3D -> Conv3D -> MaxPool3D
        for (int block = 0; block < numEncoderBlocks; block++)
        {
            int outputFilters = baseFilters * (1 << block); // Double filters each block
            int inChannels = block == 0 ? inputChannels : encoderFilters[block - 1];
            encoderFilters[block] = outputFilters;

            // First Conv3D in block
            yield return new Conv3DLayer<T>(
                inputChannels: inChannels,
                outputChannels: outputFilters,
                kernelSize: 3,
                inputDepth: currentResolution,
                inputHeight: currentResolution,
                inputWidth: currentResolution,
                stride: 1,
                padding: 1,
                activationFunction: new ReLUActivation<T>());

            // Second Conv3D in block
            yield return new Conv3DLayer<T>(
                inputChannels: outputFilters,
                outputChannels: outputFilters,
                kernelSize: 3,
                inputDepth: currentResolution,
                inputHeight: currentResolution,
                inputWidth: currentResolution,
                stride: 1,
                padding: 1,
                activationFunction: new ReLUActivation<T>());

            // MaxPool3D to downsample (except last encoder block)
            if (block < numEncoderBlocks - 1)
            {
                yield return new MaxPool3DLayer<T>(
                    inputShape: [outputFilters, currentResolution, currentResolution, currentResolution],
                    poolSize: 2,
                    stride: 2);
                currentResolution /= 2;
            }
        }

        // ============== BOTTLENECK ==============
        // Additional convolutions at the bottleneck
        int bottleneckFilters = baseFilters * (1 << (numEncoderBlocks - 1)) * 2;
        yield return new Conv3DLayer<T>(
            inputChannels: encoderFilters[numEncoderBlocks - 1],
            outputChannels: bottleneckFilters,
            kernelSize: 3,
            inputDepth: currentResolution,
            inputHeight: currentResolution,
            inputWidth: currentResolution,
            stride: 1,
            padding: 1,
            activationFunction: new ReLUActivation<T>());

        // ============== DECODER PATH ==============
        // Each decoder block: Upsample3D -> Conv3D -> Conv3D
        // Note: Skip connections need to be handled by the network model
        for (int block = numEncoderBlocks - 2; block >= 0; block--)
        {
            int outputFilters = encoderFilters[block];
            int inChannels = block == numEncoderBlocks - 2 ? bottleneckFilters : encoderFilters[block + 1] * 2;

            // Upsample3D to increase resolution
            yield return new Upsample3DLayer<T>(
                inputShape: [inChannels, currentResolution, currentResolution, currentResolution],
                scaleFactor: 2);
            currentResolution *= 2;

            // First Conv3D after upsample (would concatenate with skip in full U-Net)
            // For simplicity, we assume channels are doubled from skip connection
            yield return new Conv3DLayer<T>(
                inputChannels: inChannels, // In full U-Net: inChannels + encoderFilters[block] from skip
                outputChannels: outputFilters,
                kernelSize: 3,
                inputDepth: currentResolution,
                inputHeight: currentResolution,
                inputWidth: currentResolution,
                stride: 1,
                padding: 1,
                activationFunction: new ReLUActivation<T>());

            // Second Conv3D in decoder block
            yield return new Conv3DLayer<T>(
                inputChannels: outputFilters,
                outputChannels: outputFilters,
                kernelSize: 3,
                inputDepth: currentResolution,
                inputHeight: currentResolution,
                inputWidth: currentResolution,
                stride: 1,
                padding: 1,
                activationFunction: new ReLUActivation<T>());
        }

        // ============== OUTPUT LAYER ==============
        // 1x1x1 convolution to produce per-voxel class predictions
        yield return new Conv3DLayer<T>(
            inputChannels: baseFilters,
            outputChannels: numClasses,
            kernelSize: 1,
            inputDepth: currentResolution,
            inputHeight: currentResolution,
            inputWidth: currentResolution,
            stride: 1,
            padding: 0,
            activationFunction: numClasses > 1 ? new SoftmaxActivation<T>() : new SigmoidActivation<T>());
    }

    /// <summary>
    /// Creates default layers for a MeshCNN architecture for mesh classification/segmentation.
    /// </summary>
    /// <param name="architecture">The neural network architecture specification.</param>
    /// <param name="inputFeatures">Number of input features per edge. Default is 5.</param>
    /// <param name="convChannels">Channel sizes for each edge convolution block.</param>
    /// <param name="poolTargets">Target edge counts after each pooling operation.</param>
    /// <param name="fcSizes">Sizes of fully connected layers before output.</param>
    /// <param name="numNeighbors">Number of neighboring edges per edge. Default is 4.</param>
    /// <param name="useBatchNorm">Whether to use batch normalization. Default is true.</param>
    /// <param name="dropoutRate">Dropout rate for regularization. Default is 0.5.</param>
    /// <param name="useGlobalAveragePooling">Whether to use global average pooling. Default is false (max pooling).</param>
    /// <returns>A collection of layers configured for mesh processing.</returns>
    /// <remarks>
    /// <para>
    /// <b>For Beginners:</b> MeshCNN processes 3D mesh data by learning from edge features.
    /// </para>
    /// <para>
    /// The architecture consists of:
    /// - Edge convolution blocks: Learn patterns from edge neighborhoods
    /// - Mesh pooling: Simplify the mesh by removing less important edges
    /// - Global pooling: Aggregate all edge features into a fixed-size vector
    /// - Fully connected layers: Map aggregated features to class predictions
    /// </para>
    /// <para>
    /// Applications include:
    /// - 3D shape classification from mesh data
    /// - Mesh segmentation (labeling different parts)
    /// - Learning from CAD models and 3D scans
    /// </para>
    /// </remarks>
    /// <exception cref="InvalidOperationException">Thrown when the architecture has invalid output size.</exception>
    public static IEnumerable<ILayer<T>> CreateDefaultMeshCNNLayers(
        NeuralNetworkArchitecture<T> architecture,
        int inputFeatures = 5,
        int[]? convChannels = null,
        int[]? poolTargets = null,
        int[]? fcSizes = null,
        int numNeighbors = 4,
        bool useBatchNorm = true,
        double dropoutRate = 0.5,
        bool useGlobalAveragePooling = false)
    {
        if (architecture.OutputSize <= 0)
        {
            throw new InvalidOperationException("Output size must be specified and greater than 0 for MeshCNN.");
        }

        convChannels ??= [64, 128, 256, 256];
        poolTargets ??= [1800, 1350, 600];
        fcSizes ??= [100];

        if (inputFeatures <= 0)
        {
            throw new ArgumentException("Input features must be positive.", nameof(inputFeatures));
        }

        int numClasses = architecture.OutputSize;
        int currentChannels = inputFeatures;

        // Edge convolution blocks with optional pooling
        for (int block = 0; block < convChannels.Length; block++)
        {
            int outChannels = convChannels[block];

            // MeshEdgeConv layer
            yield return new MeshEdgeConvLayer<T>(
                inputChannels: currentChannels,
                outputChannels: outChannels,
                numNeighbors: numNeighbors,
                activationFunction: new ReLUActivation<T>());

            currentChannels = outChannels;

            // MeshPool layer (if we have a target for this block)
            if (block < poolTargets.Length)
            {
                yield return new MeshPoolLayer<T>(
                    inputChannels: currentChannels,
                    targetEdges: poolTargets[block],
                    numNeighbors: numNeighbors);
            }
        }

        // Global pooling to aggregate edge features
        // Note: MeshCNN typically uses a simple max/avg over all edges
        yield return new GlobalPoolingLayer<T>(
            inputShape: [currentChannels],
            poolingType: useGlobalAveragePooling ? PoolingType.Average : PoolingType.Max,
            activationFunction: (IActivationFunction<T>?)null);

        // Fully connected layers
        int fcInput = currentChannels;
        foreach (var fcSize in fcSizes)
        {
            yield return new DenseLayer<T>(
                inputSize: fcInput,
                outputSize: fcSize,
                activationFunction: new ReLUActivation<T>());

            if (dropoutRate > 0)
            {
                yield return new DropoutLayer<T>(dropoutRate);
            }

            fcInput = fcSize;
        }

        // Output layer
        IActivationFunction<T> outputActivation = architecture.TaskType == NeuralNetworkTaskType.MultiClassClassification
            ? new SoftmaxActivation<T>()
            : architecture.TaskType == NeuralNetworkTaskType.BinaryClassification
                ? new SigmoidActivation<T>()
                : new IdentityActivation<T>();

        yield return new DenseLayer<T>(
            inputSize: fcInput,
            outputSize: numClasses,
            activationFunction: outputActivation);
    }

    /// <summary>
    /// Creates the default layer sequence for a SpiralNet mesh neural network.
    /// </summary>
    /// <param name="architecture">The neural network architecture configuration.</param>
    /// <param name="inputFeatures">Number of input features per vertex (default: 3 for coordinates).</param>
    /// <param name="spiralLength">Length of spiral sequences for convolutions.</param>
    /// <param name="convChannels">Channel sizes for each spiral convolution block.</param>
    /// <param name="poolRatios">Pooling ratios for mesh simplification at each level.</param>
    /// <param name="fcSizes">Sizes of fully connected layers before output.</param>
    /// <param name="useBatchNorm">Whether to use batch normalization after convolutions.</param>
    /// <param name="dropoutRate">Dropout rate for fully connected layers.</param>
    /// <param name="useGlobalAveragePooling">Whether to use global average (true) or max (false) pooling.</param>
    /// <returns>An enumerable of layers forming the SpiralNet architecture.</returns>
    /// <remarks>
    /// <para><b>For Beginners:</b> This method builds the default layer stack for SpiralNet++.</para>
    /// <para>
    /// Architecture pattern:
    /// - Multiple spiral convolution blocks (SpiralConv + optional BatchNorm)
    /// - Global pooling to aggregate vertex features
    /// - Fully connected layers for classification
    /// 
    /// Applications:
    /// - 3D face recognition and reconstruction
    /// - Human body shape analysis
    /// - Medical mesh analysis
    /// </para>
    /// </remarks>
    /// <exception cref="InvalidOperationException">Thrown when the architecture has invalid output size.</exception>
    public static IEnumerable<ILayer<T>> CreateDefaultSpiralNetLayers(
        NeuralNetworkArchitecture<T> architecture,
        int inputFeatures = 3,
        int spiralLength = 9,
        int[]? convChannels = null,
        double[]? poolRatios = null,
        int[]? fcSizes = null,
        bool useBatchNorm = true,
        double dropoutRate = 0.5,
        bool useGlobalAveragePooling = true)
    {
        if (architecture.OutputSize <= 0)
        {
            throw new InvalidOperationException("Output size must be specified and greater than 0 for SpiralNet.");
        }

        convChannels ??= [32, 64, 128, 256];
        poolRatios ??= [0.5, 0.5];
        fcSizes ??= [256, 128];

        if (inputFeatures <= 0)
        {
            throw new ArgumentException("Input features must be positive.", nameof(inputFeatures));
        }

        if (spiralLength <= 0)
        {
            throw new ArgumentException("Spiral length must be positive.", nameof(spiralLength));
        }

        int numClasses = architecture.OutputSize;
        int currentChannels = inputFeatures;

        // Spiral convolution blocks
        for (int block = 0; block < convChannels.Length; block++)
        {
            int outChannels = convChannels[block];

            // SpiralConv layer
            yield return new SpiralConvLayer<T>(
                inputChannels: currentChannels,
                outputChannels: outChannels,
                spiralLength: spiralLength,
                activationFunction: new ReLUActivation<T>());

            currentChannels = outChannels;

            // Optional batch normalization
            if (useBatchNorm)
            {
                yield return new BatchNormalizationLayer<T>(currentChannels);
            }
        }

        // Global pooling to aggregate vertex features
        yield return new GlobalPoolingLayer<T>(
            inputShape: [currentChannels],
            poolingType: useGlobalAveragePooling ? PoolingType.Average : PoolingType.Max,
            activationFunction: (IActivationFunction<T>?)null);

        // Fully connected layers
        int fcInput = currentChannels;
        foreach (var fcSize in fcSizes)
        {
            yield return new DenseLayer<T>(
                inputSize: fcInput,
                outputSize: fcSize,
                activationFunction: new ReLUActivation<T>());

            if (dropoutRate > 0)
            {
                yield return new DropoutLayer<T>(dropoutRate);
            }

            fcInput = fcSize;
        }

        // Output layer
        IActivationFunction<T> outputActivation = architecture.TaskType == NeuralNetworkTaskType.MultiClassClassification
            ? new SoftmaxActivation<T>()
            : architecture.TaskType == NeuralNetworkTaskType.BinaryClassification
                ? new SigmoidActivation<T>()
                : new IdentityActivation<T>();

        yield return new DenseLayer<T>(
            inputSize: fcInput,
            outputSize: numClasses,
            activationFunction: outputActivation);
    }

    /// <summary>
    /// Creates default layers for a DenseNet network based on the specified configuration.
    /// </summary>
    /// <param name="architecture">The neural network architecture configuration.</param>
    /// <param name="configuration">The DenseNet-specific configuration.</param>
    /// <returns>A collection of layers forming a DenseNet network.</returns>
    /// <remarks>
    /// <para>
    /// <b>For Beginners:</b> DenseNet (Densely Connected Convolutional Network) connects each layer
    /// to every other layer in a feed-forward fashion. This creates strong gradient flow and
    /// feature reuse, enabling very deep networks with fewer parameters.
    /// </para>
    /// <para>
    /// The DenseNet architecture consists of:
    /// <list type="bullet">
    /// <item>Stem: Initial 7x7 conv with stride 2, followed by 3x3 max pooling</item>
    /// <item>Dense Blocks: Multiple dense blocks with transition layers between them</item>
    /// <item>Transition Layers: 1x1 conv for channel reduction followed by 2x2 avg pooling</item>
    /// <item>Classification Head: Global average pooling followed by a dense layer</item>
    /// </list>
    /// </para>
    /// </remarks>
    public static IEnumerable<ILayer<T>> CreateDefaultDenseNetLayers(
        NeuralNetworkArchitecture<T> architecture,
        Configuration.DenseNetConfiguration configuration)
    {
        if (configuration == null)
        {
            throw new ArgumentNullException(nameof(configuration));
        }

        int currentHeight = configuration.InputHeight;
        int currentWidth = configuration.InputWidth;
        var blockLayers = configuration.GetBlockLayers();

        // Stem: 7x7 conv, stride 2, padding 3
        int stemChannels = 64;
        yield return new ConvolutionalLayer<T>(
            inputDepth: configuration.InputChannels,
            outputDepth: stemChannels,
            kernelSize: 7,
            inputHeight: currentHeight,
            inputWidth: currentWidth,
            stride: 2,
            padding: 3,
            activationFunction: new IdentityActivation<T>());

        currentHeight = (currentHeight + 2 * 3 - 7) / 2 + 1;
        currentWidth = (currentWidth + 2 * 3 - 7) / 2 + 1;

        yield return new BatchNormalizationLayer<T>(stemChannels);
        yield return new ActivationLayer<T>([stemChannels, currentHeight, currentWidth],
            activationFunction: new ReLUActivation<T>());

        // MaxPool 3x3, stride 2, padding 1
        yield return new MaxPoolingLayer<T>(
            inputShape: [stemChannels, currentHeight, currentWidth],
            poolSize: 3,
            stride: 2);

        currentHeight = (currentHeight + 2 * 1 - 3) / 2 + 1;
        currentWidth = (currentWidth + 2 * 1 - 3) / 2 + 1;

        int currentChannels = stemChannels;

        // Dense blocks and transitions
        for (int i = 0; i < blockLayers.Length; i++)
        {
            int numLayersInBlock = blockLayers[i];

            // Add Dense Block
            var denseBlock = new DenseBlock<T>(
                inputChannels: currentChannels,
                numLayers: numLayersInBlock,
                growthRate: configuration.GrowthRate,
                inputHeight: currentHeight,
                inputWidth: currentWidth);

            yield return denseBlock;
            currentChannels = denseBlock.OutputChannels;

            // Add Transition (except after the last block)
            if (i < blockLayers.Length - 1)
            {
                var transition = new TransitionLayer<T>(
                    inputChannels: currentChannels,
                    inputHeight: currentHeight,
                    inputWidth: currentWidth,
                    compressionFactor: configuration.CompressionFactor);

                yield return transition;
                currentChannels = transition.OutputChannels;
                currentHeight /= 2;
                currentWidth /= 2;
            }
        }

        // Final BN and ReLU
        yield return new BatchNormalizationLayer<T>(currentChannels);
        yield return new ActivationLayer<T>([currentChannels, currentHeight, currentWidth],
            activationFunction: new ReLUActivation<T>());

        // Global average pooling
        yield return new AdaptiveAveragePoolingLayer<T>(currentChannels, currentHeight, currentWidth, 1, 1);

        // Flatten
        yield return new FlattenLayer<T>([currentChannels, 1, 1]);

        // Classification head
        yield return new DenseLayer<T>(currentChannels, configuration.NumClasses,
            activationFunction: new IdentityActivation<T>());
    }

    /// <summary>
    /// Creates default layers for an EfficientNet network based on the specified configuration.
    /// </summary>
    /// <param name="architecture">The neural network architecture configuration.</param>
    /// <param name="configuration">The EfficientNet-specific configuration.</param>
    /// <returns>A collection of layers forming an EfficientNet network.</returns>
    /// <remarks>
    /// <para>
    /// <b>For Beginners:</b> EfficientNet uses compound scaling to balance network depth, width,
    /// and resolution. Each variant (B0-B7) represents a different scale factor, achieving
    /// excellent accuracy with fewer parameters than previous architectures.
    /// </para>
    /// </remarks>
    public static IEnumerable<ILayer<T>> CreateDefaultEfficientNetLayers(
        NeuralNetworkArchitecture<T> architecture,
        Configuration.EfficientNetConfiguration configuration)
    {
        if (configuration == null)
        {
            throw new ArgumentNullException(nameof(configuration));
        }

        var widthCoeff = configuration.GetWidthMultiplier();
        var depthCoeff = configuration.GetDepthMultiplier();
        var resolution = configuration.GetInputHeight();

        int currentHeight = resolution;
        int currentWidth = resolution;

        // Stem: 3x3 conv, stride 2
        int stemChannels = MakeScaledChannels(32, widthCoeff);
        yield return new ConvolutionalLayer<T>(
            inputDepth: configuration.InputChannels,
            outputDepth: stemChannels,
            kernelSize: 3,
            inputHeight: currentHeight,
            inputWidth: currentWidth,
            stride: 2,
            padding: 1,
            activationFunction: new IdentityActivation<T>());

        currentHeight = (currentHeight + 2 * 1 - 3) / 2 + 1;
        currentWidth = (currentWidth + 2 * 1 - 3) / 2 + 1;

        yield return new BatchNormalizationLayer<T>(stemChannels);
        yield return new ActivationLayer<T>([stemChannels, currentHeight, currentWidth],
            activationFunction: new SwishActivation<T>());

        int currentChannels = stemChannels;

        // EfficientNet-B0 block configuration:
        // (expansion, output_channels, num_layers, stride, kernel_size)
        var blockConfigs = new (int expansion, int outChannels, int numLayers, int stride, int kernelSize)[]
        {
            (1, 16, 1, 1, 3),
            (6, 24, 2, 2, 3),
            (6, 40, 2, 2, 5),
            (6, 80, 3, 2, 3),
            (6, 112, 3, 1, 5),
            (6, 192, 4, 2, 5),
            (6, 320, 1, 1, 3)
        };

        // Add MBConv blocks with SE and Swish activation
        foreach (var (expansion, outChannels, numLayers, stride, kernelSize) in blockConfigs)
        {
            int scaledOutChannels = MakeScaledChannels(outChannels, widthCoeff);
            int scaledNumLayers = MakeScaledDepth(numLayers, depthCoeff);

            // First block in each stage may have stride > 1
            yield return new InvertedResidualBlock<T>(
                inChannels: currentChannels,
                outChannels: scaledOutChannels,
                inputHeight: currentHeight,
                inputWidth: currentWidth,
                expansionRatio: expansion,
                stride: stride,
                useSE: true,
                seRatio: 4,
                activationFunction: new SwishActivation<T>());

            // Update dimensions after first block
            currentHeight = (currentHeight + stride - 1) / stride;
            currentWidth = (currentWidth + stride - 1) / stride;
            currentChannels = scaledOutChannels;

            // Remaining blocks in the stage (stride=1)
            for (int i = 1; i < scaledNumLayers; i++)
            {
                yield return new InvertedResidualBlock<T>(
                    inChannels: currentChannels,
                    outChannels: currentChannels,
                    inputHeight: currentHeight,
                    inputWidth: currentWidth,
                    expansionRatio: expansion,
                    stride: 1,
                    useSE: true,
                    seRatio: 4,
                    activationFunction: new SwishActivation<T>());
            }
        }

        // Head: 1x1 conv
        int headChannels = MakeScaledChannels(1280, widthCoeff);
        yield return new ConvolutionalLayer<T>(
            inputDepth: currentChannels,
            outputDepth: headChannels,
            kernelSize: 1,
            inputHeight: currentHeight,
            inputWidth: currentWidth,
            stride: 1,
            padding: 0,
            activationFunction: new IdentityActivation<T>());

        yield return new BatchNormalizationLayer<T>(headChannels);
        yield return new ActivationLayer<T>([headChannels, currentHeight, currentWidth],
            activationFunction: new SwishActivation<T>());

        // Global average pooling
        yield return new AdaptiveAveragePoolingLayer<T>(headChannels, currentHeight, currentWidth, 1, 1);

        // Flatten
        yield return new FlattenLayer<T>([headChannels, 1, 1]);

        // Classification head
        yield return new DenseLayer<T>(headChannels, configuration.NumClasses,
            activationFunction: new IdentityActivation<T>());
    }

    /// <summary>
    /// Creates default layers for a MobileNetV2 network based on the specified configuration.
    /// </summary>
    /// <param name="architecture">The neural network architecture configuration.</param>
    /// <param name="configuration">The MobileNetV2-specific configuration.</param>
    /// <returns>A collection of layers forming a MobileNetV2 network.</returns>
    /// <remarks>
    /// <para>
    /// <b>For Beginners:</b> MobileNetV2 is designed for efficient mobile inference, using
    /// inverted residual blocks with linear bottlenecks to achieve high accuracy with
    /// low computational cost.
    /// </para>
    /// </remarks>
    public static IEnumerable<ILayer<T>> CreateDefaultMobileNetV2Layers(
        NeuralNetworkArchitecture<T> architecture,
        Configuration.MobileNetV2Configuration configuration)
    {
        if (configuration == null)
        {
            throw new ArgumentNullException(nameof(configuration));
        }

        int currentHeight = configuration.InputHeight;
        int currentWidth = configuration.InputWidth;
        var alpha = configuration.Alpha;

        // Initial convolution: 3x3, stride 2
        int firstConvChannels = MakeScaledChannels(32, alpha);
        yield return new ConvolutionalLayer<T>(
            inputDepth: configuration.InputChannels,
            outputDepth: firstConvChannels,
            kernelSize: 3,
            inputHeight: currentHeight,
            inputWidth: currentWidth,
            stride: 2,
            padding: 1,
            activationFunction: new IdentityActivation<T>());

        currentHeight = (currentHeight + 2 * 1 - 3) / 2 + 1;
        currentWidth = (currentWidth + 2 * 1 - 3) / 2 + 1;

        yield return new BatchNormalizationLayer<T>(firstConvChannels);
        yield return new ActivationLayer<T>([firstConvChannels, currentHeight, currentWidth],
            activationFunction: new ReLU6Activation<T>());

        int currentChannels = firstConvChannels;

        // MobileNetV2 inverted residual block configuration:
        // (expansion, output_channels, num_blocks, stride)
        var blockConfigs = new (int expansion, int outChannels, int numBlocks, int stride)[]
        {
            (1, 16, 1, 1),
            (6, 24, 2, 2),
            (6, 32, 3, 2),
            (6, 64, 4, 2),
            (6, 96, 3, 1),
            (6, 160, 3, 2),
            (6, 320, 1, 1)
        };

        // Add inverted residual blocks
        foreach (var (expansion, outChannels, numBlocks, stride) in blockConfigs)
        {
            int scaledOutChannels = MakeScaledChannels(outChannels, alpha);

            // First block in each stage may have stride > 1
            yield return new InvertedResidualBlock<T>(
                inChannels: currentChannels,
                outChannels: scaledOutChannels,
                inputHeight: currentHeight,
                inputWidth: currentWidth,
                expansionRatio: expansion,
                stride: stride,
                useSE: false,
                activationFunction: new ReLU6Activation<T>());

            // Update dimensions after first block
            currentHeight = (currentHeight + stride - 1) / stride;
            currentWidth = (currentWidth + stride - 1) / stride;
            currentChannels = scaledOutChannels;

            // Remaining blocks in the stage (stride=1)
            for (int i = 1; i < numBlocks; i++)
            {
                yield return new InvertedResidualBlock<T>(
                    inChannels: currentChannels,
                    outChannels: currentChannels,
                    inputHeight: currentHeight,
                    inputWidth: currentWidth,
                    expansionRatio: expansion,
                    stride: 1,
                    useSE: false,
                    activationFunction: new ReLU6Activation<T>());
            }
        }

        // Final 1x1 convolution
        // Per MobileNetV2 spec: base is 1280, scaled by alpha for alpha > 1.0
        int finalConvChannels = configuration.WidthMultiplier switch
        {
            Enums.MobileNetV2WidthMultiplier.Alpha140 => 1792,  // 1280 * 1.4 = 1792
            Enums.MobileNetV2WidthMultiplier.Alpha130 => 1664,  // 1280 * 1.3 = 1664
            Enums.MobileNetV2WidthMultiplier.Alpha125 => 1600,  // 1280 * 1.25 = 1600
            _ => 1280  // For alpha <= 1.0, keep at 1280 for better accuracy
        };
        yield return new ConvolutionalLayer<T>(
            inputDepth: currentChannels,
            outputDepth: finalConvChannels,
            kernelSize: 1,
            inputHeight: currentHeight,
            inputWidth: currentWidth,
            stride: 1,
            padding: 0,
            activationFunction: new IdentityActivation<T>());

        yield return new BatchNormalizationLayer<T>(finalConvChannels);
        yield return new ActivationLayer<T>([finalConvChannels, currentHeight, currentWidth],
            activationFunction: new ReLU6Activation<T>());

        // Global average pooling
        yield return new AdaptiveAveragePoolingLayer<T>(finalConvChannels, currentHeight, currentWidth, 1, 1);

        // Flatten
        yield return new FlattenLayer<T>([finalConvChannels, 1, 1]);

        // Classification head
        yield return new DenseLayer<T>(finalConvChannels, configuration.NumClasses,
            activationFunction: new IdentityActivation<T>());
    }

    /// <summary>
    /// Creates default layers for a MobileNetV3 network based on the specified configuration.
    /// </summary>
    /// <param name="architecture">The neural network architecture configuration.</param>
    /// <param name="configuration">The MobileNetV3-specific configuration.</param>
    /// <returns>A collection of layers forming a MobileNetV3 network.</returns>
    /// <remarks>
    /// <para>
    /// <b>For Beginners:</b> MobileNetV3 builds on MobileNetV2 with additional optimizations
    /// including squeeze-and-excitation blocks and hard-swish activation for improved
    /// accuracy and efficiency.
    /// </para>
    /// </remarks>
    public static IEnumerable<ILayer<T>> CreateDefaultMobileNetV3Layers(
        NeuralNetworkArchitecture<T> architecture,
        Configuration.MobileNetV3Configuration configuration)
    {
        if (configuration == null)
        {
            throw new ArgumentNullException(nameof(configuration));
        }

        int currentHeight = configuration.InputHeight;
        int currentWidth = configuration.InputWidth;
        var alpha = configuration.Alpha;
        bool isLarge = configuration.Variant == Enums.MobileNetV3Variant.Large;

        // Initial convolution: 3x3, stride 2
        int firstConvChannels = MakeScaledChannels(16, alpha);
        yield return new ConvolutionalLayer<T>(
            inputDepth: configuration.InputChannels,
            outputDepth: firstConvChannels,
            kernelSize: 3,
            inputHeight: currentHeight,
            inputWidth: currentWidth,
            stride: 2,
            padding: 1,
            activationFunction: new IdentityActivation<T>());

        currentHeight = (currentHeight + 2 * 1 - 3) / 2 + 1;
        currentWidth = (currentWidth + 2 * 1 - 3) / 2 + 1;

        yield return new BatchNormalizationLayer<T>(firstConvChannels);
        yield return new ActivationLayer<T>([firstConvChannels, currentHeight, currentWidth],
            activationFunction: new HardSwishActivation<T>());

        int currentChannels = firstConvChannels;

        // Get block configurations based on variant
        var blockConfigs = isLarge
            ? GetMobileNetV3LargeBlocks(alpha)
            : GetMobileNetV3SmallBlocks(alpha);

        // Add inverted residual blocks
        foreach (var block in blockConfigs)
        {
            yield return new InvertedResidualBlock<T>(
                inChannels: currentChannels,
                outChannels: block.outChannels,
                inputHeight: currentHeight,
                inputWidth: currentWidth,
                expansionRatio: block.expansion,
                stride: block.stride,
                useSE: block.useSE,
                seRatio: 4,
                activationFunction: block.useHardSwish ? new HardSwishActivation<T>() : new ReLUActivation<T>());

            // Update dimensions after block
            currentHeight = (currentHeight + block.stride - 1) / block.stride;
            currentWidth = (currentWidth + block.stride - 1) / block.stride;
            currentChannels = block.outChannels;
        }

        // Final convolution layers
        int penultimateChannels = isLarge ? MakeScaledChannels(960, alpha) : MakeScaledChannels(576, alpha);
        yield return new ConvolutionalLayer<T>(
            inputDepth: currentChannels,
            outputDepth: penultimateChannels,
            kernelSize: 1,
            inputHeight: currentHeight,
            inputWidth: currentWidth,
            stride: 1,
            padding: 0,
            activationFunction: new IdentityActivation<T>());

        yield return new BatchNormalizationLayer<T>(penultimateChannels);
        yield return new ActivationLayer<T>([penultimateChannels, currentHeight, currentWidth],
            activationFunction: new HardSwishActivation<T>());

        // Global average pooling
        yield return new AdaptiveAveragePoolingLayer<T>(penultimateChannels, currentHeight, currentWidth, 1, 1);

        // Final classification layers
        int finalChannels = isLarge ? 1280 : 1024;
        yield return new ConvolutionalLayer<T>(
            inputDepth: penultimateChannels,
            outputDepth: finalChannels,
            kernelSize: 1,
            inputHeight: 1,
            inputWidth: 1,
            stride: 1,
            padding: 0,
            activationFunction: new IdentityActivation<T>());

        yield return new ActivationLayer<T>([finalChannels, 1, 1],
            activationFunction: new HardSwishActivation<T>());

        // Flatten
        yield return new FlattenLayer<T>([finalChannels, 1, 1]);

        // Classification head
        yield return new DenseLayer<T>(finalChannels, configuration.NumClasses,
            activationFunction: new IdentityActivation<T>());
    }

    /// <summary>
    /// Gets MobileNetV3-Large block configurations.
    /// </summary>
    private static IEnumerable<(int outChannels, int expansion, int stride, bool useSE, bool useHardSwish)> GetMobileNetV3LargeBlocks(double alpha)
    {
        // MobileNetV3-Large inverted residual block configuration
        return new[]
        {
            (MakeScaledChannels(16, alpha), 1, 1, false, false),
            (MakeScaledChannels(24, alpha), 4, 2, false, false),
            (MakeScaledChannels(24, alpha), 3, 1, false, false),
            (MakeScaledChannels(40, alpha), 3, 2, true, false),
            (MakeScaledChannels(40, alpha), 3, 1, true, false),
            (MakeScaledChannels(40, alpha), 3, 1, true, false),
            (MakeScaledChannels(80, alpha), 6, 2, false, true),
            (MakeScaledChannels(80, alpha), 2, 1, false, true),
            (MakeScaledChannels(80, alpha), 2, 1, false, true),
            (MakeScaledChannels(80, alpha), 2, 1, false, true),
            (MakeScaledChannels(112, alpha), 6, 1, true, true),
            (MakeScaledChannels(112, alpha), 6, 1, true, true),
            (MakeScaledChannels(160, alpha), 6, 2, true, true),
            (MakeScaledChannels(160, alpha), 6, 1, true, true),
            (MakeScaledChannels(160, alpha), 6, 1, true, true)
        };
    }

    /// <summary>
    /// Gets MobileNetV3-Small block configurations.
    /// </summary>
    private static IEnumerable<(int outChannels, int expansion, int stride, bool useSE, bool useHardSwish)> GetMobileNetV3SmallBlocks(double alpha)
    {
        // MobileNetV3-Small inverted residual block configuration
        return new[]
        {
            (MakeScaledChannels(16, alpha), 1, 2, true, false),
            (MakeScaledChannels(24, alpha), 4, 2, false, false),
            (MakeScaledChannels(24, alpha), 11, 1, false, false),
            (MakeScaledChannels(40, alpha), 4, 2, true, true),
            (MakeScaledChannels(40, alpha), 6, 1, true, true),
            (MakeScaledChannels(40, alpha), 6, 1, true, true),
            (MakeScaledChannels(48, alpha), 3, 1, true, true),
            (MakeScaledChannels(48, alpha), 3, 1, true, true),
            (MakeScaledChannels(96, alpha), 6, 2, true, true),
            (MakeScaledChannels(96, alpha), 6, 1, true, true),
            (MakeScaledChannels(96, alpha), 6, 1, true, true)
        };
    }

    /// <summary>
    /// Scales channel count by the width coefficient for EfficientNet/MobileNet architectures.
    /// </summary>
    private static int MakeScaledChannels(int channels, double widthCoefficient)
    {
        int scaled = (int)Math.Round(channels * widthCoefficient);
        return Math.Max(8, (scaled + 4) / 8 * 8);
    }

    /// <summary>
    /// Scales layer repeat count by the depth coefficient for EfficientNet.
    /// </summary>
    private static int MakeScaledDepth(int numLayers, double depthCoefficient)
    {
        return (int)Math.Ceiling(numLayers * depthCoefficient);
    }

    /// <summary>
    /// Creates default layers for CLIP-style multimodal networks.
    /// </summary>
    /// <param name="architecture">The neural network architecture specification.</param>
    /// <param name="projectionDim">The projection dimension for embeddings (default: 512).</param>
    /// <returns>A collection of projection layers for CLIP fine-tuning.</returns>
    /// <remarks>
    /// <para>
    /// CLIP uses pre-trained ONNX encoders for most of its work,
    /// but these layers provide optional projection heads for fine-tuning or feature extraction.
    /// </para>
    /// <para><b>For Beginners:</b> CLIP has two main parts: an image encoder and a text encoder.
    /// These pre-trained encoders are loaded from ONNX files. The projection layers here are
    /// optional additions that can:
    /// - Adapt the embeddings for specific tasks
    /// - Allow fine-tuning on new domains
    /// - Match embedding dimensions between different model variants
    ///
    /// If you're just using CLIP for inference (getting embeddings), you typically don't
    /// need these layers. They're useful when you want to adapt CLIP for a specific task.
    /// </para>
    /// </remarks>
    public static IEnumerable<ILayer<T>> CreateDefaultClipLayers(
        NeuralNetworkArchitecture<T> architecture,
        int projectionDim = 512)
    {
        // CLIP typically uses 768 (ViT-L) or 512 (ViT-B) as embedding dimensions
        int imageEmbeddingDim = architecture.ImageEmbeddingDim > 0 ? architecture.ImageEmbeddingDim : 768;
        int textEmbeddingDim = architecture.TextEmbeddingDim > 0 ? architecture.TextEmbeddingDim : 512;

        // Image projection head (optional, for fine-tuning)
        // Projects image embeddings to the shared projection space
        yield return new DenseLayer<T>(
            inputSize: imageEmbeddingDim,
            outputSize: projectionDim,
            activationFunction: null); // Linear projection (no activation)

        // Text projection head (optional, for fine-tuning)
        // Projects text embeddings to the shared projection space
        yield return new DenseLayer<T>(
            inputSize: textEmbeddingDim,
            outputSize: projectionDim,
            activationFunction: null); // Linear projection (no activation)
    }

<<<<<<< HEAD
    #region Video AI Layers

    /// <summary>
    /// Creates layers for a video super-resolution model (Real-ESRGAN/BasicVSR++ style).
    /// </summary>
    /// <param name="inputChannels">Number of input channels (default: 3 for RGB).</param>
    /// <param name="inputHeight">Input video height.</param>
    /// <param name="inputWidth">Input video width.</param>
    /// <param name="numFeatures">Number of feature channels (default: 64).</param>
    /// <param name="numResBlocks">Number of residual blocks (default: 16).</param>
    /// <param name="scaleFactor">Upscaling factor (default: 2).</param>
    /// <param name="useTemporalConsistency">Whether to add temporal aggregation layer (default: true).</param>
    /// <returns>A collection of layers for video super-resolution.</returns>
    /// <remarks>
    /// <para>
    /// <b>For Beginners:</b> Super-resolution models increase video resolution. This architecture
    /// uses residual blocks (skip connections) to preserve details while learning to add new ones.
    /// The upsampling at the end increases the spatial size by the scale factor.
    ///
    /// Architecture overview:
    /// 1. Initial convolution to extract features
    /// 2. Multiple residual blocks for deep feature learning
    /// 3. Temporal aggregation for video consistency (optional)
    /// 4. Pixel shuffle upsampling for resolution increase
    /// 5. Final convolution for output reconstruction
    /// </para>
    /// </remarks>
    public static IEnumerable<ILayer<T>> CreateDefaultVideoSuperResolutionLayers(
        int inputChannels = 3,
        int inputHeight = 128,
        int inputWidth = 128,
        int numFeatures = 64,
        int numResBlocks = 16,
        int scaleFactor = 2,
        bool useTemporalConsistency = true)
    {
        // Track current spatial dimensions
        int currentHeight = inputHeight;
        int currentWidth = inputWidth;
        int currentChannels = inputChannels;

        // Initial feature extraction (no activation - will be followed by residual blocks)
        yield return new ConvolutionalLayer<T>(
            inputDepth: currentChannels,
            inputHeight: currentHeight,
            inputWidth: currentWidth,
            outputDepth: numFeatures,
            kernelSize: 3,
            stride: 1,
            padding: 1);
        currentChannels = numFeatures;

        // Residual blocks for deep feature extraction
        for (int i = 0; i < numResBlocks; i++)
        {
            // Each residual block: Conv -> ReLU -> Conv + Skip
            yield return new ConvolutionalLayer<T>(
                inputDepth: currentChannels,
                inputHeight: currentHeight,
                inputWidth: currentWidth,
                outputDepth: numFeatures,
                kernelSize: 3,
                stride: 1,
                padding: 1,
                activationFunction: new ReLUActivation<T>() as IActivationFunction<T>);

            yield return new ConvolutionalLayer<T>(
                inputDepth: numFeatures,
                inputHeight: currentHeight,
                inputWidth: currentWidth,
                outputDepth: numFeatures,
                kernelSize: 3,
                stride: 1,
                padding: 1);

            // Note: Skip connection would be handled in the model's forward pass
        }

        // Temporal aggregation layer for video consistency
        if (useTemporalConsistency)
        {
            yield return new ConvolutionalLayer<T>(
                inputDepth: currentChannels,
                inputHeight: currentHeight,
                inputWidth: currentWidth,
                outputDepth: numFeatures,
                kernelSize: 3,
                stride: 1,
                padding: 1);
        }

        // Upsampling layers using pixel shuffle
        int currentScale = 1;
        while (currentScale < scaleFactor)
        {
            // Each pixel shuffle doubles the resolution
            // Conv to expand channels for pixel shuffle (with ReLU activation)
            yield return new ConvolutionalLayer<T>(
                inputDepth: currentChannels,
                inputHeight: currentHeight,
                inputWidth: currentWidth,
                outputDepth: numFeatures * 4,  // 4x channels for 2x spatial
                kernelSize: 3,
                stride: 1,
                padding: 1,
                activationFunction: new ReLUActivation<T>() as IActivationFunction<T>);

            // Pixel shuffle: [C*4, H, W] -> [C, H*2, W*2]
            yield return new PixelShuffleLayer<T>(
                inputShape: [numFeatures * 4, currentHeight, currentWidth],
                upscaleFactor: 2);

            currentHeight *= 2;
            currentWidth *= 2;
            currentChannels = numFeatures;

            currentScale *= 2;
        }

        // Final reconstruction convolution (no activation - output should be in original range)
        yield return new ConvolutionalLayer<T>(
            inputDepth: currentChannels,
            inputHeight: currentHeight,
            inputWidth: currentWidth,
            outputDepth: inputChannels,
            kernelSize: 3,
            stride: 1,
            padding: 1);
    }

    /// <summary>
    /// Creates a simple super-resolution architecture for testing and lightweight use.
    /// </summary>
    /// <param name="inputChannels">Number of input channels (default: 3 for RGB).</param>
    /// <param name="inputHeight">Input video height.</param>
    /// <param name="inputWidth">Input video width.</param>
    /// <param name="scaleFactor">Upscaling factor (default: 2).</param>
    /// <returns>A collection of layers for simple super-resolution.</returns>
    /// <remarks>
    /// <para>
    /// <b>For Beginners:</b> This is a smaller, faster model that trades quality for speed.
    /// Good for real-time applications or when GPU memory is limited.
    /// </para>
    /// </remarks>
    public static IEnumerable<ILayer<T>> CreateSimpleVideoSuperResolutionLayers(
        int inputChannels = 3,
        int inputHeight = 128,
        int inputWidth = 128,
        int scaleFactor = 2)
    {
        int numFeatures = 32;  // Smaller feature dimension
        int currentHeight = inputHeight;
        int currentWidth = inputWidth;

        // Initial feature extraction
        yield return new ConvolutionalLayer<T>(inputChannels, currentHeight, currentWidth, numFeatures, 5, 1, 2,
            new ReLUActivation<T>() as IActivationFunction<T>);

        // A few residual blocks
        for (int i = 0; i < 4; i++)
        {
            yield return new ConvolutionalLayer<T>(numFeatures, currentHeight, currentWidth, numFeatures, 3, 1, 1,
                new ReLUActivation<T>() as IActivationFunction<T>);
            yield return new ConvolutionalLayer<T>(numFeatures, currentHeight, currentWidth, numFeatures, 3, 1, 1);
        }

        // Upsampling
        int scale = scaleFactor;
        while (scale > 1)
        {
            // Conv with ReLU before pixel shuffle
            yield return new ConvolutionalLayer<T>(numFeatures, currentHeight, currentWidth, numFeatures * 4, 3, 1, 1,
                new ReLUActivation<T>() as IActivationFunction<T>);

            yield return new PixelShuffleLayer<T>(
                inputShape: [numFeatures * 4, currentHeight, currentWidth],
                upscaleFactor: 2);

            currentHeight *= 2;
            currentWidth *= 2;

            scale /= 2;
        }

        // Output (no activation)
        yield return new ConvolutionalLayer<T>(numFeatures, currentHeight, currentWidth, inputChannels, 3, 1, 1);
    }

    /// <summary>
    /// Creates layers for an optical flow estimation model (RAFT-style).
    /// </summary>
    /// <param name="inputChannels">Number of input channels (default: 3 for RGB).</param>
    /// <param name="inputHeight">Input frame height.</param>
    /// <param name="inputWidth">Input frame width.</param>
    /// <param name="hiddenDim">Hidden dimension for flow estimation (default: 192).</param>
    /// <returns>A collection of layers for optical flow estimation.</returns>
    /// <remarks>
    /// <para>
    /// <b>For Beginners:</b> Optical flow tells you how each pixel moves between two frames.
    /// This is useful for motion analysis, video editing, and as input to other models.
    /// The output is a 2-channel tensor showing horizontal and vertical motion.
    ///
    /// Architecture:
    /// 1. Feature encoder extracts features from both frames
    /// 2. Correlation volume computes matching scores
    /// 3. Iterative refinement improves the flow estimate
    /// </para>
    /// </remarks>
    public static IEnumerable<ILayer<T>> CreateDefaultOpticalFlowLayers(
        int inputChannels = 3,
        int inputHeight = 128,
        int inputWidth = 128,
        int hiddenDim = 192)
    {
        int h = inputHeight;
        int w = inputWidth;

        // Feature encoder (shared for both frames)
        yield return new ConvolutionalLayer<T>(inputChannels, h, w, 64, 7, 2, 3, new ReLUActivation<T>() as IActivationFunction<T>);
        h /= 2; w /= 2;

        yield return new ConvolutionalLayer<T>(64, h, w, 128, 3, 2, 1, new ReLUActivation<T>() as IActivationFunction<T>);
        h /= 2; w /= 2;

        yield return new ConvolutionalLayer<T>(128, h, w, 256, 3, 2, 1, new ReLUActivation<T>() as IActivationFunction<T>);
        h /= 2; w /= 2;

        // Context encoder (reset dimensions)
        h = inputHeight; w = inputWidth;
        yield return new ConvolutionalLayer<T>(inputChannels, h, w, 64, 7, 2, 3, new ReLUActivation<T>() as IActivationFunction<T>);
        h /= 2; w /= 2;

        yield return new ConvolutionalLayer<T>(64, h, w, 128, 3, 2, 1, new ReLUActivation<T>() as IActivationFunction<T>);
        h /= 2; w /= 2;

        yield return new ConvolutionalLayer<T>(128, h, w, hiddenDim, 3, 2, 1);
        h /= 2; w /= 2;

        // Flow head (produces 2-channel flow output)
        yield return new ConvolutionalLayer<T>(hiddenDim, h, w, 128, 3, 1, 1, new ReLUActivation<T>() as IActivationFunction<T>);
        yield return new ConvolutionalLayer<T>(128, h, w, 64, 3, 1, 1, new ReLUActivation<T>() as IActivationFunction<T>);
        yield return new ConvolutionalLayer<T>(64, h, w, 2, 3, 1, 1);
    }

    /// <summary>
    /// Creates layers for a frame interpolation model (FILM/RIFE-style).
    /// </summary>
    /// <param name="inputChannels">Number of input channels (default: 3 for RGB).</param>
    /// <param name="inputHeight">Input frame height.</param>
    /// <param name="inputWidth">Input frame width.</param>
    /// <param name="numFeatures">Number of feature channels (default: 64).</param>
    /// <returns>A collection of layers for frame interpolation.</returns>
    /// <remarks>
    /// <para>
    /// <b>For Beginners:</b> Frame interpolation creates new frames between existing ones
    /// to make video smoother (e.g., 30fps to 60fps). The model learns to "imagine"
    /// what the in-between frames should look like based on the surrounding frames.
    ///
    /// Architecture:
    /// 1. Feature pyramid extracts multi-scale features
    /// 2. Flow estimation predicts motion
    /// 3. Synthesis network generates interpolated frames
    /// </para>
    /// </remarks>
    public static IEnumerable<ILayer<T>> CreateDefaultFrameInterpolationLayers(
        int inputChannels = 3,
        int inputHeight = 128,
        int inputWidth = 128,
        int numFeatures = 64)
    {
        int h = inputHeight;
        int w = inputWidth;

        // Feature pyramid network (two frames concatenated = inputChannels * 2)
        // Level 1
        yield return new ConvolutionalLayer<T>(inputChannels * 2, h, w, 32, 3, 1, 1, new ReLUActivation<T>() as IActivationFunction<T>);
        yield return new ConvolutionalLayer<T>(32, h, w, 32, 3, 2, 1, new ReLUActivation<T>() as IActivationFunction<T>);
        h /= 2; w /= 2;

        // Level 2
        yield return new ConvolutionalLayer<T>(32, h, w, 64, 3, 1, 1, new ReLUActivation<T>() as IActivationFunction<T>);
        yield return new ConvolutionalLayer<T>(64, h, w, 64, 3, 2, 1, new ReLUActivation<T>() as IActivationFunction<T>);
        h /= 2; w /= 2;

        // Level 3
        yield return new ConvolutionalLayer<T>(64, h, w, 96, 3, 1, 1, new ReLUActivation<T>() as IActivationFunction<T>);
        yield return new ConvolutionalLayer<T>(96, h, w, 96, 3, 2, 1, new ReLUActivation<T>() as IActivationFunction<T>);
        h /= 2; w /= 2;

        // Flow estimation head
        yield return new ConvolutionalLayer<T>(96, h, w, 64, 3, 1, 1, new ReLUActivation<T>() as IActivationFunction<T>);
        yield return new ConvolutionalLayer<T>(64, h, w, 4, 3, 1, 1);  // 4 = 2 flows * 2 directions

        // Synthesis network (back to original resolution)
        h = inputHeight; w = inputWidth;
        yield return new ConvolutionalLayer<T>(inputChannels * 2 + 4, h, w, numFeatures, 3, 1, 1, new ReLUActivation<T>() as IActivationFunction<T>);

        for (int i = 0; i < 4; i++)
        {
            yield return new ConvolutionalLayer<T>(numFeatures, h, w, numFeatures, 3, 1, 1, new ReLUActivation<T>() as IActivationFunction<T>);
        }

        yield return new ConvolutionalLayer<T>(numFeatures, h, w, inputChannels, 3, 1, 1);
    }

    /// <summary>
    /// Creates layers for a video stabilization model (StabNet-style).
    /// </summary>
    /// <param name="inputChannels">Number of input channels (default: 3 for RGB).</param>
    /// <param name="inputHeight">Input frame height.</param>
    /// <param name="inputWidth">Input frame width.</param>
    /// <returns>A collection of layers for video stabilization.</returns>
    /// <remarks>
    /// <para>
    /// <b>For Beginners:</b> Video stabilization removes camera shake. The model predicts
    /// how to warp each frame to align with a smooth camera path. This is similar to
    /// what smartphone cameras do in real-time.
    ///
    /// Architecture:
    /// 1. Feature encoder processes input frames
    /// 2. Motion estimator predicts camera motion
    /// 3. Smoother learns the smooth target path
    /// 4. Warper transforms frames to match smooth path
    /// </para>
    /// </remarks>
    public static IEnumerable<ILayer<T>> CreateDefaultVideoStabilizationLayers(
        int inputChannels = 3,
        int inputHeight = 128,
        int inputWidth = 128)
    {
        int h = inputHeight;
        int w = inputWidth;

        // Feature encoder
        yield return new ConvolutionalLayer<T>(inputChannels, h, w, 64, 7, 2, 3, new ReLUActivation<T>() as IActivationFunction<T>);
        h /= 2; w /= 2;

        yield return new ConvolutionalLayer<T>(64, h, w, 128, 3, 2, 1, new ReLUActivation<T>() as IActivationFunction<T>);
        h /= 2; w /= 2;

        yield return new ConvolutionalLayer<T>(128, h, w, 256, 3, 2, 1, new ReLUActivation<T>() as IActivationFunction<T>);
        h /= 2; w /= 2;

        // Motion estimation layers
        yield return new ConvolutionalLayer<T>(256, h, w, 256, 3, 1, 1, new ReLUActivation<T>() as IActivationFunction<T>);
        yield return new ConvolutionalLayer<T>(256, h, w, 128, 3, 1, 1, new ReLUActivation<T>() as IActivationFunction<T>);

        // Global average pooling to get fixed-size feature vector
        yield return new GlobalPoolingLayer<T>(
            inputShape: [128, h, w],
            poolingType: Enums.PoolingType.Average);

        // Output: 6 parameters for affine transformation
        yield return new DenseLayer<T>(128, 64, new ReLUActivation<T>() as IActivationFunction<T>);
        yield return new DenseLayer<T>(64, 6, new IdentityActivation<T>() as IActivationFunction<T>);  // 6 affine params
    }

    /// <summary>
    /// Creates layers for an InternVideo2-style video understanding model.
    /// </summary>
    /// <param name="inputChannels">Number of input channels (default: 3 for RGB).</param>
    /// <param name="inputHeight">Input frame height.</param>
    /// <param name="inputWidth">Input frame width.</param>
    /// <param name="embedDim">Embedding dimension (default: 768).</param>
    /// <param name="numEncoderLayers">Number of transformer encoder layers (default: 12).</param>
    /// <param name="patchSize">Patch size for video tokenization (default: 14).</param>
    /// <returns>A collection of layers for video understanding.</returns>
    /// <remarks>
    /// <para>
    /// <b>For Beginners:</b> InternVideo2 understands video content by encoding frames
    /// into embeddings that capture both spatial (what's in each frame) and temporal
    /// (how things change over time) information. It can be used for:
    /// - Video classification (identifying what's happening)
    /// - Video-text retrieval (finding videos matching descriptions)
    /// - Video question answering
    ///
    /// Architecture (based on the paper):
    /// 1. Patch embedding converts video frames into tokens
    /// 2. Spatial attention processes within-frame relationships
    /// 3. Temporal attention processes across-frame relationships
    /// 4. FFN layers add non-linearity and expressiveness
    /// 5. Projection maps to a shared video-text embedding space
    /// </para>
    /// <para>
    /// <b>Reference:</b> "InternVideo2: Scaling Video Foundation Models for Multimodal Video Understanding"
    /// https://arxiv.org/abs/2403.15377
    /// </para>
    /// </remarks>
    public static IEnumerable<ILayer<T>> CreateDefaultInternVideo2Layers(
        int inputChannels = 3,
        int inputHeight = 224,
        int inputWidth = 224,
        int embedDim = 768,
        int numEncoderLayers = 12,
        int patchSize = 14)
    {
        int patchH = inputHeight / patchSize;
        int patchW = inputWidth / patchSize;

        // Patch embedding: converts image to sequence of patch embeddings
        yield return new ConvolutionalLayer<T>(inputChannels, inputHeight, inputWidth, embedDim, patchSize, patchSize, 0, new GELUActivation<T>() as IActivationFunction<T>);

        // Encoder layers with spatial and temporal attention
        for (int i = 0; i < numEncoderLayers; i++)
        {
            // Spatial self-attention (approximated as 1x1 conv for efficiency)
            yield return new ConvolutionalLayer<T>(embedDim, patchH, patchW, embedDim, 1, 1, 0, new GELUActivation<T>() as IActivationFunction<T>);

            // Temporal attention (every other layer for efficiency)
            if (i % 2 == 1)
            {
                yield return new ConvolutionalLayer<T>(embedDim, patchH, patchW, embedDim, 1, 1, 0, new GELUActivation<T>() as IActivationFunction<T>);
            }

            // FFN with expansion factor of 4
            yield return new ConvolutionalLayer<T>(embedDim, patchH, patchW, embedDim * 4, 1, 1, 0, new GELUActivation<T>() as IActivationFunction<T>);
            yield return new ConvolutionalLayer<T>(embedDim * 4, patchH, patchW, embedDim, 1, 1, 0);
        }

        // Global average pooling for CLS-like token
        yield return new GlobalPoolingLayer<T>(
            inputShape: [embedDim, patchH, patchW],
            poolingType: Enums.PoolingType.Average);

        // Projection to shared embedding space (512 is common for CLIP-like models)
        yield return new DenseLayer<T>(embedDim, 512, new IdentityActivation<T>() as IActivationFunction<T>);
    }

    /// <summary>
    /// Creates layers for a VRT (Video Restoration Transformer) model.
    /// </summary>
    /// <param name="inputChannels">Number of input channels (default: 3 for RGB).</param>
    /// <param name="inputHeight">Input frame height.</param>
    /// <param name="inputWidth">Input frame width.</param>
    /// <param name="embedDim">Embedding dimension (default: 120).</param>
    /// <param name="numFrames">Number of temporal frames (default: 6).</param>
    /// <param name="numBlocks">Number of transformer blocks (default: 8).</param>
    /// <param name="scaleFactor">Upscaling factor for super-resolution (default: 4).</param>
    /// <returns>A collection of layers for video restoration.</returns>
    /// <remarks>
    /// <para>
    /// <b>For Beginners:</b> VRT (Video Restoration Transformer) is a powerful model for:
    /// - Video super-resolution (increasing video resolution)
    /// - Video deblurring (removing motion blur)
    /// - Video denoising (removing noise from videos)
    ///
    /// It uses attention mechanisms to leverage both spatial and temporal information
    /// from multiple video frames to produce high-quality restored frames.
    ///
    /// Architecture (based on the paper):
    /// 1. Shallow feature extraction from input frames
    /// 2. Temporal mutual self-attention (TMSA) blocks
    /// 3. Deep feature extraction with parallel warping
    /// 4. Reconstruction module for output
    /// </para>
    /// <para>
    /// <b>Reference:</b> "VRT: A Video Restoration Transformer"
    /// https://arxiv.org/abs/2201.12288
    /// </para>
    /// </remarks>
    public static IEnumerable<ILayer<T>> CreateDefaultVRTLayers(
        int inputChannels = 3,
        int inputHeight = 64,
        int inputWidth = 64,
        int embedDim = 120,
        int numFrames = 6,
        int numBlocks = 8,
        int scaleFactor = 4)
    {
        int h = inputHeight;
        int w = inputWidth;

        // Shallow feature extraction
        yield return new ConvolutionalLayer<T>(inputChannels, h, w, embedDim, 3, 1, 1, new LeakyReLUActivation<T>(0.1) as IActivationFunction<T>);

        // Multi-scale feature extraction with encoder structure
        int currentDim = embedDim;
        for (int i = 0; i < 3; i++)
        {
            // Temporal mutual self-attention approximated with conv blocks
            for (int j = 0; j < numBlocks / 4; j++)
            {
                yield return new ConvolutionalLayer<T>(currentDim, h, w, currentDim, 3, 1, 1, new LeakyReLUActivation<T>(0.1) as IActivationFunction<T>);
                yield return new ConvolutionalLayer<T>(currentDim, h, w, currentDim, 3, 1, 1, new LeakyReLUActivation<T>(0.1) as IActivationFunction<T>);
            }

            if (i < 2)
            {
                // Downsample
                currentDim *= 2;
                yield return new ConvolutionalLayer<T>(currentDim / 2, h, w, currentDim, 4, 2, 1, new LeakyReLUActivation<T>(0.1) as IActivationFunction<T>);
                h /= 2; w /= 2;
            }
        }

        // Bottleneck with deep features
        for (int i = 0; i < numBlocks / 2; i++)
        {
            yield return new ConvolutionalLayer<T>(currentDim, h, w, currentDim, 3, 1, 1, new LeakyReLUActivation<T>(0.1) as IActivationFunction<T>);
        }

        // Decoder with upsampling for super-resolution
        for (int i = 0; i < 2; i++)
        {
            int prevDim = currentDim;
            currentDim /= 2;
            h *= 2; w *= 2;
            yield return new ConvolutionalLayer<T>(prevDim, h / 2, w / 2, currentDim * 4, 3, 1, 1, new LeakyReLUActivation<T>(0.1) as IActivationFunction<T>);
            yield return new PixelShuffleLayer<T>([currentDim * 4, h / 2, w / 2], 2);
        }

        // Upscaling for super-resolution (pixel shuffle for efficient upsampling)
        if (scaleFactor >= 2)
        {
            yield return new ConvolutionalLayer<T>(currentDim, h, w, currentDim * 4, 3, 1, 1, new LeakyReLUActivation<T>(0.1) as IActivationFunction<T>);
            yield return new PixelShuffleLayer<T>([currentDim * 4, h, w], 2);
            h *= 2; w *= 2;
        }
        if (scaleFactor >= 4)
        {
            yield return new ConvolutionalLayer<T>(currentDim, h, w, currentDim * 4, 3, 1, 1, new LeakyReLUActivation<T>(0.1) as IActivationFunction<T>);
            yield return new PixelShuffleLayer<T>([currentDim * 4, h, w], 2);
            h *= 2; w *= 2;
        }

        // Final reconstruction
        yield return new ConvolutionalLayer<T>(currentDim, h, w, currentDim, 3, 1, 1, new LeakyReLUActivation<T>(0.1) as IActivationFunction<T>);
        yield return new ConvolutionalLayer<T>(currentDim, h, w, inputChannels, 3, 1, 1);
    }

    /// <summary>
    /// Creates layers for a CogVideo text-to-video generation model.
    /// </summary>
    /// <param name="inputChannels">Number of input channels for latent (default: 4).</param>
    /// <param name="inputHeight">Input latent height (default: 32).</param>
    /// <param name="inputWidth">Input latent width (default: 32).</param>
    /// <param name="embedDim">Embedding dimension (default: 1024).</param>
    /// <param name="numLayers">Number of transformer layers (default: 24).</param>
    /// <param name="numFrames">Number of video frames to generate (default: 16).</param>
    /// <returns>A collection of layers for video generation.</returns>
    /// <remarks>
    /// <para>
    /// <b>For Beginners:</b> CogVideo generates videos from text descriptions.
    /// It works in the latent space (compressed representation) and uses a
    /// diffusion-based approach to iteratively refine noise into coherent video.
    ///
    /// Architecture (based on the CogVideoX paper):
    /// 1. Text encoder processes the input prompt
    /// 2. Latent space diffusion model generates video frames
    /// 3. VAE decoder converts latent to pixel space
    ///
    /// This creates the denoising U-Net backbone that refines latent codes.
    /// </para>
    /// <para>
    /// <b>Reference:</b> "CogVideoX: Text-to-Video Diffusion Models with An Expert Transformer"
    /// https://arxiv.org/abs/2408.06072
    /// </para>
    /// </remarks>
    public static IEnumerable<ILayer<T>> CreateDefaultCogVideoLayers(
        int inputChannels = 4,
        int inputHeight = 32,
        int inputWidth = 32,
        int embedDim = 1024,
        int numLayers = 24,
        int numFrames = 16)
    {
        int h = inputHeight;
        int w = inputWidth;

        // Input projection for latent + timestep conditioning
        yield return new ConvolutionalLayer<T>(inputChannels, h, w, embedDim, 3, 1, 1, new SiLUActivation<T>() as IActivationFunction<T>);

        // Encoder (downsampling path)
        int currentDim = embedDim;
        int[] channelMults = { 1, 2, 4, 4 };

        foreach (var mult in channelMults)
        {
            int outDim = embedDim * mult;

            // Two residual-style conv blocks per level
            yield return new ConvolutionalLayer<T>(currentDim, h, w, outDim, 3, 1, 1, new SiLUActivation<T>() as IActivationFunction<T>);
            yield return new ConvolutionalLayer<T>(outDim, h, w, outDim, 3, 1, 1, new SiLUActivation<T>() as IActivationFunction<T>);

            currentDim = outDim;
=======
    /// <summary>
    /// Creates default layers for Whisper-style speech recognition models.
    /// </summary>
    /// <param name="numMels">Number of mel spectrogram bins (default: 80).</param>
    /// <param name="modelDimension">Hidden dimension of the model (default: 512).</param>
    /// <param name="numEncoderLayers">Number of encoder layers (default: 6).</param>
    /// <param name="numDecoderLayers">Number of decoder layers (default: 6).</param>
    /// <param name="numHeads">Number of attention heads (default: 8).</param>
    /// <param name="feedForwardDim">Feed-forward dimension (default: 2048).</param>
    /// <param name="vocabularySize">Output vocabulary size (default: 51865).</param>
    /// <param name="maxSequenceLength">Maximum sequence length (default: 1500).</param>
    /// <param name="dropoutRate">Dropout rate (default: 0.1).</param>
    /// <returns>A collection of layers forming a Whisper-style ASR model.</returns>
    /// <remarks>
    /// <para>
    /// <b>For Beginners:</b> Whisper is an encoder-decoder transformer for speech recognition.
    ///
    /// The architecture consists of:
    /// 1. Audio encoder: Converts mel spectrograms to hidden representations
    ///    - Convolutional layers to process spectrogram
    ///    - Transformer encoder layers with self-attention
    /// 2. Text decoder: Generates text tokens autoregressively
    ///    - Embedding layer for text tokens
    ///    - Transformer decoder layers with self-attention
    ///    - Output projection to vocabulary
    ///
    /// <b>IMPORTANT LIMITATION:</b> This method creates a flat sequential layer list which does NOT
    /// support true encoder-decoder cross-attention. The "cross-attention" layers in the decoder
    /// are actually additional self-attention layers because the flat architecture cannot route
    /// encoder outputs to the decoder. For a proper Whisper implementation with cross-attention,
    /// use the ONNX-based WhisperModel with pretrained weights, or implement a custom forward pass
    /// that explicitly passes encoder outputs to decoder cross-attention layers.
    ///
    /// This creates a trainable model structure from scratch. For inference with pre-trained weights,
    /// use the ONNX-based WhisperModel.CreateAsync() method instead.
    /// </para>
    /// </remarks>
    public static IEnumerable<ILayer<T>> CreateDefaultWhisperLayers(
        int numMels = 80,
        int modelDimension = 512,
        int numEncoderLayers = 6,
        int numDecoderLayers = 6,
        int numHeads = 8,
        int feedForwardDim = 2048,
        int vocabularySize = 51865,
        int maxSequenceLength = 1500,
        double dropoutRate = 0.1)
    {
        IActivationFunction<T> geluActivation = new GELUActivation<T>();
        IActivationFunction<T> identityActivation = new IdentityActivation<T>();

        // === AUDIO ENCODER ===

        // Initial projection from mel spectrogram to model dimension
        // Using Dense layer to project numMels features to modelDimension
        yield return new DenseLayer<T>(numMels, modelDimension, geluActivation);

        // Second projection for feature extraction
        yield return new DenseLayer<T>(modelDimension, modelDimension, geluActivation);

        // Positional encoding for encoder
        yield return new PositionalEncodingLayer<T>(maxSequenceLength, modelDimension);

        // Encoder dropout
        if (dropoutRate > 0)
        {
            yield return new DropoutLayer<T>(dropoutRate);
        }

        // Encoder transformer layers
        for (int i = 0; i < numEncoderLayers; i++)
        {
            // Self-attention
            yield return new MultiHeadAttentionLayer<T>(
                sequenceLength: maxSequenceLength,
                embeddingDimension: modelDimension,
                headCount: numHeads,
                activationFunction: identityActivation);

            // Layer normalization
            yield return new LayerNormalizationLayer<T>(modelDimension);

            // Dropout
            if (dropoutRate > 0)
            {
                yield return new DropoutLayer<T>(dropoutRate);
            }

            // Feed-forward network
            yield return new DenseLayer<T>(modelDimension, feedForwardDim, geluActivation);
            yield return new DenseLayer<T>(feedForwardDim, modelDimension, identityActivation);

            // Layer normalization
            yield return new LayerNormalizationLayer<T>(modelDimension);

            // Dropout
            if (dropoutRate > 0)
            {
                yield return new DropoutLayer<T>(dropoutRate);
            }
        }

        // === TEXT DECODER ===

        // Token embedding layer
        yield return new EmbeddingLayer<T>(vocabularySize, modelDimension);

        // Positional encoding for decoder
        yield return new PositionalEncodingLayer<T>(maxSequenceLength, modelDimension);

        // Decoder dropout
        if (dropoutRate > 0)
        {
            yield return new DropoutLayer<T>(dropoutRate);
        }

        // Decoder transformer layers
        for (int i = 0; i < numDecoderLayers; i++)
        {
            // Self-attention layer for decoder
            // NOTE: Causal masking for autoregressive decoding should be applied during
            // the forward pass, not in the layer configuration. The MultiHeadAttentionLayer
            // does not automatically apply causal masking - this must be handled by the
            // model's forward implementation.
            yield return new MultiHeadAttentionLayer<T>(
                sequenceLength: maxSequenceLength,
                embeddingDimension: modelDimension,
                headCount: numHeads,
                activationFunction: identityActivation);

            // Layer normalization
            yield return new LayerNormalizationLayer<T>(modelDimension);

            // Dropout
            if (dropoutRate > 0)
            {
                yield return new DropoutLayer<T>(dropoutRate);
            }

            // NOTE: This is a placeholder for cross-attention but functions as self-attention
            // in the current flat sequential architecture. True cross-attention would require
            // encoder output to be passed as key/value, which the flat layer list cannot support.
            // For production use with proper cross-attention, use ONNX models or implement
            // a custom forward pass.
            yield return new MultiHeadAttentionLayer<T>(
                sequenceLength: maxSequenceLength,
                embeddingDimension: modelDimension,
                headCount: numHeads,
                activationFunction: identityActivation);

            // Layer normalization
            yield return new LayerNormalizationLayer<T>(modelDimension);

            // Dropout
            if (dropoutRate > 0)
            {
                yield return new DropoutLayer<T>(dropoutRate);
            }

            // Feed-forward network
            yield return new DenseLayer<T>(modelDimension, feedForwardDim, geluActivation);
            yield return new DenseLayer<T>(feedForwardDim, modelDimension, identityActivation);

            // Layer normalization
            yield return new LayerNormalizationLayer<T>(modelDimension);

            // Dropout
            if (dropoutRate > 0)
            {
                yield return new DropoutLayer<T>(dropoutRate);
            }
        }

        // Final layer normalization
        yield return new LayerNormalizationLayer<T>(modelDimension);

        // Output projection to vocabulary
        yield return new DenseLayer<T>(modelDimension, vocabularySize, identityActivation);
    }

    #region Language Identification Layers

    /// <summary>
    /// Creates default ECAPA-TDNN layers for spoken language identification.
    /// </summary>
    /// <param name="architecture">The neural network architecture configuration.</param>
    /// <param name="numMels">Number of mel filterbank channels (default: 80).</param>
    /// <param name="tdnnChannels">Number of TDNN channels (default: 1024).</param>
    /// <param name="embeddingDimension">Embedding dimension (default: 192).</param>
    /// <param name="numLanguages">Number of languages to classify (default: 20).</param>
    /// <param name="dilations">Dilation factors for TDNN layers (default: [1, 2, 3, 4, 1]).</param>
    /// <returns>A collection of layers forming an ECAPA-TDNN language identifier.</returns>
    /// <remarks>
    /// <para>
    /// ECAPA-TDNN (Emphasized Channel Attention, Propagation and Aggregation TDNN)
    /// is a state-of-the-art architecture for speaker and language recognition using:
    /// - SE-Res2Net blocks with channel attention
    /// - Multi-layer feature aggregation (MFA)
    /// - Attentive statistics pooling
    /// </para>
    /// </remarks>
    public static IEnumerable<ILayer<T>> CreateDefaultECAPATDNNLanguageIdentifierLayers(
        NeuralNetworkArchitecture<T> architecture,
        int numMels = 80,
        int tdnnChannels = 1024,
        int embeddingDimension = 192,
        int numLanguages = 20,
        int[]? dilations = null)
    {
        dilations ??= [1, 2, 3, 4, 1];
        IActivationFunction<T> reluActivation = new ReLUActivation<T>();
        IActivationFunction<T> sigmoidActivation = new SigmoidActivation<T>();

        int inputDim = numMels * 3; // MFCC + delta + delta-delta

        // Initial TDNN layer
        yield return new DenseLayer<T>(inputDim, tdnnChannels, reluActivation);
        yield return new BatchNormalizationLayer<T>(tdnnChannels);

        // SE-Res2Net blocks for each dilation
        foreach (int dilation in dilations)
        {
            // 1x1 reduction
            yield return new DenseLayer<T>(tdnnChannels, tdnnChannels / 4, reluActivation);
            yield return new BatchNormalizationLayer<T>(tdnnChannels / 4);

            // Dilated conv (simulated)
            yield return new DenseLayer<T>(tdnnChannels / 4, tdnnChannels / 4, reluActivation);
            yield return new BatchNormalizationLayer<T>(tdnnChannels / 4);

            // 1x1 expansion
            yield return new DenseLayer<T>(tdnnChannels / 4, tdnnChannels, reluActivation);
            yield return new BatchNormalizationLayer<T>(tdnnChannels);

            // Squeeze-Excitation block
            int seReduction = 8;
            yield return new DenseLayer<T>(tdnnChannels, tdnnChannels / seReduction, reluActivation);
            yield return new DenseLayer<T>(tdnnChannels / seReduction, tdnnChannels, sigmoidActivation);
        }

        // Attentive Statistics Pooling projection
        int mfaOutputDim = tdnnChannels * dilations.Length;
        yield return new DenseLayer<T>(mfaOutputDim, embeddingDimension * 2);

        // Final batch normalization
        yield return new BatchNormalizationLayer<T>(embeddingDimension);

        // Classification layer
        yield return new DenseLayer<T>(embeddingDimension, numLanguages);
    }

    /// <summary>
    /// Creates default Wav2Vec2 layers for spoken language identification.
    /// </summary>
    /// <param name="architecture">The neural network architecture configuration.</param>
    /// <param name="hiddenSize">Hidden size of transformer (default: 768).</param>
    /// <param name="numLayers">Number of transformer layers (default: 12).</param>
    /// <param name="numAttentionHeads">Number of attention heads (default: 12).</param>
    /// <param name="intermediateSize">Feed-forward intermediate size (default: 3072).</param>
    /// <param name="numLanguages">Number of languages to classify (default: 20).</param>
    /// <param name="dropoutRate">Dropout rate (default: 0.1).</param>
    /// <returns>A collection of layers forming a Wav2Vec2 language identifier.</returns>
    /// <remarks>
    /// <para>
    /// Wav2Vec2-LID uses Meta's self-supervised speech representation model:
    /// - 7-layer CNN feature encoder processing raw waveform
    /// - Transformer encoder for contextual representations
    /// - Classification head for language prediction
    /// </para>
    /// </remarks>
    public static IEnumerable<ILayer<T>> CreateDefaultWav2Vec2LanguageIdentifierLayers(
        NeuralNetworkArchitecture<T> architecture,
        int hiddenSize = 768,
        int numLayers = 12,
        int numAttentionHeads = 12,
        int intermediateSize = 3072,
        int numLanguages = 20,
        double dropoutRate = 0.1)
    {
        IActivationFunction<T> geluActivation = new GELUActivation<T>();
        IActivationFunction<T> tanhActivation = new TanhActivation<T>();

        // Feature encoder: 7 temporal convolution layers
        int[] kernelSizes = [10, 3, 3, 3, 3, 2, 2];
        int[] channels = [512, 512, 512, 512, 512, 512, 512];

        int inputDim = 1; // Raw waveform
        for (int i = 0; i < kernelSizes.Length; i++)
        {
            int outputDim = channels[i];
            yield return new DenseLayer<T>(inputDim * kernelSizes[i], outputDim, geluActivation);
            yield return new LayerNormalizationLayer<T>(outputDim);
            inputDim = outputDim;
        }

        // Feature projection
        yield return new DenseLayer<T>(channels[^1], hiddenSize, geluActivation);
        if (dropoutRate > 0)
        {
            yield return new DropoutLayer<T>(dropoutRate);
        }

        // Transformer encoder layers
        for (int i = 0; i < numLayers; i++)
        {
            // Self-attention (simplified as dense)
            yield return new DenseLayer<T>(hiddenSize, hiddenSize);
            yield return new LayerNormalizationLayer<T>(hiddenSize);

            // Feed-forward
            yield return new DenseLayer<T>(hiddenSize, intermediateSize, geluActivation);
            yield return new DenseLayer<T>(intermediateSize, hiddenSize);
            yield return new LayerNormalizationLayer<T>(hiddenSize);

            if (dropoutRate > 0)
            {
                yield return new DropoutLayer<T>(dropoutRate);
            }
        }

        // Classification head
        yield return new DenseLayer<T>(hiddenSize, hiddenSize, tanhActivation);
        yield return new DenseLayer<T>(hiddenSize, numLanguages);
    }

    /// <summary>
    /// Creates default VoxLingua107 layers for 107-language identification.
    /// </summary>
    /// <param name="architecture">The neural network architecture configuration.</param>
    /// <param name="numMels">Number of mel filterbank channels (default: 80).</param>
    /// <param name="tdnnChannels">Number of TDNN channels (default: 1024).</param>
    /// <param name="embeddingDimension">Embedding dimension (default: 256).</param>
    /// <param name="dilations">Dilation factors for TDNN layers (default: [1, 2, 3, 4, 1]).</param>
    /// <returns>A collection of layers forming a VoxLingua107 language identifier.</returns>
    /// <remarks>
    /// <para>
    /// VoxLingua107 uses ECAPA-TDNN architecture trained on 107 languages from
    /// the VoxLingua107 dataset (YouTube speech samples).
    /// </para>
    /// </remarks>
    public static IEnumerable<ILayer<T>> CreateDefaultVoxLingua107Layers(
        NeuralNetworkArchitecture<T> architecture,
        int numMels = 80,
        int tdnnChannels = 1024,
        int embeddingDimension = 256,
        int[]? dilations = null)
    {
        // VoxLingua107 uses ECAPA-TDNN with 107 output classes
        return CreateDefaultECAPATDNNLanguageIdentifierLayers(
            architecture,
            numMels: numMels,
            tdnnChannels: tdnnChannels,
            embeddingDimension: embeddingDimension,
            numLanguages: 107,
            dilations: dilations);
    }

    #endregion

    #region Audio Generation Layers

    /// <summary>
    /// Creates default AudioGen layers for text-to-audio generation.
    /// </summary>
    /// <param name="textHiddenDim">Text encoder hidden dimension (default: 768 for T5-base).</param>
    /// <param name="lmHiddenDim">Language model hidden dimension (default: 1536).</param>
    /// <param name="numLmLayers">Number of language model transformer layers (default: 24).</param>
    /// <param name="numHeads">Number of attention heads (default: 16).</param>
    /// <param name="numCodebooks">Number of EnCodec codebooks (default: 4).</param>
    /// <param name="codebookSize">Size of each codebook vocabulary (default: 1024).</param>
    /// <param name="maxTextLength">Maximum text sequence length (default: 256).</param>
    /// <param name="maxAudioTokens">Maximum audio tokens (~50 tokens/sec) (default: 1500 for 30s).</param>
    /// <param name="dropoutRate">Dropout rate (default: 0.1).</param>
    /// <returns>A collection of layers forming an AudioGen model.</returns>
    /// <remarks>
    /// <para>
    /// AudioGen is a text-to-audio generation model that uses a transformer language model
    /// operating over EnCodec audio codes. Unlike MusicGen, it focuses on general audio
    /// and environmental sounds rather than music.
    /// </para>
    /// <list type="bullet">
    /// <item><description>T5-based text encoder for conditioning</description></item>
    /// <item><description>Transformer decoder generating audio codes autoregressively</description></item>
    /// <item><description>EnCodec neural audio codec for audio reconstruction</description></item>
    /// </list>
    /// <para>
    /// Reference: "AudioGen: Textually Guided Audio Generation" by Kreuk et al., 2022
    /// </para>
    /// </remarks>
    public static IEnumerable<ILayer<T>> CreateDefaultAudioGenLayers(
        int textHiddenDim = 768,
        int lmHiddenDim = 1536,
        int numLmLayers = 24,
        int numHeads = 16,
        int numCodebooks = 4,
        int codebookSize = 1024,
        int maxTextLength = 256,
        int maxAudioTokens = 1500,
        double dropoutRate = 0.1)
    {
        IActivationFunction<T> geluActivation = new GELUActivation<T>();
        IActivationFunction<T> identityActivation = new IdentityActivation<T>();

        // === TEXT ENCODER (T5-style) ===

        // Token embedding: T5 vocabulary to hidden dimension
        yield return new EmbeddingLayer<T>(32128, textHiddenDim);

        // Positional encoding for text
        yield return new PositionalEncodingLayer<T>(maxTextLength, textHiddenDim);

        // Encoder dropout
        if (dropoutRate > 0)
        {
            yield return new DropoutLayer<T>(dropoutRate);
        }

        // Text encoder transformer layers (6 layers, T5-base style)
        for (int i = 0; i < 6; i++)
        {
            // Self-attention
            yield return new MultiHeadAttentionLayer<T>(
                sequenceLength: maxTextLength,
                embeddingDimension: textHiddenDim,
                headCount: numHeads);

            // Layer norm
            yield return new LayerNormalizationLayer<T>(textHiddenDim);

            // Feedforward
            yield return new DenseLayer<T>(textHiddenDim, textHiddenDim * 4, geluActivation);
            yield return new DenseLayer<T>(textHiddenDim * 4, textHiddenDim, identityActivation);

            // Layer norm
            yield return new LayerNormalizationLayer<T>(textHiddenDim);

            if (dropoutRate > 0)
            {
                yield return new DropoutLayer<T>(dropoutRate);
            }
        }

        // Project text to language model dimension
        yield return new DenseLayer<T>(textHiddenDim, lmHiddenDim, identityActivation);

        // === AUDIO CODE EMBEDDING ===

        // Embedding for audio codes from all codebooks
        yield return new EmbeddingLayer<T>(codebookSize * numCodebooks, lmHiddenDim);

        // Positional encoding for audio sequence
        yield return new PositionalEncodingLayer<T>(maxAudioTokens, lmHiddenDim);

        if (dropoutRate > 0)
        {
            yield return new DropoutLayer<T>(dropoutRate);
        }

        // === LANGUAGE MODEL DECODER ===

        // Transformer decoder layers
        for (int i = 0; i < numLmLayers; i++)
        {
            yield return new TransformerDecoderLayer<T>(
                embeddingSize: lmHiddenDim,
                numHeads: numHeads,
                feedForwardDim: lmHiddenDim * 4,
                sequenceLength: maxAudioTokens,
                ffnActivation: geluActivation);

            if (dropoutRate > 0 && i < numLmLayers - 1)
            {
                yield return new DropoutLayer<T>(dropoutRate);
            }
        }

        // Final layer norm
        yield return new LayerNormalizationLayer<T>(lmHiddenDim);

        // === OUTPUT PROJECTION ===

        // Project to codebook logits
        yield return new DenseLayer<T>(lmHiddenDim, codebookSize * numCodebooks, identityActivation);
    }

    /// <summary>
    /// Creates default MusicGen layers for text-to-music generation.
    /// </summary>
    /// <param name="textHiddenDim">Text encoder hidden dimension (default: 768 for T5-base).</param>
    /// <param name="lmHiddenDim">Language model hidden dimension (default: 1536).</param>
    /// <param name="numLmLayers">Number of language model transformer layers (default: 24).</param>
    /// <param name="numHeads">Number of attention heads (default: 16).</param>
    /// <param name="numCodebooks">Number of EnCodec codebooks (default: 4).</param>
    /// <param name="codebookSize">Size of each codebook vocabulary (default: 2048).</param>
    /// <param name="maxTextLength">Maximum text sequence length (default: 256).</param>
    /// <param name="maxAudioTokens">Maximum audio tokens (~50 tokens/sec) (default: 1500 for 30s).</param>
    /// <param name="dropoutRate">Dropout rate (default: 0.1).</param>
    /// <returns>A collection of layers forming a MusicGen model.</returns>
    /// <remarks>
    /// <para>
    /// MusicGen is Meta's text-to-music generation model that uses a single-stage
    /// transformer language model operating over EnCodec audio codes. Key features:
    /// </para>
    /// <list type="bullet">
    /// <item><description>Delay pattern for codebook interleaving (reduces sequence length)</description></item>
    /// <item><description>T5-based text encoder for conditioning</description></item>
    /// <item><description>Transformer decoder generating audio codes autoregressively</description></item>
    /// <item><description>EnCodec neural audio codec for high-quality audio reconstruction</description></item>
    /// </list>
    /// <para>
    /// Reference: "Simple and Controllable Music Generation" by Copet et al., 2023
    /// </para>
    /// </remarks>
    public static IEnumerable<ILayer<T>> CreateDefaultMusicGenLayers(
        int textHiddenDim = 768,
        int lmHiddenDim = 1536,
        int numLmLayers = 24,
        int numHeads = 16,
        int numCodebooks = 4,
        int codebookSize = 2048,
        int maxTextLength = 256,
        int maxAudioTokens = 1500,
        double dropoutRate = 0.1)
    {
        IActivationFunction<T> geluActivation = new GELUActivation<T>();
        IActivationFunction<T> identityActivation = new IdentityActivation<T>();

        // === TEXT ENCODER (T5-style) ===

        // Token embedding: T5 vocabulary to hidden dimension
        yield return new EmbeddingLayer<T>(32128, textHiddenDim);

        // Positional encoding for text
        yield return new PositionalEncodingLayer<T>(maxTextLength, textHiddenDim);

        // Encoder dropout
        if (dropoutRate > 0)
        {
            yield return new DropoutLayer<T>(dropoutRate);
        }

        // Text encoder transformer layers (6 layers, T5-base style)
        for (int i = 0; i < 6; i++)
        {
            // Self-attention
            yield return new MultiHeadAttentionLayer<T>(
                sequenceLength: maxTextLength,
                embeddingDimension: textHiddenDim,
                headCount: 12,
                activationFunction: identityActivation);

            yield return new LayerNormalizationLayer<T>(textHiddenDim);

            if (dropoutRate > 0)
            {
                yield return new DropoutLayer<T>(dropoutRate);
            }

            // Feed-forward network
            yield return new DenseLayer<T>(textHiddenDim, textHiddenDim * 4, geluActivation);
            yield return new DenseLayer<T>(textHiddenDim * 4, textHiddenDim, identityActivation);
            yield return new LayerNormalizationLayer<T>(textHiddenDim);

            if (dropoutRate > 0)
            {
                yield return new DropoutLayer<T>(dropoutRate);
            }
        }

        // Project text encoder output to LM dimension
        yield return new DenseLayer<T>(textHiddenDim, lmHiddenDim, identityActivation);

        // === AUDIO CODE EMBEDDING ===

        // Combined codebook embedding (all codebooks share embedding space)
        yield return new EmbeddingLayer<T>(codebookSize * numCodebooks + 1, lmHiddenDim); // +1 for start token

        // Positional encoding for audio sequence
        yield return new PositionalEncodingLayer<T>(maxAudioTokens, lmHiddenDim);

        if (dropoutRate > 0)
        {
            yield return new DropoutLayer<T>(dropoutRate);
        }

        // === TRANSFORMER LANGUAGE MODEL ===

        // Decoder layers with cross-attention to text encoder
        for (int i = 0; i < numLmLayers; i++)
        {
            // Self-attention (causal/masked for autoregressive generation)
            yield return new MultiHeadAttentionLayer<T>(
                sequenceLength: maxAudioTokens,
                embeddingDimension: lmHiddenDim,
                headCount: numHeads,
                activationFunction: identityActivation);

            yield return new LayerNormalizationLayer<T>(lmHiddenDim);

            if (dropoutRate > 0)
            {
                yield return new DropoutLayer<T>(dropoutRate);
            }

            // Cross-attention to text encoder output
            yield return new MultiHeadAttentionLayer<T>(
                sequenceLength: maxAudioTokens,
                embeddingDimension: lmHiddenDim,
                headCount: numHeads,
                activationFunction: identityActivation);

            yield return new LayerNormalizationLayer<T>(lmHiddenDim);

            if (dropoutRate > 0)
            {
                yield return new DropoutLayer<T>(dropoutRate);
            }

            // Feed-forward network
            yield return new DenseLayer<T>(lmHiddenDim, lmHiddenDim * 4, geluActivation);
            yield return new DenseLayer<T>(lmHiddenDim * 4, lmHiddenDim, identityActivation);
            yield return new LayerNormalizationLayer<T>(lmHiddenDim);

            if (dropoutRate > 0)
            {
                yield return new DropoutLayer<T>(dropoutRate);
            }
        }

        // Final layer normalization
        yield return new LayerNormalizationLayer<T>(lmHiddenDim);

        // === OUTPUT PROJECTION ===

        // Project to codebook logits (one set per codebook for delay pattern)
        for (int cb = 0; cb < numCodebooks; cb++)
        {
            yield return new DenseLayer<T>(lmHiddenDim, codebookSize, identityActivation);
        }
    }

    /// <summary>
    /// Creates default AudioLDM layers for text-to-audio generation using latent diffusion.
    /// </summary>
    /// <param name="textHiddenDim">Text encoder hidden dimension (default: 768 for CLAP).</param>
    /// <param name="latentDim">Latent space dimension (default: 8).</param>
    /// <param name="unetChannels">U-Net base channels (default: 256).</param>
    /// <param name="numResBlocks">Number of residual blocks per level (default: 2).</param>
    /// <param name="attentionResolutions">Resolutions at which to apply attention (default: [4, 2, 1]).</param>
    /// <param name="numHeads">Number of attention heads (default: 8).</param>
    /// <param name="numMels">Number of mel spectrogram channels (default: 64).</param>
    /// <param name="maxTextLength">Maximum text sequence length (default: 77).</param>
    /// <param name="dropoutRate">Dropout rate (default: 0.1).</param>
    /// <returns>A collection of layers forming an AudioLDM model.</returns>
    /// <remarks>
    /// <para>
    /// AudioLDM uses latent diffusion for text-to-audio generation:
    /// </para>
    /// <list type="bullet">
    /// <item><description>CLAP text encoder for conditioning</description></item>
    /// <item><description>VAE to encode/decode mel spectrograms to latent space</description></item>
    /// <item><description>U-Net for denoising in latent space</description></item>
    /// <item><description>HiFi-GAN vocoder for waveform generation</description></item>
    /// </list>
    /// <para>
    /// Reference: "AudioLDM: Text-to-Audio Generation with Latent Diffusion Models" by Liu et al., 2023
    /// </para>
    /// </remarks>
    public static IEnumerable<ILayer<T>> CreateDefaultAudioLDMLayers(
        int textHiddenDim = 768,
        int latentDim = 8,
        int unetChannels = 256,
        int numResBlocks = 2,
        int[]? attentionResolutions = null,
        int numHeads = 8,
        int numMels = 64,
        int maxTextLength = 77,
        double dropoutRate = 0.1)
    {
        attentionResolutions ??= [4, 2, 1];
        IActivationFunction<T> siluActivation = new SwishActivation<T>();
        IActivationFunction<T> identityActivation = new IdentityActivation<T>();

        // === TEXT ENCODER (CLAP-style) ===

        // Token embedding
        yield return new EmbeddingLayer<T>(49408, textHiddenDim); // CLIP vocabulary

        // Positional encoding
        yield return new PositionalEncodingLayer<T>(maxTextLength, textHiddenDim);

        // Transformer encoder layers
        for (int i = 0; i < 12; i++)
        {
            yield return new MultiHeadAttentionLayer<T>(
                sequenceLength: maxTextLength,
                embeddingDimension: textHiddenDim,
                headCount: 12,
                activationFunction: identityActivation);

            yield return new LayerNormalizationLayer<T>(textHiddenDim);

            yield return new DenseLayer<T>(textHiddenDim, textHiddenDim * 4, siluActivation);
            yield return new DenseLayer<T>(textHiddenDim * 4, textHiddenDim, identityActivation);
            yield return new LayerNormalizationLayer<T>(textHiddenDim);
        }

        // === VAE ENCODER ===

        // Initial convolution from mel spectrogram
        yield return new DenseLayer<T>(numMels, unetChannels, siluActivation);

        // Down-sampling path
        int[] channelMults = [1, 2, 4, 4];
        int currentChannels = unetChannels;

        foreach (int mult in channelMults)
        {
            int outChannels = unetChannels * mult;

            for (int r = 0; r < numResBlocks; r++)
            {
                yield return new DenseLayer<T>(currentChannels, outChannels, siluActivation);
                yield return new LayerNormalizationLayer<T>(outChannels);
                currentChannels = outChannels;
            }
>>>>>>> abac3bca

            // Downsample (except last level)
            if (mult != channelMults[^1])
            {
<<<<<<< HEAD
                yield return new ConvolutionalLayer<T>(currentDim, h, w, currentDim, 4, 2, 1, new SiLUActivation<T>() as IActivationFunction<T>);
                h /= 2; w /= 2;
            }
        }

        // Middle block with transformer layers
        for (int i = 0; i < Math.Min(numLayers / 4, 6); i++)
        {
            // Spatial attention approximation
            yield return new ConvolutionalLayer<T>(currentDim, h, w, currentDim, 1, 1, 0, new SiLUActivation<T>() as IActivationFunction<T>);
            // Temporal attention approximation
            yield return new ConvolutionalLayer<T>(currentDim, h, w, currentDim, 1, 1, 0, new SiLUActivation<T>() as IActivationFunction<T>);
            // FFN
            yield return new ConvolutionalLayer<T>(currentDim, h, w, currentDim * 4, 1, 1, 0, new SiLUActivation<T>() as IActivationFunction<T>);
            yield return new ConvolutionalLayer<T>(currentDim * 4, h, w, currentDim, 1, 1, 0);
        }

        // Decoder (upsampling path)
        for (int i = channelMults.Length - 1; i >= 0; i--)
        {
            int outDim = i > 0 ? embedDim * channelMults[i - 1] : embedDim;

            // Two residual-style conv blocks per level
            yield return new ConvolutionalLayer<T>(currentDim, h, w, currentDim, 3, 1, 1, new SiLUActivation<T>() as IActivationFunction<T>);
            yield return new ConvolutionalLayer<T>(currentDim, h, w, outDim, 3, 1, 1, new SiLUActivation<T>() as IActivationFunction<T>);

            currentDim = outDim;
=======
                yield return new DenseLayer<T>(currentChannels, currentChannels, siluActivation);
            }
        }

        // Latent projection
        yield return new DenseLayer<T>(currentChannels, latentDim * 2, identityActivation); // mean + log_var

        // === U-NET DENOISER ===

        // Time embedding
        yield return new DenseLayer<T>(latentDim, unetChannels * 4, siluActivation);
        yield return new DenseLayer<T>(unetChannels * 4, unetChannels * 4, siluActivation);

        // U-Net encoder path
        currentChannels = latentDim;
        yield return new DenseLayer<T>(currentChannels, unetChannels, siluActivation);
        currentChannels = unetChannels;

        foreach (int mult in channelMults)
        {
            int outChannels = unetChannels * mult;

            for (int r = 0; r < numResBlocks; r++)
            {
                yield return new DenseLayer<T>(currentChannels, outChannels, siluActivation);
                yield return new LayerNormalizationLayer<T>(outChannels);

                // Cross-attention at specified resolutions
                if (attentionResolutions.Contains(mult))
                {
                    yield return new MultiHeadAttentionLayer<T>(
                        sequenceLength: maxTextLength,
                        embeddingDimension: outChannels,
                        headCount: numHeads,
                        activationFunction: identityActivation);
                    yield return new LayerNormalizationLayer<T>(outChannels);
                }

                currentChannels = outChannels;
            }
        }

        // Middle block
        yield return new DenseLayer<T>(currentChannels, currentChannels, siluActivation);
        yield return new MultiHeadAttentionLayer<T>(
            sequenceLength: maxTextLength,
            embeddingDimension: currentChannels,
            headCount: numHeads,
            activationFunction: identityActivation);
        yield return new DenseLayer<T>(currentChannels, currentChannels, siluActivation);

        // U-Net decoder path (symmetric to encoder)
        for (int i = channelMults.Length - 1; i >= 0; i--)
        {
            int mult = channelMults[i];
            int outChannels = unetChannels * mult;

            for (int r = 0; r < numResBlocks + 1; r++)
            {
                yield return new DenseLayer<T>(currentChannels, outChannels, siluActivation);
                yield return new LayerNormalizationLayer<T>(outChannels);

                if (attentionResolutions.Contains(mult))
                {
                    yield return new MultiHeadAttentionLayer<T>(
                        sequenceLength: maxTextLength,
                        embeddingDimension: outChannels,
                        headCount: numHeads,
                        activationFunction: identityActivation);
                    yield return new LayerNormalizationLayer<T>(outChannels);
                }

                currentChannels = outChannels;
            }

            // Upsample (except first level)
            if (i > 0)
            {
                yield return new DenseLayer<T>(currentChannels, currentChannels, siluActivation);
            }
        }

        // Output projection to latent
        yield return new LayerNormalizationLayer<T>(currentChannels);
        yield return new DenseLayer<T>(currentChannels, latentDim, identityActivation);

        // === VAE DECODER ===

        // Latent to channels
        yield return new DenseLayer<T>(latentDim, unetChannels * channelMults[^1], siluActivation);
        currentChannels = unetChannels * channelMults[^1];

        // Up-sampling path
        for (int i = channelMults.Length - 1; i >= 0; i--)
        {
            int mult = channelMults[i];
            int outChannels = unetChannels * mult;

            for (int r = 0; r < numResBlocks + 1; r++)
            {
                yield return new DenseLayer<T>(currentChannels, outChannels, siluActivation);
                yield return new LayerNormalizationLayer<T>(outChannels);
                currentChannels = outChannels;
            }
>>>>>>> abac3bca

            // Upsample (except first level)
            if (i > 0)
            {
<<<<<<< HEAD
                yield return new ConvolutionalLayer<T>(currentDim, h, w, currentDim * 4, 3, 1, 1, new SiLUActivation<T>() as IActivationFunction<T>);
                yield return new PixelShuffleLayer<T>([currentDim * 4, h, w], 2);
                h *= 2; w *= 2;
            }
        }

        // Output projection back to latent channels
        yield return new ConvolutionalLayer<T>(currentDim, h, w, currentDim, 3, 1, 1, new SiLUActivation<T>() as IActivationFunction<T>);
        yield return new ConvolutionalLayer<T>(currentDim, h, w, inputChannels, 3, 1, 1);
    }

    /// <summary>
    /// Creates layers for an AnimateDiff motion module that adds temporal coherence.
    /// </summary>
    /// <param name="inputChannels">Number of input feature channels (default: 320).</param>
    /// <param name="inputHeight">Input feature height (default: 64).</param>
    /// <param name="inputWidth">Input feature width (default: 64).</param>
    /// <param name="numLayers">Number of motion transformer layers (default: 8).</param>
    /// <param name="numFrames">Number of video frames (default: 16).</param>
    /// <returns>A collection of layers for motion modeling.</returns>
    /// <remarks>
    /// <para>
    /// <b>For Beginners:</b> AnimateDiff is a motion module that plugs into existing
    /// image generation models (like Stable Diffusion) to create animated videos.
    /// It learns temporal dynamics from video data.
    ///
    /// Architecture (based on the paper):
    /// 1. Input features come from the base image model
    /// 2. Temporal attention layers model motion across frames
    /// 3. Cross-attention with motion context enables coherent animation
    /// 4. Output features blend back into the base model
    ///
    /// The motion module is designed to be inserted at multiple points in the U-Net.
    /// </para>
    /// <para>
    /// <b>Reference:</b> "AnimateDiff: Animate Your Personalized Text-to-Image Diffusion Models"
    /// https://arxiv.org/abs/2307.04725
    /// </para>
    /// </remarks>
    public static IEnumerable<ILayer<T>> CreateDefaultAnimateDiffLayers(
        int inputChannels = 320,
        int inputHeight = 64,
        int inputWidth = 64,
        int numLayers = 8,
        int numFrames = 16)
    {
        int h = inputHeight;
        int w = inputWidth;

        // Input normalization and projection
        yield return new ConvolutionalLayer<T>(inputChannels, h, w, inputChannels, 1, 1, 0, new SiLUActivation<T>() as IActivationFunction<T>);

        // Motion transformer layers with temporal attention
        for (int i = 0; i < numLayers; i++)
        {
            // Temporal self-attention (approximated with 1x1 conv for efficiency)
            yield return new ConvolutionalLayer<T>(inputChannels, h, w, inputChannels, 1, 1, 0, new SiLUActivation<T>() as IActivationFunction<T>);

            // Position-wise FFN with expansion
            yield return new ConvolutionalLayer<T>(inputChannels, h, w, inputChannels * 4, 1, 1, 0, new GELUActivation<T>() as IActivationFunction<T>);
            yield return new ConvolutionalLayer<T>(inputChannels * 4, h, w, inputChannels, 1, 1, 0);
        }

        // Multi-scale temporal processing for different motion granularities
        int[] channelMults = { 1, 2, 4 };
        int currentChannels = inputChannels;

        foreach (var mult in channelMults)
        {
            int outChannels = inputChannels * mult;

            // Downsample
            yield return new ConvolutionalLayer<T>(currentChannels, h, w, outChannels, 4, 2, 1, new SiLUActivation<T>() as IActivationFunction<T>);
            h /= 2; w /= 2;
            currentChannels = outChannels;

            // Temporal attention at this scale
            yield return new ConvolutionalLayer<T>(currentChannels, h, w, currentChannels, 1, 1, 0, new SiLUActivation<T>() as IActivationFunction<T>);
            yield return new ConvolutionalLayer<T>(currentChannels, h, w, currentChannels, 3, 1, 1, new SiLUActivation<T>() as IActivationFunction<T>);
        }

        // Upsample back to original resolution
        for (int i = channelMults.Length - 1; i >= 0; i--)
        {
            int outChannels = i > 0 ? inputChannels * channelMults[i - 1] : inputChannels;

            // Upsample using pixel shuffle
            yield return new ConvolutionalLayer<T>(currentChannels, h, w, outChannels * 4, 3, 1, 1, new SiLUActivation<T>() as IActivationFunction<T>);
            yield return new PixelShuffleLayer<T>([outChannels * 4, h, w], 2);
            h *= 2; w *= 2;
            currentChannels = outChannels;

            // Temporal processing at this scale
            yield return new ConvolutionalLayer<T>(currentChannels, h, w, currentChannels, 3, 1, 1, new SiLUActivation<T>() as IActivationFunction<T>);
        }

        // Output projection with residual
        yield return new ConvolutionalLayer<T>(currentChannels, h, w, inputChannels, 1, 1, 0);
    }

    /// <summary>
    /// Creates layers for a Cutie video object segmentation model.
    /// </summary>
    /// <param name="inputChannels">Number of input channels (default: 3 for RGB).</param>
    /// <param name="inputHeight">Input frame height (default: 480).</param>
    /// <param name="inputWidth">Input frame width (default: 854).</param>
    /// <param name="numFeatures">Feature dimension (default: 256).</param>
    /// <returns>A collection of layers for video object segmentation.</returns>
    /// <remarks>
    /// <para>
    /// <b>For Beginners:</b> Cutie is designed for semi-supervised video object segmentation (VOS).
    /// Given a mask for an object in the first frame, it tracks and segments that object
    /// throughout the entire video with high accuracy.
    ///
    /// Architecture:
    /// 1. Image encoder (ResNet-like backbone) extracts features
    /// 2. Object encoder processes mask with features
    /// 3. Memory attention matches current frame to stored memories
    /// 4. Mask decoder produces segmentation output
    /// </para>
    /// <para>
    /// <b>Reference:</b> "Putting the Object Back into Video Object Segmentation"
    /// https://arxiv.org/abs/2310.12982
    /// </para>
    /// </remarks>
    public static IEnumerable<ILayer<T>> CreateDefaultCutieLayers(
        int inputChannels = 3,
        int inputHeight = 480,
        int inputWidth = 854,
        int numFeatures = 256)
    {
        int h = inputHeight;
        int w = inputWidth;

        // Image encoder (ResNet-like backbone)
        yield return new ConvolutionalLayer<T>(inputChannels, h, w, 64, 7, 2, 3, new ReLUActivation<T>() as IActivationFunction<T>);
        h /= 2; w /= 2;
        yield return new ConvolutionalLayer<T>(64, h, w, 64, 3, 1, 1, new ReLUActivation<T>() as IActivationFunction<T>);
        yield return new ConvolutionalLayer<T>(64, h, w, 128, 3, 2, 1, new ReLUActivation<T>() as IActivationFunction<T>);
        h /= 2; w /= 2;
        yield return new ConvolutionalLayer<T>(128, h, w, 256, 3, 2, 1, new ReLUActivation<T>() as IActivationFunction<T>);
        h /= 2; w /= 2;
        yield return new ConvolutionalLayer<T>(256, h, w, numFeatures, 3, 2, 1, new ReLUActivation<T>() as IActivationFunction<T>);
        h /= 2; w /= 2;

        // Object encoder (processes mask with image features)
        // Note: This takes numFeatures + 1 channels (features + mask)
        yield return new ConvolutionalLayer<T>(numFeatures + 1, h, w, numFeatures, 3, 1, 1, new ReLUActivation<T>() as IActivationFunction<T>);
        yield return new ConvolutionalLayer<T>(numFeatures, h, w, numFeatures, 3, 1, 1, new ReLUActivation<T>() as IActivationFunction<T>);

        // Query/Key/Value projections for memory attention
        yield return new ConvolutionalLayer<T>(numFeatures, h, w, numFeatures, 1, 1, 0);
        yield return new ConvolutionalLayer<T>(numFeatures, h, w, numFeatures, 1, 1, 0);
        yield return new ConvolutionalLayer<T>(numFeatures, h, w, numFeatures, 1, 1, 0);

        // Memory attention layers
        for (int i = 0; i < 4; i++)
        {
            yield return new ConvolutionalLayer<T>(numFeatures, h, w, numFeatures, 3, 1, 1, new ReLUActivation<T>() as IActivationFunction<T>);
        }

        // Mask decoder with upsampling
        yield return new ConvolutionalLayer<T>(numFeatures, h, w, 128, 3, 1, 1, new ReLUActivation<T>() as IActivationFunction<T>);
        h *= 2; w *= 2;
        yield return new ConvolutionalLayer<T>(128, h, w, 64, 3, 1, 1, new ReLUActivation<T>() as IActivationFunction<T>);
        h *= 2; w *= 2;
        yield return new ConvolutionalLayer<T>(64, h, w, 32, 3, 1, 1, new ReLUActivation<T>() as IActivationFunction<T>);
        h *= 2; w *= 2;
        yield return new ConvolutionalLayer<T>(32, h, w, 16, 3, 1, 1, new ReLUActivation<T>() as IActivationFunction<T>);
        h *= 2; w *= 2;

        // Final mask head (outputs 1 channel for binary segmentation)
        yield return new ConvolutionalLayer<T>(16, h, w, 1, 3, 1, 1, new SigmoidActivation<T>() as IActivationFunction<T>);
    }

    /// <summary>
    /// Creates layers for an XMem long-term video object segmentation model.
    /// </summary>
    /// <param name="inputChannels">Number of input channels (default: 3 for RGB).</param>
    /// <param name="inputHeight">Input frame height (default: 480).</param>
    /// <param name="inputWidth">Input frame width (default: 854).</param>
    /// <param name="numFeatures">Feature dimension (default: 256).</param>
    /// <returns>A collection of layers for long-term video object segmentation.</returns>
    /// <remarks>
    /// <para>
    /// <b>For Beginners:</b> XMem is designed for tracking objects in very long videos
    /// using a three-tier memory system inspired by human memory:
    /// - Sensory memory: Very recent frames (high detail, fast to forget)
    /// - Working memory: Important recent frames (moderate detail)
    /// - Long-term memory: Key historical frames (compressed, permanent)
    /// </para>
    /// <para>
    /// <b>Reference:</b> "XMem: Long-Term Video Object Segmentation with an Atkinson-Shiffrin Memory Model"
    /// https://arxiv.org/abs/2207.07115
    /// </para>
    /// </remarks>
    public static IEnumerable<ILayer<T>> CreateDefaultXMemLayers(
        int inputChannels = 3,
        int inputHeight = 480,
        int inputWidth = 854,
        int numFeatures = 256)
    {
        int h = inputHeight;
        int w = inputWidth;

        // Encoder
        yield return new ConvolutionalLayer<T>(inputChannels, h, w, 64, 7, 2, 3, new ReLUActivation<T>() as IActivationFunction<T>);
        h /= 2; w /= 2;
        yield return new ConvolutionalLayer<T>(64, h, w, 128, 3, 2, 1, new ReLUActivation<T>() as IActivationFunction<T>);
        h /= 2; w /= 2;
        yield return new ConvolutionalLayer<T>(128, h, w, 256, 3, 2, 1, new ReLUActivation<T>() as IActivationFunction<T>);
        h /= 2; w /= 2;
        yield return new ConvolutionalLayer<T>(256, h, w, numFeatures, 3, 2, 1, new ReLUActivation<T>() as IActivationFunction<T>);
        h /= 2; w /= 2;

        // Sensory memory network (high resolution, short-term)
        yield return new ConvolutionalLayer<T>(numFeatures, h, w, numFeatures, 3, 1, 1, new ReLUActivation<T>() as IActivationFunction<T>);
        yield return new ConvolutionalLayer<T>(numFeatures, h, w, numFeatures, 3, 1, 1, new ReLUActivation<T>() as IActivationFunction<T>);

        // Working memory network (medium resolution)
        yield return new ConvolutionalLayer<T>(numFeatures, h, w, numFeatures / 2, 3, 1, 1, new ReLUActivation<T>() as IActivationFunction<T>);
        yield return new ConvolutionalLayer<T>(numFeatures / 2, h, w, numFeatures / 2, 3, 1, 1, new ReLUActivation<T>() as IActivationFunction<T>);

        // Long-term memory network (compressed)
        yield return new ConvolutionalLayer<T>(numFeatures, h, w, numFeatures / 4, 3, 1, 1, new ReLUActivation<T>() as IActivationFunction<T>);
        yield return new ConvolutionalLayer<T>(numFeatures / 4, h, w, numFeatures / 4, 3, 1, 1, new ReLUActivation<T>() as IActivationFunction<T>);

        // Memory fusion (combines sensory + working + long-term)
        int totalFusionChannels = numFeatures + numFeatures / 2 + numFeatures / 4;
        yield return new ConvolutionalLayer<T>(totalFusionChannels, h, w, numFeatures, 1, 1, 0, new ReLUActivation<T>() as IActivationFunction<T>);

        // Decoder with upsampling
        yield return new ConvolutionalLayer<T>(numFeatures, h, w, 128, 3, 1, 1, new ReLUActivation<T>() as IActivationFunction<T>);
        h *= 2; w *= 2;
        yield return new ConvolutionalLayer<T>(128, h, w, 64, 3, 1, 1, new ReLUActivation<T>() as IActivationFunction<T>);
        h *= 2; w *= 2;
        yield return new ConvolutionalLayer<T>(64, h, w, 32, 3, 1, 1, new ReLUActivation<T>() as IActivationFunction<T>);
        h *= 2; w *= 2;
        yield return new ConvolutionalLayer<T>(32, h, w, 16, 3, 1, 1, new ReLUActivation<T>() as IActivationFunction<T>);
        h *= 2; w *= 2;

        // Final mask head
        yield return new ConvolutionalLayer<T>(16, h, w, 1, 3, 1, 1, new SigmoidActivation<T>() as IActivationFunction<T>);
    }

    /// <summary>
    /// Creates default layers for SAM2 (Segment Anything Model 2) video object segmentation.
    /// </summary>
    /// <param name="inputChannels">Number of input channels (default: 3 for RGB).</param>
    /// <param name="inputHeight">Input height (default: 1024).</param>
    /// <param name="inputWidth">Input width (default: 1024).</param>
    /// <param name="numFeatures">Number of feature channels (default: 256).</param>
    /// <returns>An enumerable of layers configured for SAM2.</returns>
    /// <remarks>
    /// <para>
    /// <b>For Beginners:</b> SAM2 is a powerful model that can segment any object in video.
    /// You can interact with it by clicking on objects or drawing boxes, and it will
    /// track and segment those objects across all video frames.
    /// </para>
    /// <para>
    /// <b>Architecture:</b>
    /// - Hierarchical image encoder (ViT-like)
    /// - Prompt encoders (points, boxes, masks)
    /// - Memory attention for temporal consistency
    /// - Mask decoder with multiple mask candidates
    /// </para>
    /// <para>
    /// <b>Reference:</b> "SAM 2: Segment Anything in Images and Videos"
    /// https://arxiv.org/abs/2408.00714
    /// </para>
    /// </remarks>
    public static IEnumerable<ILayer<T>> CreateDefaultSAM2Layers(
        int inputChannels = 3,
        int inputHeight = 1024,
        int inputWidth = 1024,
        int numFeatures = 256)
    {
        int h = inputHeight;
        int w = inputWidth;

        // Stage 1: Initial patch embedding (4x downsample)
        yield return new ConvolutionalLayer<T>(inputChannels, h, w, 64, 4, 4, 0, new ReLUActivation<T>() as IActivationFunction<T>);
        h /= 4; w /= 4;
        yield return new ConvolutionalLayer<T>(64, h, w, 64, 3, 1, 1, new ReLUActivation<T>() as IActivationFunction<T>);
        yield return new ConvolutionalLayer<T>(64, h, w, 64, 3, 1, 1, new ReLUActivation<T>() as IActivationFunction<T>);

        // Stage 2: 2x downsample
        yield return new ConvolutionalLayer<T>(64, h, w, 128, 3, 2, 1, new ReLUActivation<T>() as IActivationFunction<T>);
        h /= 2; w /= 2;
        yield return new ConvolutionalLayer<T>(128, h, w, 128, 3, 1, 1, new ReLUActivation<T>() as IActivationFunction<T>);
        yield return new ConvolutionalLayer<T>(128, h, w, 128, 3, 1, 1, new ReLUActivation<T>() as IActivationFunction<T>);

        // Stage 3: 2x downsample
        yield return new ConvolutionalLayer<T>(128, h, w, 256, 3, 2, 1, new ReLUActivation<T>() as IActivationFunction<T>);
        h /= 2; w /= 2;
        yield return new ConvolutionalLayer<T>(256, h, w, 256, 3, 1, 1, new ReLUActivation<T>() as IActivationFunction<T>);
        yield return new ConvolutionalLayer<T>(256, h, w, 256, 3, 1, 1, new ReLUActivation<T>() as IActivationFunction<T>);

        // Stage 4: 2x downsample (final encoder stage)
        yield return new ConvolutionalLayer<T>(256, h, w, numFeatures * 2, 3, 2, 1, new ReLUActivation<T>() as IActivationFunction<T>);
        h /= 2; w /= 2;
        yield return new ConvolutionalLayer<T>(numFeatures * 2, h, w, numFeatures * 2, 3, 1, 1, new ReLUActivation<T>() as IActivationFunction<T>);

        // Neck (feature pyramid fusion)
        yield return new ConvolutionalLayer<T>(numFeatures * 2, h, w, numFeatures, 1, 1, 0, new ReLUActivation<T>() as IActivationFunction<T>);
        yield return new ConvolutionalLayer<T>(numFeatures, h, w, numFeatures, 3, 1, 1, new ReLUActivation<T>() as IActivationFunction<T>);

        // Prompt encoders (point, box, mask)
        yield return new ConvolutionalLayer<T>(2, 1, 1, numFeatures, 1, 1, 0, new ReLUActivation<T>() as IActivationFunction<T>);
        yield return new ConvolutionalLayer<T>(4, 1, 1, numFeatures, 1, 1, 0, new ReLUActivation<T>() as IActivationFunction<T>);
        yield return new ConvolutionalLayer<T>(1, h * 4, w * 4, numFeatures / 4, 4, 4, 0, new ReLUActivation<T>() as IActivationFunction<T>);

        // Memory attention layers
        yield return new ConvolutionalLayer<T>(numFeatures * 2, h, w, numFeatures, 1, 1, 0, new ReLUActivation<T>() as IActivationFunction<T>);
        yield return new ConvolutionalLayer<T>(numFeatures, h, w, numFeatures, 3, 1, 1, new ReLUActivation<T>() as IActivationFunction<T>);
        yield return new ConvolutionalLayer<T>(numFeatures * 2, h, w, numFeatures, 1, 1, 0, new ReLUActivation<T>() as IActivationFunction<T>);
        yield return new ConvolutionalLayer<T>(numFeatures, h, w, numFeatures, 3, 1, 1, new ReLUActivation<T>() as IActivationFunction<T>);

        // Memory projection
        yield return new ConvolutionalLayer<T>(numFeatures, h, w, numFeatures, 1, 1, 0, new ReLUActivation<T>() as IActivationFunction<T>);

        // Mask decoder
        yield return new ConvolutionalLayer<T>(numFeatures, h, w, numFeatures, 3, 1, 1, new ReLUActivation<T>() as IActivationFunction<T>);
        yield return new ConvolutionalLayer<T>(numFeatures, h, w, numFeatures, 3, 1, 1, new ReLUActivation<T>() as IActivationFunction<T>);

        // Output heads: mask candidates, IoU scores, occlusion
        yield return new ConvolutionalLayer<T>(numFeatures, h, w, 4, 1, 1, 0, new SigmoidActivation<T>() as IActivationFunction<T>);
        yield return new ConvolutionalLayer<T>(numFeatures, 1, 1, 4, 1, 1, 0, new SigmoidActivation<T>() as IActivationFunction<T>);
        yield return new ConvolutionalLayer<T>(numFeatures, 1, 1, 1, 1, 1, 0, new SigmoidActivation<T>() as IActivationFunction<T>);
    }

    /// <summary>
    /// Creates default layers for VideoMAE (Video Masked Autoencoder) action recognition model.
    /// </summary>
    /// <param name="inputChannels">Number of input channels (default: 3 for RGB).</param>
    /// <param name="inputHeight">Input height (default: 224).</param>
    /// <param name="inputWidth">Input width (default: 224).</param>
    /// <param name="numFeatures">Number of feature channels (default: 768).</param>
    /// <param name="numClasses">Number of action classes (default: 400 for Kinetics).</param>
    /// <param name="tubeletSize">Temporal size of each tube (default: 2).</param>
    /// <returns>An enumerable of layers configured for VideoMAE.</returns>
    /// <remarks>
    /// <para>
    /// <b>For Beginners:</b> VideoMAE is a self-supervised learning model that learns video
    /// representations by masking and reconstructing video patches. It's used for action
    /// recognition and video understanding tasks.
    /// </para>
    /// <para>
    /// <b>Architecture:</b>
    /// - 3D patch embedding (spatiotemporal)
    /// - Transformer encoder blocks
    /// - Classification head for action recognition
    /// - Decoder for masked reconstruction during pretraining
    /// </para>
    /// <para>
    /// <b>Reference:</b> "VideoMAE: Masked Autoencoders are Data-Efficient Learners for Self-Supervised Video Pre-Training"
    /// https://arxiv.org/abs/2203.12602
    /// </para>
    /// </remarks>
    public static IEnumerable<ILayer<T>> CreateDefaultVideoMAELayers(
        int inputChannels = 3,
        int inputHeight = 224,
        int inputWidth = 224,
        int numFeatures = 768,
        int numClasses = 400,
        int tubeletSize = 2)
    {
        int patchSize = 16;
        int featH = inputHeight / patchSize;
        int featW = inputWidth / patchSize;

        // 3D patch embedding (spatiotemporal)
        yield return new ConvolutionalLayer<T>(inputChannels * tubeletSize, inputHeight, inputWidth, numFeatures, patchSize, patchSize, 0, new ReLUActivation<T>() as IActivationFunction<T>);

        // Transformer encoder blocks (12 blocks)
        for (int i = 0; i < 12; i++)
        {
            yield return new ConvolutionalLayer<T>(numFeatures, featH, featW, numFeatures, 3, 1, 1, new ReLUActivation<T>() as IActivationFunction<T>);
        }

        // Classification head
        yield return new ConvolutionalLayer<T>(numFeatures, featH, featW, numFeatures, 1, 1, 0, new ReLUActivation<T>() as IActivationFunction<T>);
        yield return new ConvolutionalLayer<T>(numFeatures, 1, 1, numClasses, 1, 1, 0, new SoftmaxActivation<T>() as IActivationFunction<T>);

        // Decoder blocks for reconstruction (4 blocks)
        for (int i = 0; i < 4; i++)
        {
            yield return new ConvolutionalLayer<T>(numFeatures, featH, featW, numFeatures, 3, 1, 1, new ReLUActivation<T>() as IActivationFunction<T>);
        }

        // Reconstruction head
        yield return new ConvolutionalLayer<T>(numFeatures, featH, featW, inputChannels * tubeletSize * patchSize * patchSize, 1, 1, 0);
    }

    /// <summary>
    /// Creates default layers for Depth Anything V2 monocular depth estimation model.
    /// </summary>
    /// <param name="inputChannels">Number of input channels (default: 3 for RGB).</param>
    /// <param name="inputHeight">Input height (default: 480).</param>
    /// <param name="inputWidth">Input width (default: 640).</param>
    /// <param name="numFeatures">Number of feature channels (default: 768 for Base).</param>
    /// <param name="numEncoderBlocks">Number of encoder transformer blocks (default: 12).</param>
    /// <returns>An enumerable of layers configured for Depth Anything V2.</returns>
    /// <remarks>
    /// <para>
    /// <b>For Beginners:</b> Depth Anything V2 estimates depth maps from single images.
    /// Given an RGB image, it predicts the relative distance of each pixel from the camera.
    /// </para>
    /// <para>
    /// <b>Architecture:</b>
    /// - ViT-based encoder with DINOv2 initialization
    /// - Multi-scale decoder for dense prediction
    /// - Depth prediction head
    /// </para>
    /// <para>
    /// <b>Reference:</b> "Depth Anything V2"
    /// https://arxiv.org/abs/2406.09414
    /// </para>
    /// </remarks>
    public static IEnumerable<ILayer<T>> CreateDefaultDepthAnythingV2Layers(
        int inputChannels = 3,
        int inputHeight = 480,
        int inputWidth = 640,
        int numFeatures = 768,
        int numEncoderBlocks = 12)
    {
        int patchSize = 16;
        int featH = inputHeight / patchSize;
        int featW = inputWidth / patchSize;

        // Patch embedding
        yield return new ConvolutionalLayer<T>(inputChannels, inputHeight, inputWidth, numFeatures, patchSize, patchSize, 0, new ReLUActivation<T>() as IActivationFunction<T>);

        // Encoder transformer blocks
        for (int i = 0; i < numEncoderBlocks; i++)
        {
            yield return new ConvolutionalLayer<T>(numFeatures, featH, featW, numFeatures, 3, 1, 1, new ReLUActivation<T>() as IActivationFunction<T>);
        }

        // Decoder blocks with progressive upsampling
        int h = featH;
        int w = featW;
        int currentFeatures = numFeatures;

        // Stage 1
        yield return new ConvolutionalLayer<T>(currentFeatures, h, w, numFeatures / 2, 3, 1, 1, new ReLUActivation<T>() as IActivationFunction<T>);
        currentFeatures = numFeatures / 2;

        // Stage 2
        h *= 2; w *= 2;
        yield return new ConvolutionalLayer<T>(currentFeatures, h, w, numFeatures / 4, 3, 1, 1, new ReLUActivation<T>() as IActivationFunction<T>);
        currentFeatures = numFeatures / 4;

        // Stage 3
        h *= 2; w *= 2;
        yield return new ConvolutionalLayer<T>(currentFeatures, h, w, numFeatures / 8, 3, 1, 1, new ReLUActivation<T>() as IActivationFunction<T>);
        currentFeatures = numFeatures / 8;

        // Stage 4
        h *= 2; w *= 2;
        yield return new ConvolutionalLayer<T>(currentFeatures, h, w, 64, 3, 1, 1, new ReLUActivation<T>() as IActivationFunction<T>);

        // Depth head
        h *= 2; w *= 2;
        yield return new ConvolutionalLayer<T>(64, h, w, 1, 3, 1, 1, new ReLUActivation<T>() as IActivationFunction<T>);
    }

    /// <summary>
    /// Creates default layers for TimeSformer video classification.
    /// </summary>
    public static IEnumerable<ILayer<T>> CreateDefaultTimeSformerLayers(
        int inputChannels = 3,
        int inputHeight = 224,
        int inputWidth = 224,
        int embedDim = 768,
        int numLayers = 12,
        int patchSize = 16,
        int numClasses = 400)
    {
        int numPatches = (inputHeight / patchSize) * (inputWidth / patchSize);

        // Patch embedding
        yield return new ConvolutionalLayer<T>(inputChannels, inputHeight, inputWidth, embedDim, patchSize, patchSize, 0);

        // Transformer encoder blocks (divided space-time attention)
        for (int i = 0; i < numLayers; i++)
        {
            // Temporal attention
            yield return new ConvolutionalLayer<T>(embedDim, 1, numPatches, embedDim, 1, 1, 0, new GELUActivation<T>() as IActivationFunction<T>);
            // Spatial attention
            yield return new ConvolutionalLayer<T>(embedDim, 1, numPatches, embedDim, 1, 1, 0, new GELUActivation<T>() as IActivationFunction<T>);
            // MLP
            yield return new ConvolutionalLayer<T>(embedDim, 1, numPatches, embedDim * 4, 1, 1, 0, new GELUActivation<T>() as IActivationFunction<T>);
            yield return new ConvolutionalLayer<T>(embedDim * 4, 1, numPatches, embedDim, 1, 1, 0);
        }

        // Classification head
        yield return new DenseLayer<T>(embedDim, numClasses, new SoftmaxActivation<T>() as IActivationFunction<T>);
    }

    /// <summary>
    /// Creates default layers for SlowFast video recognition.
    /// </summary>
    public static IEnumerable<ILayer<T>> CreateDefaultSlowFastLayers(
        int inputChannels = 3,
        int inputHeight = 224,
        int inputWidth = 224,
        int numClasses = 400,
        int slowChannels = 64,
        int fastChannels = 8,
        int alpha = 8)
    {
        int h = inputHeight;
        int w = inputWidth;

        // Slow pathway - processes fewer frames at higher channel capacity
        yield return new ConvolutionalLayer<T>(inputChannels, h, w, slowChannels, 7, 2, 3, new ReLUActivation<T>() as IActivationFunction<T>);
        h /= 2; w /= 2;
        yield return new ConvolutionalLayer<T>(slowChannels, h, w, slowChannels * 2, 3, 2, 1, new ReLUActivation<T>() as IActivationFunction<T>);
        h /= 2; w /= 2;
        yield return new ConvolutionalLayer<T>(slowChannels * 2, h, w, slowChannels * 4, 3, 2, 1, new ReLUActivation<T>() as IActivationFunction<T>);
        h /= 2; w /= 2;
        yield return new ConvolutionalLayer<T>(slowChannels * 4, h, w, slowChannels * 8, 3, 2, 1, new ReLUActivation<T>() as IActivationFunction<T>);

        // Fast pathway - processes more frames at lower channel capacity
        int fh = inputHeight;
        int fw = inputWidth;
        yield return new ConvolutionalLayer<T>(inputChannels, fh, fw, fastChannels, 7, 2, 3, new ReLUActivation<T>() as IActivationFunction<T>);
        fh /= 2; fw /= 2;
        yield return new ConvolutionalLayer<T>(fastChannels, fh, fw, fastChannels * 2, 3, 2, 1, new ReLUActivation<T>() as IActivationFunction<T>);
        fh /= 2; fw /= 2;
        yield return new ConvolutionalLayer<T>(fastChannels * 2, fh, fw, fastChannels * 4, 3, 2, 1, new ReLUActivation<T>() as IActivationFunction<T>);
        fh /= 2; fw /= 2;
        yield return new ConvolutionalLayer<T>(fastChannels * 4, fh, fw, fastChannels * 8, 3, 2, 1, new ReLUActivation<T>() as IActivationFunction<T>);

        // Lateral connections and fusion
        int fusedChannels = slowChannels * 8 + fastChannels * 8;

        // Global average pooling + classification
        yield return new DenseLayer<T>(fusedChannels, numClasses, new SoftmaxActivation<T>() as IActivationFunction<T>);
    }

    /// <summary>
    /// Creates default layers for MiDaS depth estimation.
    /// </summary>
    public static IEnumerable<ILayer<T>> CreateDefaultMiDaSLayers(
        int inputChannels = 3,
        int inputHeight = 384,
        int inputWidth = 384,
        int embedDim = 768,
        int numEncoderLayers = 12)
    {
        int h = inputHeight;
        int w = inputWidth;
        int patchSize = 16;
        int numPatches = (h / patchSize) * (w / patchSize);

        // Patch embedding (ViT-style)
        yield return new ConvolutionalLayer<T>(inputChannels, h, w, embedDim, patchSize, patchSize, 0);

        // Transformer encoder blocks
        for (int i = 0; i < numEncoderLayers; i++)
        {
            yield return new ConvolutionalLayer<T>(embedDim, 1, numPatches, embedDim, 1, 1, 0, new GELUActivation<T>() as IActivationFunction<T>);
            yield return new ConvolutionalLayer<T>(embedDim, 1, numPatches, embedDim * 4, 1, 1, 0, new GELUActivation<T>() as IActivationFunction<T>);
            yield return new ConvolutionalLayer<T>(embedDim * 4, 1, numPatches, embedDim, 1, 1, 0);
        }

        // Decoder with reassemble and fusion
        h = inputHeight / 16; w = inputWidth / 16;
        yield return new ConvolutionalLayer<T>(embedDim, h, w, 256, 3, 1, 1, new ReLUActivation<T>() as IActivationFunction<T>);
        h *= 2; w *= 2;
        yield return new ConvolutionalLayer<T>(256, h, w, 128, 3, 1, 1, new ReLUActivation<T>() as IActivationFunction<T>);
        h *= 2; w *= 2;
        yield return new ConvolutionalLayer<T>(128, h, w, 64, 3, 1, 1, new ReLUActivation<T>() as IActivationFunction<T>);
        h *= 2; w *= 2;
        yield return new ConvolutionalLayer<T>(64, h, w, 32, 3, 1, 1, new ReLUActivation<T>() as IActivationFunction<T>);
        h *= 2; w *= 2;

        // Depth head (relative depth output)
        yield return new ConvolutionalLayer<T>(32, h, w, 1, 1, 1, 0);
    }

    /// <summary>
    /// Creates default layers for EDVR video restoration.
    /// </summary>
    public static IEnumerable<ILayer<T>> CreateDefaultEDVRLayers(
        int inputChannels = 3,
        int inputHeight = 256,
        int inputWidth = 256,
        int numFeatures = 64,
        int numFrames = 5,
        int numGroups = 8,
        int numBlocks = 5)
    {
        int h = inputHeight;
        int w = inputWidth;

        // Feature extraction
        yield return new ConvolutionalLayer<T>(inputChannels * numFrames, h, w, numFeatures, 3, 1, 1, new LeakyReLUActivation<T>() as IActivationFunction<T>);

        // PCD (Pyramid Cascading and Deformable) alignment
        for (int level = 0; level < 3; level++)
        {
            int scale = (int)Math.Pow(2, level);
            int scaledH = h / scale;
            int scaledW = w / scale;
            yield return new ConvolutionalLayer<T>(numFeatures, scaledH, scaledW, numFeatures, 3, 1, 1, new LeakyReLUActivation<T>() as IActivationFunction<T>);
        }

        // TSA (Temporal and Spatial Attention) fusion
        yield return new ConvolutionalLayer<T>(numFeatures * numFrames, h, w, numFeatures, 1, 1, 0, new LeakyReLUActivation<T>() as IActivationFunction<T>);

        // Reconstruction with residual blocks
        for (int i = 0; i < numBlocks; i++)
        {
            yield return new ConvolutionalLayer<T>(numFeatures, h, w, numFeatures, 3, 1, 1, new LeakyReLUActivation<T>() as IActivationFunction<T>);
            yield return new ConvolutionalLayer<T>(numFeatures, h, w, numFeatures, 3, 1, 1);
        }

        // Upsampling
        yield return new ConvolutionalLayer<T>(numFeatures, h, w, numFeatures * 4, 3, 1, 1, new LeakyReLUActivation<T>() as IActivationFunction<T>);
        h *= 2; w *= 2;
        yield return new ConvolutionalLayer<T>(numFeatures, h, w, numFeatures * 4, 3, 1, 1, new LeakyReLUActivation<T>() as IActivationFunction<T>);
        h *= 2; w *= 2;

        // Output
        yield return new ConvolutionalLayer<T>(numFeatures, h, w, inputChannels, 3, 1, 1);
    }

    /// <summary>
    /// Creates default layers for FLAVR frame interpolation.
    /// </summary>
    public static IEnumerable<ILayer<T>> CreateDefaultFLAVRLayers(
        int inputChannels = 3,
        int inputHeight = 256,
        int inputWidth = 256,
        int numFeatures = 64,
        int numInputFrames = 4)
    {
        int h = inputHeight;
        int w = inputWidth;

        // Encoder (3D convolutions for spatiotemporal features)
        yield return new ConvolutionalLayer<T>(inputChannels * numInputFrames, h, w, numFeatures, 7, 1, 3, new LeakyReLUActivation<T>() as IActivationFunction<T>);
        yield return new ConvolutionalLayer<T>(numFeatures, h, w, numFeatures * 2, 3, 2, 1, new LeakyReLUActivation<T>() as IActivationFunction<T>);
        h /= 2; w /= 2;
        yield return new ConvolutionalLayer<T>(numFeatures * 2, h, w, numFeatures * 4, 3, 2, 1, new LeakyReLUActivation<T>() as IActivationFunction<T>);
        h /= 2; w /= 2;
        yield return new ConvolutionalLayer<T>(numFeatures * 4, h, w, numFeatures * 8, 3, 2, 1, new LeakyReLUActivation<T>() as IActivationFunction<T>);
        h /= 2; w /= 2;

        // Bottleneck
        yield return new ConvolutionalLayer<T>(numFeatures * 8, h, w, numFeatures * 8, 3, 1, 1, new LeakyReLUActivation<T>() as IActivationFunction<T>);

        // Decoder (flow-agnostic reconstruction)
        yield return new ConvolutionalLayer<T>(numFeatures * 8, h, w, numFeatures * 4, 3, 1, 1, new LeakyReLUActivation<T>() as IActivationFunction<T>);
        h *= 2; w *= 2;
        yield return new ConvolutionalLayer<T>(numFeatures * 4, h, w, numFeatures * 2, 3, 1, 1, new LeakyReLUActivation<T>() as IActivationFunction<T>);
        h *= 2; w *= 2;
        yield return new ConvolutionalLayer<T>(numFeatures * 2, h, w, numFeatures, 3, 1, 1, new LeakyReLUActivation<T>() as IActivationFunction<T>);
        h *= 2; w *= 2;

        // Output (single interpolated frame)
        yield return new ConvolutionalLayer<T>(numFeatures, h, w, inputChannels, 3, 1, 1);
    }

    /// <summary>
    /// Creates default layers for FlowFormer optical flow estimation.
    /// </summary>
    public static IEnumerable<ILayer<T>> CreateDefaultFlowFormerLayers(
        int inputChannels = 3,
        int inputHeight = 448,
        int inputWidth = 1024,
        int embedDim = 256,
        int numLayers = 6)
    {
        int h = inputHeight;
        int w = inputWidth;

        // CNN feature encoder (shared for both frames)
        yield return new ConvolutionalLayer<T>(inputChannels * 2, h, w, 64, 7, 2, 3, new ReLUActivation<T>() as IActivationFunction<T>);
        h /= 2; w /= 2;
        yield return new ConvolutionalLayer<T>(64, h, w, 128, 3, 2, 1, new ReLUActivation<T>() as IActivationFunction<T>);
        h /= 2; w /= 2;
        yield return new ConvolutionalLayer<T>(128, h, w, embedDim, 3, 2, 1, new ReLUActivation<T>() as IActivationFunction<T>);
        h /= 2; w /= 2;

        // Cost volume encoder
        yield return new ConvolutionalLayer<T>(embedDim, h, w, embedDim, 3, 1, 1, new GELUActivation<T>() as IActivationFunction<T>);

        // Transformer blocks for cost aggregation
        for (int i = 0; i < numLayers; i++)
        {
            yield return new ConvolutionalLayer<T>(embedDim, h, w, embedDim, 1, 1, 0, new GELUActivation<T>() as IActivationFunction<T>);
            yield return new ConvolutionalLayer<T>(embedDim, h, w, embedDim * 4, 1, 1, 0, new GELUActivation<T>() as IActivationFunction<T>);
            yield return new ConvolutionalLayer<T>(embedDim * 4, h, w, embedDim, 1, 1, 0);
        }

        // Flow decoder
        yield return new ConvolutionalLayer<T>(embedDim, h, w, 128, 3, 1, 1, new ReLUActivation<T>() as IActivationFunction<T>);
        yield return new ConvolutionalLayer<T>(128, h, w, 64, 3, 1, 1, new ReLUActivation<T>() as IActivationFunction<T>);

        // Flow head (2 channels: horizontal and vertical flow)
        yield return new ConvolutionalLayer<T>(64, h, w, 2, 3, 1, 1);
    }

    /// <summary>
    /// Creates default layers for ByteTrack multi-object tracking.
    /// </summary>
    public static IEnumerable<ILayer<T>> CreateDefaultByteTrackLayers(
        int inputChannels = 3,
        int inputHeight = 800,
        int inputWidth = 1440,
        int numFeatures = 256,
        int numClasses = 1)
    {
        int h = inputHeight;
        int w = inputWidth;

        // Backbone (CSPDarknet-style)
        yield return new ConvolutionalLayer<T>(inputChannels, h, w, 32, 3, 2, 1, new SiLUActivation<T>() as IActivationFunction<T>);
        h /= 2; w /= 2;
        yield return new ConvolutionalLayer<T>(32, h, w, 64, 3, 2, 1, new SiLUActivation<T>() as IActivationFunction<T>);
        h /= 2; w /= 2;
        yield return new ConvolutionalLayer<T>(64, h, w, 128, 3, 2, 1, new SiLUActivation<T>() as IActivationFunction<T>);
        h /= 2; w /= 2;
        yield return new ConvolutionalLayer<T>(128, h, w, numFeatures, 3, 2, 1, new SiLUActivation<T>() as IActivationFunction<T>);
        h /= 2; w /= 2;
        yield return new ConvolutionalLayer<T>(numFeatures, h, w, numFeatures * 2, 3, 2, 1, new SiLUActivation<T>() as IActivationFunction<T>);
        h /= 2; w /= 2;

        // FPN neck for multi-scale features
        yield return new ConvolutionalLayer<T>(numFeatures * 2, h, w, numFeatures, 1, 1, 0, new SiLUActivation<T>() as IActivationFunction<T>);

        // Detection head (outputs: x, y, w, h, objectness, class)
        yield return new ConvolutionalLayer<T>(numFeatures, h, w, numFeatures, 3, 1, 1, new SiLUActivation<T>() as IActivationFunction<T>);
        yield return new ConvolutionalLayer<T>(numFeatures, h, w, 5 + numClasses, 1, 1, 0); // bbox + obj + classes
    }

    /// <summary>
    /// Creates default layers for DIFRINT video stabilization.
    /// </summary>
    public static IEnumerable<ILayer<T>> CreateDefaultDIFRINTLayers(
        int inputChannels = 3,
        int inputHeight = 480,
        int inputWidth = 640,
        int numFeatures = 64,
        int numIterations = 3)
    {
        int h = inputHeight;
        int w = inputWidth;

        // Motion estimation encoder
        yield return new ConvolutionalLayer<T>(inputChannels * 2, h, w, numFeatures, 7, 2, 3, new LeakyReLUActivation<T>() as IActivationFunction<T>);
        h /= 2; w /= 2;
        yield return new ConvolutionalLayer<T>(numFeatures, h, w, numFeatures * 2, 3, 2, 1, new LeakyReLUActivation<T>() as IActivationFunction<T>);
        h /= 2; w /= 2;
        yield return new ConvolutionalLayer<T>(numFeatures * 2, h, w, numFeatures * 4, 3, 2, 1, new LeakyReLUActivation<T>() as IActivationFunction<T>);
        h /= 2; w /= 2;

        // Iterative refinement blocks
        for (int i = 0; i < numIterations; i++)
        {
            yield return new ConvolutionalLayer<T>(numFeatures * 4, h, w, numFeatures * 4, 3, 1, 1, new LeakyReLUActivation<T>() as IActivationFunction<T>);
            yield return new ConvolutionalLayer<T>(numFeatures * 4, h, w, numFeatures * 4, 3, 1, 1);
        }

        // Decoder for stabilized frame
        yield return new ConvolutionalLayer<T>(numFeatures * 4, h, w, numFeatures * 2, 3, 1, 1, new LeakyReLUActivation<T>() as IActivationFunction<T>);
        h *= 2; w *= 2;
        yield return new ConvolutionalLayer<T>(numFeatures * 2, h, w, numFeatures, 3, 1, 1, new LeakyReLUActivation<T>() as IActivationFunction<T>);
        h *= 2; w *= 2;
        yield return new ConvolutionalLayer<T>(numFeatures, h, w, numFeatures, 3, 1, 1, new LeakyReLUActivation<T>() as IActivationFunction<T>);
        h *= 2; w *= 2;

        // Output frame
        yield return new ConvolutionalLayer<T>(numFeatures, h, w, inputChannels, 3, 1, 1);
    }

    /// <summary>
    /// Creates default layers for RVM (Robust Video Matting).
    /// </summary>
    public static IEnumerable<ILayer<T>> CreateDefaultRVMLayers(
        int inputChannels = 3,
        int inputHeight = 512,
        int inputWidth = 512,
        int numFeatures = 32)
    {
        int h = inputHeight;
        int w = inputWidth;

        // Encoder (MobileNetV3-style)
        yield return new ConvolutionalLayer<T>(inputChannels, h, w, numFeatures, 3, 2, 1, new ReLU6Activation<T>() as IActivationFunction<T>);
        h /= 2; w /= 2;
        yield return new ConvolutionalLayer<T>(numFeatures, h, w, numFeatures * 2, 3, 2, 1, new ReLU6Activation<T>() as IActivationFunction<T>);
        h /= 2; w /= 2;
        yield return new ConvolutionalLayer<T>(numFeatures * 2, h, w, numFeatures * 4, 3, 2, 1, new ReLU6Activation<T>() as IActivationFunction<T>);
        h /= 2; w /= 2;
        yield return new ConvolutionalLayer<T>(numFeatures * 4, h, w, numFeatures * 8, 3, 2, 1, new ReLU6Activation<T>() as IActivationFunction<T>);
        h /= 2; w /= 2;

        // Recurrent module (GRU-style for temporal consistency)
        yield return new ConvolutionalLayer<T>(numFeatures * 8, h, w, numFeatures * 8, 3, 1, 1, new ReLUActivation<T>() as IActivationFunction<T>);
        yield return new ConvolutionalLayer<T>(numFeatures * 8, h, w, numFeatures * 8, 3, 1, 1, new SigmoidActivation<T>() as IActivationFunction<T>);

        // Decoder
        yield return new ConvolutionalLayer<T>(numFeatures * 8, h, w, numFeatures * 4, 3, 1, 1, new ReLUActivation<T>() as IActivationFunction<T>);
        h *= 2; w *= 2;
        yield return new ConvolutionalLayer<T>(numFeatures * 4, h, w, numFeatures * 2, 3, 1, 1, new ReLUActivation<T>() as IActivationFunction<T>);
        h *= 2; w *= 2;
        yield return new ConvolutionalLayer<T>(numFeatures * 2, h, w, numFeatures, 3, 1, 1, new ReLUActivation<T>() as IActivationFunction<T>);
        h *= 2; w *= 2;
        yield return new ConvolutionalLayer<T>(numFeatures, h, w, numFeatures, 3, 1, 1, new ReLUActivation<T>() as IActivationFunction<T>);
        h *= 2; w *= 2;

        // Output heads: alpha matte (1 channel) + foreground (3 channels)
        yield return new ConvolutionalLayer<T>(numFeatures, h, w, 4, 1, 1, 0); // RGBA output
    }

    /// <summary>
    /// Creates default layers for FastDVDNet video denoising.
    /// </summary>
    public static IEnumerable<ILayer<T>> CreateDefaultFastDVDNetLayers(
        int inputChannels = 3,
        int inputHeight = 480,
        int inputWidth = 854,
        int numFeatures = 32,
        int numInputFrames = 5)
    {
        int h = inputHeight;
        int w = inputWidth;

        // Stage 1: Multi-frame denoising blocks (process frames in pairs)
        int stage1Input = inputChannels * 3 + 1; // 3 frames + noise map
        yield return new ConvolutionalLayer<T>(stage1Input, h, w, numFeatures, 3, 1, 1, new ReLUActivation<T>() as IActivationFunction<T>);
        yield return new ConvolutionalLayer<T>(numFeatures, h, w, numFeatures, 3, 1, 1, new ReLUActivation<T>() as IActivationFunction<T>);
        yield return new ConvolutionalLayer<T>(numFeatures, h, w, numFeatures, 3, 1, 1, new ReLUActivation<T>() as IActivationFunction<T>);
        yield return new ConvolutionalLayer<T>(numFeatures, h, w, numFeatures, 3, 1, 1, new ReLUActivation<T>() as IActivationFunction<T>);
        yield return new ConvolutionalLayer<T>(numFeatures, h, w, inputChannels, 3, 1, 1);

        // Stage 2: Temporal fusion (combine stage 1 outputs)
        int stage2Input = inputChannels * 3 + 1; // 3 denoised frames + noise map
        yield return new ConvolutionalLayer<T>(stage2Input, h, w, numFeatures, 3, 1, 1, new ReLUActivation<T>() as IActivationFunction<T>);
        yield return new ConvolutionalLayer<T>(numFeatures, h, w, numFeatures, 3, 1, 1, new ReLUActivation<T>() as IActivationFunction<T>);
        yield return new ConvolutionalLayer<T>(numFeatures, h, w, numFeatures, 3, 1, 1, new ReLUActivation<T>() as IActivationFunction<T>);
        yield return new ConvolutionalLayer<T>(numFeatures, h, w, numFeatures, 3, 1, 1, new ReLUActivation<T>() as IActivationFunction<T>);
        yield return new ConvolutionalLayer<T>(numFeatures, h, w, inputChannels, 3, 1, 1);
=======
                yield return new DenseLayer<T>(currentChannels, currentChannels, siluActivation);
            }
        }

        // Output projection to mel spectrogram
        yield return new LayerNormalizationLayer<T>(currentChannels);
        yield return new DenseLayer<T>(currentChannels, numMels, identityActivation);
    }

    /// <summary>
    /// Creates default Stable Audio layers for text-to-audio generation.
    /// </summary>
    /// <param name="textHiddenDim">Text encoder hidden dimension (default: 768).</param>
    /// <param name="latentDim">Latent space dimension (default: 64).</param>
    /// <param name="ditHiddenDim">DiT hidden dimension (default: 1024).</param>
    /// <param name="numDitBlocks">Number of DiT transformer blocks (default: 24).</param>
    /// <param name="numHeads">Number of attention heads (default: 16).</param>
    /// <param name="maxTextLength">Maximum text sequence length (default: 512).</param>
    /// <param name="maxAudioLength">Maximum audio latent sequence length (default: 2048).</param>
    /// <param name="dropoutRate">Dropout rate (default: 0.1).</param>
    /// <returns>A collection of layers forming a Stable Audio model.</returns>
    /// <remarks>
    /// <para>
    /// Stable Audio by Stability AI uses a Diffusion Transformer (DiT) architecture:
    /// </para>
    /// <list type="bullet">
    /// <item><description>T5-based text encoder for conditioning</description></item>
    /// <item><description>Variational autoencoder for audio latent compression</description></item>
    /// <item><description>DiT (Diffusion Transformer) for denoising in latent space</description></item>
    /// <item><description>Supports variable-length audio generation with timing conditioning</description></item>
    /// </list>
    /// <para>
    /// Reference: "Stable Audio: Fast Timing-Conditioned Latent Audio Diffusion" by Evans et al., 2024
    /// </para>
    /// </remarks>
    public static IEnumerable<ILayer<T>> CreateDefaultStableAudioLayers(
        int textHiddenDim = 768,
        int latentDim = 64,
        int ditHiddenDim = 1024,
        int numDitBlocks = 24,
        int numHeads = 16,
        int maxTextLength = 512,
        int maxAudioLength = 2048,
        double dropoutRate = 0.1)
    {
        IActivationFunction<T> geluActivation = new GELUActivation<T>();
        IActivationFunction<T> siluActivation = new SwishActivation<T>();
        IActivationFunction<T> identityActivation = new IdentityActivation<T>();

        // === T5 TEXT ENCODER ===

        // Token embedding
        yield return new EmbeddingLayer<T>(32128, textHiddenDim);

        // Positional encoding
        yield return new PositionalEncodingLayer<T>(maxTextLength, textHiddenDim);

        if (dropoutRate > 0)
        {
            yield return new DropoutLayer<T>(dropoutRate);
        }

        // T5 encoder layers
        for (int i = 0; i < 12; i++)
        {
            yield return new MultiHeadAttentionLayer<T>(
                sequenceLength: maxTextLength,
                embeddingDimension: textHiddenDim,
                headCount: 12,
                activationFunction: identityActivation);

            yield return new LayerNormalizationLayer<T>(textHiddenDim);

            yield return new DenseLayer<T>(textHiddenDim, textHiddenDim * 4, geluActivation);
            yield return new DenseLayer<T>(textHiddenDim * 4, textHiddenDim, identityActivation);
            yield return new LayerNormalizationLayer<T>(textHiddenDim);

            if (dropoutRate > 0)
            {
                yield return new DropoutLayer<T>(dropoutRate);
            }
        }

        // Project to DiT dimension
        yield return new DenseLayer<T>(textHiddenDim, ditHiddenDim, identityActivation);

        // === TIMING CONDITIONING ===

        // Start/end time embedding (seconds conditioning)
        yield return new DenseLayer<T>(2, ditHiddenDim, siluActivation);
        yield return new DenseLayer<T>(ditHiddenDim, ditHiddenDim, siluActivation);

        // === VAE ENCODER ===

        // Audio waveform to latent space
        yield return new DenseLayer<T>(1, 128, siluActivation);
        yield return new DenseLayer<T>(128, 256, siluActivation);
        yield return new DenseLayer<T>(256, 512, siluActivation);
        yield return new DenseLayer<T>(512, latentDim * 2, identityActivation); // mean + log_var

        // === DiT (DIFFUSION TRANSFORMER) ===

        // Latent projection
        yield return new DenseLayer<T>(latentDim, ditHiddenDim, identityActivation);

        // Positional encoding for audio latents
        yield return new PositionalEncodingLayer<T>(maxAudioLength, ditHiddenDim);

        // Timestep embedding (sinusoidal + MLP)
        yield return new DenseLayer<T>(ditHiddenDim, ditHiddenDim * 4, siluActivation);
        yield return new DenseLayer<T>(ditHiddenDim * 4, ditHiddenDim, identityActivation);

        // DiT blocks (transformer with AdaLN conditioning)
        for (int i = 0; i < numDitBlocks; i++)
        {
            // Self-attention
            yield return new MultiHeadAttentionLayer<T>(
                sequenceLength: maxAudioLength,
                embeddingDimension: ditHiddenDim,
                headCount: numHeads,
                activationFunction: identityActivation);

            yield return new LayerNormalizationLayer<T>(ditHiddenDim);

            if (dropoutRate > 0)
            {
                yield return new DropoutLayer<T>(dropoutRate);
            }

            // Cross-attention to text encoder output
            yield return new MultiHeadAttentionLayer<T>(
                sequenceLength: maxAudioLength,
                embeddingDimension: ditHiddenDim,
                headCount: numHeads,
                activationFunction: identityActivation);

            yield return new LayerNormalizationLayer<T>(ditHiddenDim);

            if (dropoutRate > 0)
            {
                yield return new DropoutLayer<T>(dropoutRate);
            }

            // Feed-forward network with GELU
            yield return new DenseLayer<T>(ditHiddenDim, ditHiddenDim * 4, geluActivation);
            yield return new DenseLayer<T>(ditHiddenDim * 4, ditHiddenDim, identityActivation);
            yield return new LayerNormalizationLayer<T>(ditHiddenDim);

            if (dropoutRate > 0)
            {
                yield return new DropoutLayer<T>(dropoutRate);
            }
        }

        // Final layer normalization
        yield return new LayerNormalizationLayer<T>(ditHiddenDim);

        // Output projection to latent space
        yield return new DenseLayer<T>(ditHiddenDim, latentDim, identityActivation);

        // === VAE DECODER ===

        // Latent to waveform
        yield return new DenseLayer<T>(latentDim, 512, siluActivation);
        yield return new DenseLayer<T>(512, 256, siluActivation);
        yield return new DenseLayer<T>(256, 128, siluActivation);
        yield return new DenseLayer<T>(128, 1, identityActivation); // mono audio output
    }

    /// <summary>
    /// Creates default Whisper layers for automatic speech recognition.
    /// </summary>
    /// <param name="modelDim">Model hidden dimension (default: 512 for Base).</param>
    /// <param name="numEncoderLayers">Number of encoder transformer layers (default: 6 for Base).</param>
    /// <param name="numDecoderLayers">Number of decoder transformer layers (default: 6 for Base).</param>
    /// <param name="numHeads">Number of attention heads (default: 8 for Base).</param>
    /// <param name="ffDim">Feed-forward hidden dimension (default: 2048 for Base).</param>
    /// <param name="numMels">Number of mel spectrogram bins (default: 80).</param>
    /// <param name="maxFrames">Maximum mel spectrogram frames (default: 3000 for 30s audio).</param>
    /// <param name="maxTokens">Maximum output token sequence length (default: 448).</param>
    /// <param name="vocabSize">Whisper vocabulary size (default: 51865).</param>
    /// <param name="dropoutRate">Dropout rate (default: 0.0 for inference-optimized).</param>
    /// <returns>A collection of layers forming a Whisper encoder-decoder architecture.</returns>
    /// <remarks>
    /// <para>
    /// Whisper is OpenAI's state-of-the-art automatic speech recognition model with:
    /// </para>
    /// <list type="bullet">
    /// <item><description>Mel spectrogram audio preprocessing (80 bins, 16kHz)</description></item>
    /// <item><description>Convolutional stem for initial audio feature extraction</description></item>
    /// <item><description>Transformer encoder for audio representation learning</description></item>
    /// <item><description>Transformer decoder with cross-attention for text generation</description></item>
    /// <item><description>Support for 99+ languages and translation to English</description></item>
    /// </list>
    /// <para>
    /// Reference: "Robust Speech Recognition via Large-Scale Weak Supervision" by Radford et al., 2022
    /// </para>
    /// </remarks>
    public static IEnumerable<ILayer<T>> CreateDefaultWhisperLayers(
        int modelDim = 512,
        int numEncoderLayers = 6,
        int numDecoderLayers = 6,
        int numHeads = 8,
        int ffDim = 2048,
        int numMels = 80,
        int maxFrames = 3000,
        int maxTokens = 448,
        int vocabSize = 51865,
        double dropoutRate = 0.0)
    {
        IActivationFunction<T> geluActivation = new GELUActivation<T>();
        IActivationFunction<T> identityActivation = new IdentityActivation<T>();

        // === AUDIO ENCODER ===

        // Initial projection from mel spectrogram to model dimension
        // (Simulating convolutional stem with dense layers for framework compatibility)
        yield return new DenseLayer<T>(numMels, modelDim, geluActivation);
        yield return new DenseLayer<T>(modelDim, modelDim, geluActivation);

        // Positional encoding for encoder
        yield return new PositionalEncodingLayer<T>(maxFrames, modelDim);

        if (dropoutRate > 0)
        {
            yield return new DropoutLayer<T>(dropoutRate);
        }

        // Encoder transformer layers
        for (int i = 0; i < numEncoderLayers; i++)
        {
            // Self-attention
            yield return new MultiHeadAttentionLayer<T>(
                sequenceLength: maxFrames,
                embeddingDimension: modelDim,
                headCount: numHeads);

            // Layer normalization (pre-LN architecture)
            yield return new LayerNormalizationLayer<T>(modelDim);

            // Feed-forward network
            yield return new DenseLayer<T>(modelDim, ffDim, geluActivation);
            yield return new DenseLayer<T>(ffDim, modelDim, identityActivation);

            // Layer normalization
            yield return new LayerNormalizationLayer<T>(modelDim);

            if (dropoutRate > 0)
            {
                yield return new DropoutLayer<T>(dropoutRate);
            }
        }

        // Final encoder layer normalization
        yield return new LayerNormalizationLayer<T>(modelDim);

        // === TEXT DECODER ===

        // Token embedding (Whisper vocabulary)
        yield return new EmbeddingLayer<T>(vocabSize, modelDim);

        // Positional encoding for decoder
        yield return new PositionalEncodingLayer<T>(maxTokens, modelDim);

        if (dropoutRate > 0)
        {
            yield return new DropoutLayer<T>(dropoutRate);
        }

        // Decoder transformer layers with cross-attention
        for (int i = 0; i < numDecoderLayers; i++)
        {
            yield return new TransformerDecoderLayer<T>(
                embeddingSize: modelDim,
                numHeads: numHeads,
                feedForwardDim: ffDim,
                sequenceLength: maxTokens,
                ffnActivation: geluActivation);

            if (dropoutRate > 0 && i < numDecoderLayers - 1)
            {
                yield return new DropoutLayer<T>(dropoutRate);
            }
        }

        // Final decoder layer normalization
        yield return new LayerNormalizationLayer<T>(modelDim);

        // Output projection to vocabulary logits
        yield return new DenseLayer<T>(modelDim, vocabSize, identityActivation);
    }

    /// <summary>
    /// Creates default TTS (Text-to-Speech) layers for speech synthesis.
    /// </summary>
    /// <param name="textHiddenDim">Text encoder hidden dimension (default: 256).</param>
    /// <param name="audioHiddenDim">Audio decoder hidden dimension (default: 512).</param>
    /// <param name="numEncoderLayers">Number of encoder transformer layers (default: 6).</param>
    /// <param name="numDecoderLayers">Number of decoder transformer layers (default: 6).</param>
    /// <param name="numHeads">Number of attention heads (default: 8).</param>
    /// <param name="numMels">Number of mel spectrogram bins (default: 80).</param>
    /// <param name="maxTextLength">Maximum input text length (default: 512).</param>
    /// <param name="maxMelFrames">Maximum mel spectrogram frames (default: 1000).</param>
    /// <param name="vocabSize">Phoneme/character vocabulary size (default: 148).</param>
    /// <param name="dropoutRate">Dropout rate (default: 0.1).</param>
    /// <returns>A collection of layers forming a TTS encoder-decoder architecture.</returns>
    /// <remarks>
    /// <para>
    /// TTS architecture with:
    /// </para>
    /// <list type="bullet">
    /// <item><description>Character/phoneme embedding with positional encoding</description></item>
    /// <item><description>Transformer encoder for text representation</description></item>
    /// <item><description>Transformer decoder with cross-attention for mel generation</description></item>
    /// <item><description>Post-net convolutional refinement (simulated with dense layers)</description></item>
    /// </list>
    /// <para>
    /// Reference: "Natural TTS Synthesis by Conditioning WaveNet on Mel Spectrogram Predictions" (Tacotron 2)
    /// </para>
    /// </remarks>
    public static IEnumerable<ILayer<T>> CreateDefaultTtsLayers(
        int textHiddenDim = 256,
        int audioHiddenDim = 512,
        int numEncoderLayers = 6,
        int numDecoderLayers = 6,
        int numHeads = 8,
        int numMels = 80,
        int maxTextLength = 512,
        int maxMelFrames = 1000,
        int vocabSize = 148,
        double dropoutRate = 0.1)
    {
        IActivationFunction<T> reluActivation = new ReLUActivation<T>();
        IActivationFunction<T> tanhActivation = new TanhActivation<T>();
        IActivationFunction<T> identityActivation = new IdentityActivation<T>();

        // === TEXT ENCODER ===

        // Character/phoneme embedding
        yield return new EmbeddingLayer<T>(vocabSize, textHiddenDim);

        // Positional encoding for text
        yield return new PositionalEncodingLayer<T>(maxTextLength, textHiddenDim);

        if (dropoutRate > 0)
        {
            yield return new DropoutLayer<T>(dropoutRate);
        }

        // Text encoder transformer layers
        for (int i = 0; i < numEncoderLayers; i++)
        {
            yield return new MultiHeadAttentionLayer<T>(
                sequenceLength: maxTextLength,
                embeddingDimension: textHiddenDim,
                headCount: numHeads);

            yield return new LayerNormalizationLayer<T>(textHiddenDim);

            yield return new DenseLayer<T>(textHiddenDim, textHiddenDim * 4, reluActivation);
            yield return new DenseLayer<T>(textHiddenDim * 4, textHiddenDim, identityActivation);

            yield return new LayerNormalizationLayer<T>(textHiddenDim);

            if (dropoutRate > 0)
            {
                yield return new DropoutLayer<T>(dropoutRate);
            }
        }

        // Project to decoder dimension
        yield return new DenseLayer<T>(textHiddenDim, audioHiddenDim, identityActivation);

        // === MEL DECODER ===

        // Pre-net for mel input (autoregressive conditioning)
        yield return new DenseLayer<T>(numMels, audioHiddenDim, reluActivation);
        yield return new DenseLayer<T>(audioHiddenDim, audioHiddenDim, reluActivation);

        if (dropoutRate > 0)
        {
            yield return new DropoutLayer<T>(dropoutRate);
        }

        // Decoder transformer layers
        for (int i = 0; i < numDecoderLayers; i++)
        {
            yield return new TransformerDecoderLayer<T>(
                embeddingSize: audioHiddenDim,
                numHeads: numHeads,
                feedForwardDim: audioHiddenDim * 4,
                sequenceLength: maxMelFrames,
                ffnActivation: reluActivation);

            if (dropoutRate > 0 && i < numDecoderLayers - 1)
            {
                yield return new DropoutLayer<T>(dropoutRate);
            }
        }

        // Mel projection
        yield return new DenseLayer<T>(audioHiddenDim, numMels, identityActivation);

        // === POST-NET (5 convolutional layers simulated with dense) ===
        yield return new DenseLayer<T>(numMels, 512, tanhActivation);
        yield return new DenseLayer<T>(512, 512, tanhActivation);
        yield return new DenseLayer<T>(512, 512, tanhActivation);
        yield return new DenseLayer<T>(512, 512, tanhActivation);
        yield return new DenseLayer<T>(512, numMels, identityActivation);

        // Stop token prediction
        yield return new DenseLayer<T>(audioHiddenDim, 1, (IActivationFunction<T>)new SigmoidActivation<T>());
    }

    /// <summary>
    /// Creates default speaker embedding layers for speaker verification and identification.
    /// </summary>
    /// <param name="numMels">Number of mel spectrogram bins (default: 80).</param>
    /// <param name="hiddenDim">Hidden layer dimension (default: 512).</param>
    /// <param name="embeddingDim">Output embedding dimension (default: 256).</param>
    /// <param name="numLayers">Number of LSTM-like layers (default: 3).</param>
    /// <param name="maxFrames">Maximum input frames (default: 500).</param>
    /// <param name="dropoutRate">Dropout rate (default: 0.1).</param>
    /// <returns>A collection of layers for speaker embedding extraction.</returns>
    /// <remarks>
    /// <para>
    /// ECAPA-TDNN inspired architecture for speaker embedding with:
    /// </para>
    /// <list type="bullet">
    /// <item><description>Frame-level feature extraction with attention</description></item>
    /// <item><description>Temporal context aggregation</description></item>
    /// <item><description>Attentive statistics pooling</description></item>
    /// <item><description>Speaker embedding projection</description></item>
    /// </list>
    /// <para>
    /// Reference: "ECAPA-TDNN: Emphasized Channel Attention, Propagation and Aggregation in TDNN"
    /// </para>
    /// </remarks>
    public static IEnumerable<ILayer<T>> CreateDefaultSpeakerEmbeddingLayers(
        int numMels = 80,
        int hiddenDim = 512,
        int embeddingDim = 256,
        int numLayers = 3,
        int maxFrames = 500,
        double dropoutRate = 0.1)
    {
        IActivationFunction<T> reluActivation = new ReLUActivation<T>();
        IActivationFunction<T> identityActivation = new IdentityActivation<T>();

        // Initial feature projection
        yield return new DenseLayer<T>(numMels, hiddenDim, reluActivation);
        yield return new LayerNormalizationLayer<T>(hiddenDim);

        if (dropoutRate > 0)
        {
            yield return new DropoutLayer<T>(dropoutRate);
        }

        // Frame-level processing with attention (simulating TDNN with attention)
        for (int i = 0; i < numLayers; i++)
        {
            // Self-attention for temporal modeling
            yield return new MultiHeadAttentionLayer<T>(
                sequenceLength: maxFrames,
                embeddingDimension: hiddenDim,
                headCount: 8);

            yield return new LayerNormalizationLayer<T>(hiddenDim);

            // Feed-forward with residual-like structure
            yield return new DenseLayer<T>(hiddenDim, hiddenDim * 2, reluActivation);
            yield return new DenseLayer<T>(hiddenDim * 2, hiddenDim, identityActivation);

            yield return new LayerNormalizationLayer<T>(hiddenDim);

            if (dropoutRate > 0)
            {
                yield return new DropoutLayer<T>(dropoutRate);
            }
        }

        // Attentive statistics pooling (simplified)
        yield return new DenseLayer<T>(hiddenDim, hiddenDim, (IActivationFunction<T>)new TanhActivation<T>());
        yield return new DenseLayer<T>(hiddenDim, hiddenDim, identityActivation);

        // Final embedding projection
        yield return new DenseLayer<T>(hiddenDim, embeddingDim, identityActivation);

        // L2 normalization is handled in the model code
    }

    /// <summary>
    /// Creates default genre classification layers.
    /// </summary>
    /// <param name="numMels">Number of mel spectrogram bins (default: 128).</param>
    /// <param name="hiddenDim">Hidden layer dimension (default: 256).</param>
    /// <param name="numClasses">Number of genre classes (default: 10).</param>
    /// <param name="maxFrames">Maximum input frames (default: 1000).</param>
    /// <param name="numAttentionLayers">Number of attention layers (default: 4).</param>
    /// <param name="dropoutRate">Dropout rate (default: 0.3).</param>
    /// <returns>A collection of layers for genre classification.</returns>
    /// <remarks>
    /// <para>
    /// Audio classification architecture with:
    /// </para>
    /// <list type="bullet">
    /// <item><description>Mel spectrogram feature extraction</description></item>
    /// <item><description>Transformer encoder for temporal modeling</description></item>
    /// <item><description>Global average pooling</description></item>
    /// <item><description>Classification head with softmax output</description></item>
    /// </list>
    /// </remarks>
    public static IEnumerable<ILayer<T>> CreateDefaultGenreClassifierLayers(
        int numMels = 128,
        int hiddenDim = 256,
        int numClasses = 10,
        int maxFrames = 1000,
        int numAttentionLayers = 4,
        double dropoutRate = 0.3)
    {
        IActivationFunction<T> reluActivation = new ReLUActivation<T>();
        IActivationFunction<T> identityActivation = new IdentityActivation<T>();

        // Feature projection
        yield return new DenseLayer<T>(numMels, hiddenDim, reluActivation);
        yield return new LayerNormalizationLayer<T>(hiddenDim);

        if (dropoutRate > 0)
        {
            yield return new DropoutLayer<T>(dropoutRate);
        }

        // Positional encoding
        yield return new PositionalEncodingLayer<T>(maxFrames, hiddenDim);

        // Transformer encoder layers
        for (int i = 0; i < numAttentionLayers; i++)
        {
            yield return new MultiHeadAttentionLayer<T>(
                sequenceLength: maxFrames,
                embeddingDimension: hiddenDim,
                headCount: 8);

            yield return new LayerNormalizationLayer<T>(hiddenDim);

            yield return new DenseLayer<T>(hiddenDim, hiddenDim * 4, reluActivation);
            yield return new DenseLayer<T>(hiddenDim * 4, hiddenDim, identityActivation);

            yield return new LayerNormalizationLayer<T>(hiddenDim);

            if (dropoutRate > 0)
            {
                yield return new DropoutLayer<T>(dropoutRate);
            }
        }

        // Classification head
        yield return new DenseLayer<T>(hiddenDim, hiddenDim, reluActivation);

        if (dropoutRate > 0)
        {
            yield return new DropoutLayer<T>(dropoutRate);
        }

        yield return new DenseLayer<T>(hiddenDim, numClasses, identityActivation);
        // Softmax is applied in the model's prediction logic
    }

    /// <summary>
    /// Creates default music source separation layers (U-Net style).
    /// </summary>
    /// <param name="numMels">Number of spectrogram frequency bins (default: 513 for STFT with 1024 window).</param>
    /// <param name="baseChannels">Base channel count for U-Net (default: 32).</param>
    /// <param name="numSources">Number of output sources (default: 4 for vocals, drums, bass, other).</param>
    /// <param name="maxFrames">Maximum time frames (default: 512).</param>
    /// <param name="dropoutRate">Dropout rate (default: 0.1).</param>
    /// <returns>A collection of layers for music source separation.</returns>
    /// <remarks>
    /// <para>
    /// U-Net inspired architecture for source separation with:
    /// </para>
    /// <list type="bullet">
    /// <item><description>Encoder path with downsampling</description></item>
    /// <item><description>Bottleneck with attention</description></item>
    /// <item><description>Decoder path with upsampling and skip connections</description></item>
    /// <item><description>Multi-source mask prediction</description></item>
    /// </list>
    /// <para>
    /// Reference: "Open-Unmix - A Reference Implementation for Music Source Separation"
    /// </para>
    /// </remarks>
    public static IEnumerable<ILayer<T>> CreateDefaultSourceSeparationLayers(
        int numMels = 513,
        int baseChannels = 32,
        int numSources = 4,
        int maxFrames = 512,
        double dropoutRate = 0.1)
    {
        IActivationFunction<T> reluActivation = new ReLUActivation<T>();
        IActivationFunction<T> sigmoidActivation = new SigmoidActivation<T>();
        IActivationFunction<T> identityActivation = new IdentityActivation<T>();

        // === ENCODER PATH ===

        // Initial feature extraction
        yield return new DenseLayer<T>(numMels, baseChannels * 4, reluActivation);
        yield return new LayerNormalizationLayer<T>(baseChannels * 4);

        // Encoder level 1
        yield return new DenseLayer<T>(baseChannels * 4, baseChannels * 8, reluActivation);
        yield return new LayerNormalizationLayer<T>(baseChannels * 8);

        if (dropoutRate > 0)
        {
            yield return new DropoutLayer<T>(dropoutRate);
        }

        // Encoder level 2
        yield return new DenseLayer<T>(baseChannels * 8, baseChannels * 16, reluActivation);
        yield return new LayerNormalizationLayer<T>(baseChannels * 16);

        // === BOTTLENECK ===

        // Attention for global context
        yield return new MultiHeadAttentionLayer<T>(
            sequenceLength: maxFrames,
            embeddingDimension: baseChannels * 16,
            headCount: 8);

        yield return new LayerNormalizationLayer<T>(baseChannels * 16);

        // LSTM-like temporal modeling (using attention + dense)
        yield return new DenseLayer<T>(baseChannels * 16, baseChannels * 16, reluActivation);
        yield return new DenseLayer<T>(baseChannels * 16, baseChannels * 16, identityActivation);

        yield return new LayerNormalizationLayer<T>(baseChannels * 16);

        // === DECODER PATH ===

        // Decoder level 2
        yield return new DenseLayer<T>(baseChannels * 16, baseChannels * 8, reluActivation);
        yield return new LayerNormalizationLayer<T>(baseChannels * 8);

        if (dropoutRate > 0)
        {
            yield return new DropoutLayer<T>(dropoutRate);
        }

        // Decoder level 1
        yield return new DenseLayer<T>(baseChannels * 8, baseChannels * 4, reluActivation);
        yield return new LayerNormalizationLayer<T>(baseChannels * 4);

        // === OUTPUT LAYER ===

        // Project to output masks for all sources
        yield return new DenseLayer<T>(baseChannels * 4, numMels * numSources, sigmoidActivation);
>>>>>>> abac3bca
    }

    #endregion
}<|MERGE_RESOLUTION|>--- conflicted
+++ resolved
@@ -4466,593 +4466,6 @@
             activationFunction: null); // Linear projection (no activation)
     }
 
-<<<<<<< HEAD
-    #region Video AI Layers
-
-    /// <summary>
-    /// Creates layers for a video super-resolution model (Real-ESRGAN/BasicVSR++ style).
-    /// </summary>
-    /// <param name="inputChannels">Number of input channels (default: 3 for RGB).</param>
-    /// <param name="inputHeight">Input video height.</param>
-    /// <param name="inputWidth">Input video width.</param>
-    /// <param name="numFeatures">Number of feature channels (default: 64).</param>
-    /// <param name="numResBlocks">Number of residual blocks (default: 16).</param>
-    /// <param name="scaleFactor">Upscaling factor (default: 2).</param>
-    /// <param name="useTemporalConsistency">Whether to add temporal aggregation layer (default: true).</param>
-    /// <returns>A collection of layers for video super-resolution.</returns>
-    /// <remarks>
-    /// <para>
-    /// <b>For Beginners:</b> Super-resolution models increase video resolution. This architecture
-    /// uses residual blocks (skip connections) to preserve details while learning to add new ones.
-    /// The upsampling at the end increases the spatial size by the scale factor.
-    ///
-    /// Architecture overview:
-    /// 1. Initial convolution to extract features
-    /// 2. Multiple residual blocks for deep feature learning
-    /// 3. Temporal aggregation for video consistency (optional)
-    /// 4. Pixel shuffle upsampling for resolution increase
-    /// 5. Final convolution for output reconstruction
-    /// </para>
-    /// </remarks>
-    public static IEnumerable<ILayer<T>> CreateDefaultVideoSuperResolutionLayers(
-        int inputChannels = 3,
-        int inputHeight = 128,
-        int inputWidth = 128,
-        int numFeatures = 64,
-        int numResBlocks = 16,
-        int scaleFactor = 2,
-        bool useTemporalConsistency = true)
-    {
-        // Track current spatial dimensions
-        int currentHeight = inputHeight;
-        int currentWidth = inputWidth;
-        int currentChannels = inputChannels;
-
-        // Initial feature extraction (no activation - will be followed by residual blocks)
-        yield return new ConvolutionalLayer<T>(
-            inputDepth: currentChannels,
-            inputHeight: currentHeight,
-            inputWidth: currentWidth,
-            outputDepth: numFeatures,
-            kernelSize: 3,
-            stride: 1,
-            padding: 1);
-        currentChannels = numFeatures;
-
-        // Residual blocks for deep feature extraction
-        for (int i = 0; i < numResBlocks; i++)
-        {
-            // Each residual block: Conv -> ReLU -> Conv + Skip
-            yield return new ConvolutionalLayer<T>(
-                inputDepth: currentChannels,
-                inputHeight: currentHeight,
-                inputWidth: currentWidth,
-                outputDepth: numFeatures,
-                kernelSize: 3,
-                stride: 1,
-                padding: 1,
-                activationFunction: new ReLUActivation<T>() as IActivationFunction<T>);
-
-            yield return new ConvolutionalLayer<T>(
-                inputDepth: numFeatures,
-                inputHeight: currentHeight,
-                inputWidth: currentWidth,
-                outputDepth: numFeatures,
-                kernelSize: 3,
-                stride: 1,
-                padding: 1);
-
-            // Note: Skip connection would be handled in the model's forward pass
-        }
-
-        // Temporal aggregation layer for video consistency
-        if (useTemporalConsistency)
-        {
-            yield return new ConvolutionalLayer<T>(
-                inputDepth: currentChannels,
-                inputHeight: currentHeight,
-                inputWidth: currentWidth,
-                outputDepth: numFeatures,
-                kernelSize: 3,
-                stride: 1,
-                padding: 1);
-        }
-
-        // Upsampling layers using pixel shuffle
-        int currentScale = 1;
-        while (currentScale < scaleFactor)
-        {
-            // Each pixel shuffle doubles the resolution
-            // Conv to expand channels for pixel shuffle (with ReLU activation)
-            yield return new ConvolutionalLayer<T>(
-                inputDepth: currentChannels,
-                inputHeight: currentHeight,
-                inputWidth: currentWidth,
-                outputDepth: numFeatures * 4,  // 4x channels for 2x spatial
-                kernelSize: 3,
-                stride: 1,
-                padding: 1,
-                activationFunction: new ReLUActivation<T>() as IActivationFunction<T>);
-
-            // Pixel shuffle: [C*4, H, W] -> [C, H*2, W*2]
-            yield return new PixelShuffleLayer<T>(
-                inputShape: [numFeatures * 4, currentHeight, currentWidth],
-                upscaleFactor: 2);
-
-            currentHeight *= 2;
-            currentWidth *= 2;
-            currentChannels = numFeatures;
-
-            currentScale *= 2;
-        }
-
-        // Final reconstruction convolution (no activation - output should be in original range)
-        yield return new ConvolutionalLayer<T>(
-            inputDepth: currentChannels,
-            inputHeight: currentHeight,
-            inputWidth: currentWidth,
-            outputDepth: inputChannels,
-            kernelSize: 3,
-            stride: 1,
-            padding: 1);
-    }
-
-    /// <summary>
-    /// Creates a simple super-resolution architecture for testing and lightweight use.
-    /// </summary>
-    /// <param name="inputChannels">Number of input channels (default: 3 for RGB).</param>
-    /// <param name="inputHeight">Input video height.</param>
-    /// <param name="inputWidth">Input video width.</param>
-    /// <param name="scaleFactor">Upscaling factor (default: 2).</param>
-    /// <returns>A collection of layers for simple super-resolution.</returns>
-    /// <remarks>
-    /// <para>
-    /// <b>For Beginners:</b> This is a smaller, faster model that trades quality for speed.
-    /// Good for real-time applications or when GPU memory is limited.
-    /// </para>
-    /// </remarks>
-    public static IEnumerable<ILayer<T>> CreateSimpleVideoSuperResolutionLayers(
-        int inputChannels = 3,
-        int inputHeight = 128,
-        int inputWidth = 128,
-        int scaleFactor = 2)
-    {
-        int numFeatures = 32;  // Smaller feature dimension
-        int currentHeight = inputHeight;
-        int currentWidth = inputWidth;
-
-        // Initial feature extraction
-        yield return new ConvolutionalLayer<T>(inputChannels, currentHeight, currentWidth, numFeatures, 5, 1, 2,
-            new ReLUActivation<T>() as IActivationFunction<T>);
-
-        // A few residual blocks
-        for (int i = 0; i < 4; i++)
-        {
-            yield return new ConvolutionalLayer<T>(numFeatures, currentHeight, currentWidth, numFeatures, 3, 1, 1,
-                new ReLUActivation<T>() as IActivationFunction<T>);
-            yield return new ConvolutionalLayer<T>(numFeatures, currentHeight, currentWidth, numFeatures, 3, 1, 1);
-        }
-
-        // Upsampling
-        int scale = scaleFactor;
-        while (scale > 1)
-        {
-            // Conv with ReLU before pixel shuffle
-            yield return new ConvolutionalLayer<T>(numFeatures, currentHeight, currentWidth, numFeatures * 4, 3, 1, 1,
-                new ReLUActivation<T>() as IActivationFunction<T>);
-
-            yield return new PixelShuffleLayer<T>(
-                inputShape: [numFeatures * 4, currentHeight, currentWidth],
-                upscaleFactor: 2);
-
-            currentHeight *= 2;
-            currentWidth *= 2;
-
-            scale /= 2;
-        }
-
-        // Output (no activation)
-        yield return new ConvolutionalLayer<T>(numFeatures, currentHeight, currentWidth, inputChannels, 3, 1, 1);
-    }
-
-    /// <summary>
-    /// Creates layers for an optical flow estimation model (RAFT-style).
-    /// </summary>
-    /// <param name="inputChannels">Number of input channels (default: 3 for RGB).</param>
-    /// <param name="inputHeight">Input frame height.</param>
-    /// <param name="inputWidth">Input frame width.</param>
-    /// <param name="hiddenDim">Hidden dimension for flow estimation (default: 192).</param>
-    /// <returns>A collection of layers for optical flow estimation.</returns>
-    /// <remarks>
-    /// <para>
-    /// <b>For Beginners:</b> Optical flow tells you how each pixel moves between two frames.
-    /// This is useful for motion analysis, video editing, and as input to other models.
-    /// The output is a 2-channel tensor showing horizontal and vertical motion.
-    ///
-    /// Architecture:
-    /// 1. Feature encoder extracts features from both frames
-    /// 2. Correlation volume computes matching scores
-    /// 3. Iterative refinement improves the flow estimate
-    /// </para>
-    /// </remarks>
-    public static IEnumerable<ILayer<T>> CreateDefaultOpticalFlowLayers(
-        int inputChannels = 3,
-        int inputHeight = 128,
-        int inputWidth = 128,
-        int hiddenDim = 192)
-    {
-        int h = inputHeight;
-        int w = inputWidth;
-
-        // Feature encoder (shared for both frames)
-        yield return new ConvolutionalLayer<T>(inputChannels, h, w, 64, 7, 2, 3, new ReLUActivation<T>() as IActivationFunction<T>);
-        h /= 2; w /= 2;
-
-        yield return new ConvolutionalLayer<T>(64, h, w, 128, 3, 2, 1, new ReLUActivation<T>() as IActivationFunction<T>);
-        h /= 2; w /= 2;
-
-        yield return new ConvolutionalLayer<T>(128, h, w, 256, 3, 2, 1, new ReLUActivation<T>() as IActivationFunction<T>);
-        h /= 2; w /= 2;
-
-        // Context encoder (reset dimensions)
-        h = inputHeight; w = inputWidth;
-        yield return new ConvolutionalLayer<T>(inputChannels, h, w, 64, 7, 2, 3, new ReLUActivation<T>() as IActivationFunction<T>);
-        h /= 2; w /= 2;
-
-        yield return new ConvolutionalLayer<T>(64, h, w, 128, 3, 2, 1, new ReLUActivation<T>() as IActivationFunction<T>);
-        h /= 2; w /= 2;
-
-        yield return new ConvolutionalLayer<T>(128, h, w, hiddenDim, 3, 2, 1);
-        h /= 2; w /= 2;
-
-        // Flow head (produces 2-channel flow output)
-        yield return new ConvolutionalLayer<T>(hiddenDim, h, w, 128, 3, 1, 1, new ReLUActivation<T>() as IActivationFunction<T>);
-        yield return new ConvolutionalLayer<T>(128, h, w, 64, 3, 1, 1, new ReLUActivation<T>() as IActivationFunction<T>);
-        yield return new ConvolutionalLayer<T>(64, h, w, 2, 3, 1, 1);
-    }
-
-    /// <summary>
-    /// Creates layers for a frame interpolation model (FILM/RIFE-style).
-    /// </summary>
-    /// <param name="inputChannels">Number of input channels (default: 3 for RGB).</param>
-    /// <param name="inputHeight">Input frame height.</param>
-    /// <param name="inputWidth">Input frame width.</param>
-    /// <param name="numFeatures">Number of feature channels (default: 64).</param>
-    /// <returns>A collection of layers for frame interpolation.</returns>
-    /// <remarks>
-    /// <para>
-    /// <b>For Beginners:</b> Frame interpolation creates new frames between existing ones
-    /// to make video smoother (e.g., 30fps to 60fps). The model learns to "imagine"
-    /// what the in-between frames should look like based on the surrounding frames.
-    ///
-    /// Architecture:
-    /// 1. Feature pyramid extracts multi-scale features
-    /// 2. Flow estimation predicts motion
-    /// 3. Synthesis network generates interpolated frames
-    /// </para>
-    /// </remarks>
-    public static IEnumerable<ILayer<T>> CreateDefaultFrameInterpolationLayers(
-        int inputChannels = 3,
-        int inputHeight = 128,
-        int inputWidth = 128,
-        int numFeatures = 64)
-    {
-        int h = inputHeight;
-        int w = inputWidth;
-
-        // Feature pyramid network (two frames concatenated = inputChannels * 2)
-        // Level 1
-        yield return new ConvolutionalLayer<T>(inputChannels * 2, h, w, 32, 3, 1, 1, new ReLUActivation<T>() as IActivationFunction<T>);
-        yield return new ConvolutionalLayer<T>(32, h, w, 32, 3, 2, 1, new ReLUActivation<T>() as IActivationFunction<T>);
-        h /= 2; w /= 2;
-
-        // Level 2
-        yield return new ConvolutionalLayer<T>(32, h, w, 64, 3, 1, 1, new ReLUActivation<T>() as IActivationFunction<T>);
-        yield return new ConvolutionalLayer<T>(64, h, w, 64, 3, 2, 1, new ReLUActivation<T>() as IActivationFunction<T>);
-        h /= 2; w /= 2;
-
-        // Level 3
-        yield return new ConvolutionalLayer<T>(64, h, w, 96, 3, 1, 1, new ReLUActivation<T>() as IActivationFunction<T>);
-        yield return new ConvolutionalLayer<T>(96, h, w, 96, 3, 2, 1, new ReLUActivation<T>() as IActivationFunction<T>);
-        h /= 2; w /= 2;
-
-        // Flow estimation head
-        yield return new ConvolutionalLayer<T>(96, h, w, 64, 3, 1, 1, new ReLUActivation<T>() as IActivationFunction<T>);
-        yield return new ConvolutionalLayer<T>(64, h, w, 4, 3, 1, 1);  // 4 = 2 flows * 2 directions
-
-        // Synthesis network (back to original resolution)
-        h = inputHeight; w = inputWidth;
-        yield return new ConvolutionalLayer<T>(inputChannels * 2 + 4, h, w, numFeatures, 3, 1, 1, new ReLUActivation<T>() as IActivationFunction<T>);
-
-        for (int i = 0; i < 4; i++)
-        {
-            yield return new ConvolutionalLayer<T>(numFeatures, h, w, numFeatures, 3, 1, 1, new ReLUActivation<T>() as IActivationFunction<T>);
-        }
-
-        yield return new ConvolutionalLayer<T>(numFeatures, h, w, inputChannels, 3, 1, 1);
-    }
-
-    /// <summary>
-    /// Creates layers for a video stabilization model (StabNet-style).
-    /// </summary>
-    /// <param name="inputChannels">Number of input channels (default: 3 for RGB).</param>
-    /// <param name="inputHeight">Input frame height.</param>
-    /// <param name="inputWidth">Input frame width.</param>
-    /// <returns>A collection of layers for video stabilization.</returns>
-    /// <remarks>
-    /// <para>
-    /// <b>For Beginners:</b> Video stabilization removes camera shake. The model predicts
-    /// how to warp each frame to align with a smooth camera path. This is similar to
-    /// what smartphone cameras do in real-time.
-    ///
-    /// Architecture:
-    /// 1. Feature encoder processes input frames
-    /// 2. Motion estimator predicts camera motion
-    /// 3. Smoother learns the smooth target path
-    /// 4. Warper transforms frames to match smooth path
-    /// </para>
-    /// </remarks>
-    public static IEnumerable<ILayer<T>> CreateDefaultVideoStabilizationLayers(
-        int inputChannels = 3,
-        int inputHeight = 128,
-        int inputWidth = 128)
-    {
-        int h = inputHeight;
-        int w = inputWidth;
-
-        // Feature encoder
-        yield return new ConvolutionalLayer<T>(inputChannels, h, w, 64, 7, 2, 3, new ReLUActivation<T>() as IActivationFunction<T>);
-        h /= 2; w /= 2;
-
-        yield return new ConvolutionalLayer<T>(64, h, w, 128, 3, 2, 1, new ReLUActivation<T>() as IActivationFunction<T>);
-        h /= 2; w /= 2;
-
-        yield return new ConvolutionalLayer<T>(128, h, w, 256, 3, 2, 1, new ReLUActivation<T>() as IActivationFunction<T>);
-        h /= 2; w /= 2;
-
-        // Motion estimation layers
-        yield return new ConvolutionalLayer<T>(256, h, w, 256, 3, 1, 1, new ReLUActivation<T>() as IActivationFunction<T>);
-        yield return new ConvolutionalLayer<T>(256, h, w, 128, 3, 1, 1, new ReLUActivation<T>() as IActivationFunction<T>);
-
-        // Global average pooling to get fixed-size feature vector
-        yield return new GlobalPoolingLayer<T>(
-            inputShape: [128, h, w],
-            poolingType: Enums.PoolingType.Average);
-
-        // Output: 6 parameters for affine transformation
-        yield return new DenseLayer<T>(128, 64, new ReLUActivation<T>() as IActivationFunction<T>);
-        yield return new DenseLayer<T>(64, 6, new IdentityActivation<T>() as IActivationFunction<T>);  // 6 affine params
-    }
-
-    /// <summary>
-    /// Creates layers for an InternVideo2-style video understanding model.
-    /// </summary>
-    /// <param name="inputChannels">Number of input channels (default: 3 for RGB).</param>
-    /// <param name="inputHeight">Input frame height.</param>
-    /// <param name="inputWidth">Input frame width.</param>
-    /// <param name="embedDim">Embedding dimension (default: 768).</param>
-    /// <param name="numEncoderLayers">Number of transformer encoder layers (default: 12).</param>
-    /// <param name="patchSize">Patch size for video tokenization (default: 14).</param>
-    /// <returns>A collection of layers for video understanding.</returns>
-    /// <remarks>
-    /// <para>
-    /// <b>For Beginners:</b> InternVideo2 understands video content by encoding frames
-    /// into embeddings that capture both spatial (what's in each frame) and temporal
-    /// (how things change over time) information. It can be used for:
-    /// - Video classification (identifying what's happening)
-    /// - Video-text retrieval (finding videos matching descriptions)
-    /// - Video question answering
-    ///
-    /// Architecture (based on the paper):
-    /// 1. Patch embedding converts video frames into tokens
-    /// 2. Spatial attention processes within-frame relationships
-    /// 3. Temporal attention processes across-frame relationships
-    /// 4. FFN layers add non-linearity and expressiveness
-    /// 5. Projection maps to a shared video-text embedding space
-    /// </para>
-    /// <para>
-    /// <b>Reference:</b> "InternVideo2: Scaling Video Foundation Models for Multimodal Video Understanding"
-    /// https://arxiv.org/abs/2403.15377
-    /// </para>
-    /// </remarks>
-    public static IEnumerable<ILayer<T>> CreateDefaultInternVideo2Layers(
-        int inputChannels = 3,
-        int inputHeight = 224,
-        int inputWidth = 224,
-        int embedDim = 768,
-        int numEncoderLayers = 12,
-        int patchSize = 14)
-    {
-        int patchH = inputHeight / patchSize;
-        int patchW = inputWidth / patchSize;
-
-        // Patch embedding: converts image to sequence of patch embeddings
-        yield return new ConvolutionalLayer<T>(inputChannels, inputHeight, inputWidth, embedDim, patchSize, patchSize, 0, new GELUActivation<T>() as IActivationFunction<T>);
-
-        // Encoder layers with spatial and temporal attention
-        for (int i = 0; i < numEncoderLayers; i++)
-        {
-            // Spatial self-attention (approximated as 1x1 conv for efficiency)
-            yield return new ConvolutionalLayer<T>(embedDim, patchH, patchW, embedDim, 1, 1, 0, new GELUActivation<T>() as IActivationFunction<T>);
-
-            // Temporal attention (every other layer for efficiency)
-            if (i % 2 == 1)
-            {
-                yield return new ConvolutionalLayer<T>(embedDim, patchH, patchW, embedDim, 1, 1, 0, new GELUActivation<T>() as IActivationFunction<T>);
-            }
-
-            // FFN with expansion factor of 4
-            yield return new ConvolutionalLayer<T>(embedDim, patchH, patchW, embedDim * 4, 1, 1, 0, new GELUActivation<T>() as IActivationFunction<T>);
-            yield return new ConvolutionalLayer<T>(embedDim * 4, patchH, patchW, embedDim, 1, 1, 0);
-        }
-
-        // Global average pooling for CLS-like token
-        yield return new GlobalPoolingLayer<T>(
-            inputShape: [embedDim, patchH, patchW],
-            poolingType: Enums.PoolingType.Average);
-
-        // Projection to shared embedding space (512 is common for CLIP-like models)
-        yield return new DenseLayer<T>(embedDim, 512, new IdentityActivation<T>() as IActivationFunction<T>);
-    }
-
-    /// <summary>
-    /// Creates layers for a VRT (Video Restoration Transformer) model.
-    /// </summary>
-    /// <param name="inputChannels">Number of input channels (default: 3 for RGB).</param>
-    /// <param name="inputHeight">Input frame height.</param>
-    /// <param name="inputWidth">Input frame width.</param>
-    /// <param name="embedDim">Embedding dimension (default: 120).</param>
-    /// <param name="numFrames">Number of temporal frames (default: 6).</param>
-    /// <param name="numBlocks">Number of transformer blocks (default: 8).</param>
-    /// <param name="scaleFactor">Upscaling factor for super-resolution (default: 4).</param>
-    /// <returns>A collection of layers for video restoration.</returns>
-    /// <remarks>
-    /// <para>
-    /// <b>For Beginners:</b> VRT (Video Restoration Transformer) is a powerful model for:
-    /// - Video super-resolution (increasing video resolution)
-    /// - Video deblurring (removing motion blur)
-    /// - Video denoising (removing noise from videos)
-    ///
-    /// It uses attention mechanisms to leverage both spatial and temporal information
-    /// from multiple video frames to produce high-quality restored frames.
-    ///
-    /// Architecture (based on the paper):
-    /// 1. Shallow feature extraction from input frames
-    /// 2. Temporal mutual self-attention (TMSA) blocks
-    /// 3. Deep feature extraction with parallel warping
-    /// 4. Reconstruction module for output
-    /// </para>
-    /// <para>
-    /// <b>Reference:</b> "VRT: A Video Restoration Transformer"
-    /// https://arxiv.org/abs/2201.12288
-    /// </para>
-    /// </remarks>
-    public static IEnumerable<ILayer<T>> CreateDefaultVRTLayers(
-        int inputChannels = 3,
-        int inputHeight = 64,
-        int inputWidth = 64,
-        int embedDim = 120,
-        int numFrames = 6,
-        int numBlocks = 8,
-        int scaleFactor = 4)
-    {
-        int h = inputHeight;
-        int w = inputWidth;
-
-        // Shallow feature extraction
-        yield return new ConvolutionalLayer<T>(inputChannels, h, w, embedDim, 3, 1, 1, new LeakyReLUActivation<T>(0.1) as IActivationFunction<T>);
-
-        // Multi-scale feature extraction with encoder structure
-        int currentDim = embedDim;
-        for (int i = 0; i < 3; i++)
-        {
-            // Temporal mutual self-attention approximated with conv blocks
-            for (int j = 0; j < numBlocks / 4; j++)
-            {
-                yield return new ConvolutionalLayer<T>(currentDim, h, w, currentDim, 3, 1, 1, new LeakyReLUActivation<T>(0.1) as IActivationFunction<T>);
-                yield return new ConvolutionalLayer<T>(currentDim, h, w, currentDim, 3, 1, 1, new LeakyReLUActivation<T>(0.1) as IActivationFunction<T>);
-            }
-
-            if (i < 2)
-            {
-                // Downsample
-                currentDim *= 2;
-                yield return new ConvolutionalLayer<T>(currentDim / 2, h, w, currentDim, 4, 2, 1, new LeakyReLUActivation<T>(0.1) as IActivationFunction<T>);
-                h /= 2; w /= 2;
-            }
-        }
-
-        // Bottleneck with deep features
-        for (int i = 0; i < numBlocks / 2; i++)
-        {
-            yield return new ConvolutionalLayer<T>(currentDim, h, w, currentDim, 3, 1, 1, new LeakyReLUActivation<T>(0.1) as IActivationFunction<T>);
-        }
-
-        // Decoder with upsampling for super-resolution
-        for (int i = 0; i < 2; i++)
-        {
-            int prevDim = currentDim;
-            currentDim /= 2;
-            h *= 2; w *= 2;
-            yield return new ConvolutionalLayer<T>(prevDim, h / 2, w / 2, currentDim * 4, 3, 1, 1, new LeakyReLUActivation<T>(0.1) as IActivationFunction<T>);
-            yield return new PixelShuffleLayer<T>([currentDim * 4, h / 2, w / 2], 2);
-        }
-
-        // Upscaling for super-resolution (pixel shuffle for efficient upsampling)
-        if (scaleFactor >= 2)
-        {
-            yield return new ConvolutionalLayer<T>(currentDim, h, w, currentDim * 4, 3, 1, 1, new LeakyReLUActivation<T>(0.1) as IActivationFunction<T>);
-            yield return new PixelShuffleLayer<T>([currentDim * 4, h, w], 2);
-            h *= 2; w *= 2;
-        }
-        if (scaleFactor >= 4)
-        {
-            yield return new ConvolutionalLayer<T>(currentDim, h, w, currentDim * 4, 3, 1, 1, new LeakyReLUActivation<T>(0.1) as IActivationFunction<T>);
-            yield return new PixelShuffleLayer<T>([currentDim * 4, h, w], 2);
-            h *= 2; w *= 2;
-        }
-
-        // Final reconstruction
-        yield return new ConvolutionalLayer<T>(currentDim, h, w, currentDim, 3, 1, 1, new LeakyReLUActivation<T>(0.1) as IActivationFunction<T>);
-        yield return new ConvolutionalLayer<T>(currentDim, h, w, inputChannels, 3, 1, 1);
-    }
-
-    /// <summary>
-    /// Creates layers for a CogVideo text-to-video generation model.
-    /// </summary>
-    /// <param name="inputChannels">Number of input channels for latent (default: 4).</param>
-    /// <param name="inputHeight">Input latent height (default: 32).</param>
-    /// <param name="inputWidth">Input latent width (default: 32).</param>
-    /// <param name="embedDim">Embedding dimension (default: 1024).</param>
-    /// <param name="numLayers">Number of transformer layers (default: 24).</param>
-    /// <param name="numFrames">Number of video frames to generate (default: 16).</param>
-    /// <returns>A collection of layers for video generation.</returns>
-    /// <remarks>
-    /// <para>
-    /// <b>For Beginners:</b> CogVideo generates videos from text descriptions.
-    /// It works in the latent space (compressed representation) and uses a
-    /// diffusion-based approach to iteratively refine noise into coherent video.
-    ///
-    /// Architecture (based on the CogVideoX paper):
-    /// 1. Text encoder processes the input prompt
-    /// 2. Latent space diffusion model generates video frames
-    /// 3. VAE decoder converts latent to pixel space
-    ///
-    /// This creates the denoising U-Net backbone that refines latent codes.
-    /// </para>
-    /// <para>
-    /// <b>Reference:</b> "CogVideoX: Text-to-Video Diffusion Models with An Expert Transformer"
-    /// https://arxiv.org/abs/2408.06072
-    /// </para>
-    /// </remarks>
-    public static IEnumerable<ILayer<T>> CreateDefaultCogVideoLayers(
-        int inputChannels = 4,
-        int inputHeight = 32,
-        int inputWidth = 32,
-        int embedDim = 1024,
-        int numLayers = 24,
-        int numFrames = 16)
-    {
-        int h = inputHeight;
-        int w = inputWidth;
-
-        // Input projection for latent + timestep conditioning
-        yield return new ConvolutionalLayer<T>(inputChannels, h, w, embedDim, 3, 1, 1, new SiLUActivation<T>() as IActivationFunction<T>);
-
-        // Encoder (downsampling path)
-        int currentDim = embedDim;
-        int[] channelMults = { 1, 2, 4, 4 };
-
-        foreach (var mult in channelMults)
-        {
-            int outDim = embedDim * mult;
-
-            // Two residual-style conv blocks per level
-            yield return new ConvolutionalLayer<T>(currentDim, h, w, outDim, 3, 1, 1, new SiLUActivation<T>() as IActivationFunction<T>);
-            yield return new ConvolutionalLayer<T>(outDim, h, w, outDim, 3, 1, 1, new SiLUActivation<T>() as IActivationFunction<T>);
-
-            currentDim = outDim;
-=======
     /// <summary>
     /// Creates default layers for Whisper-style speech recognition models.
     /// </summary>
@@ -5779,40 +5192,10 @@
                 yield return new LayerNormalizationLayer<T>(outChannels);
                 currentChannels = outChannels;
             }
->>>>>>> abac3bca
 
             // Downsample (except last level)
             if (mult != channelMults[^1])
             {
-<<<<<<< HEAD
-                yield return new ConvolutionalLayer<T>(currentDim, h, w, currentDim, 4, 2, 1, new SiLUActivation<T>() as IActivationFunction<T>);
-                h /= 2; w /= 2;
-            }
-        }
-
-        // Middle block with transformer layers
-        for (int i = 0; i < Math.Min(numLayers / 4, 6); i++)
-        {
-            // Spatial attention approximation
-            yield return new ConvolutionalLayer<T>(currentDim, h, w, currentDim, 1, 1, 0, new SiLUActivation<T>() as IActivationFunction<T>);
-            // Temporal attention approximation
-            yield return new ConvolutionalLayer<T>(currentDim, h, w, currentDim, 1, 1, 0, new SiLUActivation<T>() as IActivationFunction<T>);
-            // FFN
-            yield return new ConvolutionalLayer<T>(currentDim, h, w, currentDim * 4, 1, 1, 0, new SiLUActivation<T>() as IActivationFunction<T>);
-            yield return new ConvolutionalLayer<T>(currentDim * 4, h, w, currentDim, 1, 1, 0);
-        }
-
-        // Decoder (upsampling path)
-        for (int i = channelMults.Length - 1; i >= 0; i--)
-        {
-            int outDim = i > 0 ? embedDim * channelMults[i - 1] : embedDim;
-
-            // Two residual-style conv blocks per level
-            yield return new ConvolutionalLayer<T>(currentDim, h, w, currentDim, 3, 1, 1, new SiLUActivation<T>() as IActivationFunction<T>);
-            yield return new ConvolutionalLayer<T>(currentDim, h, w, outDim, 3, 1, 1, new SiLUActivation<T>() as IActivationFunction<T>);
-
-            currentDim = outDim;
-=======
                 yield return new DenseLayer<T>(currentChannels, currentChannels, siluActivation);
             }
         }
@@ -5917,12 +5300,1290 @@
                 yield return new LayerNormalizationLayer<T>(outChannels);
                 currentChannels = outChannels;
             }
->>>>>>> abac3bca
 
             // Upsample (except first level)
             if (i > 0)
             {
-<<<<<<< HEAD
+                yield return new DenseLayer<T>(currentChannels, currentChannels, siluActivation);
+            }
+        }
+
+        // Output projection to mel spectrogram
+        yield return new LayerNormalizationLayer<T>(currentChannels);
+        yield return new DenseLayer<T>(currentChannels, numMels, identityActivation);
+    }
+
+    /// <summary>
+    /// Creates default Stable Audio layers for text-to-audio generation.
+    /// </summary>
+    /// <param name="textHiddenDim">Text encoder hidden dimension (default: 768).</param>
+    /// <param name="latentDim">Latent space dimension (default: 64).</param>
+    /// <param name="ditHiddenDim">DiT hidden dimension (default: 1024).</param>
+    /// <param name="numDitBlocks">Number of DiT transformer blocks (default: 24).</param>
+    /// <param name="numHeads">Number of attention heads (default: 16).</param>
+    /// <param name="maxTextLength">Maximum text sequence length (default: 512).</param>
+    /// <param name="maxAudioLength">Maximum audio latent sequence length (default: 2048).</param>
+    /// <param name="dropoutRate">Dropout rate (default: 0.1).</param>
+    /// <returns>A collection of layers forming a Stable Audio model.</returns>
+    /// <remarks>
+    /// <para>
+    /// Stable Audio by Stability AI uses a Diffusion Transformer (DiT) architecture:
+    /// </para>
+    /// <list type="bullet">
+    /// <item><description>T5-based text encoder for conditioning</description></item>
+    /// <item><description>Variational autoencoder for audio latent compression</description></item>
+    /// <item><description>DiT (Diffusion Transformer) for denoising in latent space</description></item>
+    /// <item><description>Supports variable-length audio generation with timing conditioning</description></item>
+    /// </list>
+    /// <para>
+    /// Reference: "Stable Audio: Fast Timing-Conditioned Latent Audio Diffusion" by Evans et al., 2024
+    /// </para>
+    /// </remarks>
+    public static IEnumerable<ILayer<T>> CreateDefaultStableAudioLayers(
+        int textHiddenDim = 768,
+        int latentDim = 64,
+        int ditHiddenDim = 1024,
+        int numDitBlocks = 24,
+        int numHeads = 16,
+        int maxTextLength = 512,
+        int maxAudioLength = 2048,
+        double dropoutRate = 0.1)
+    {
+        IActivationFunction<T> geluActivation = new GELUActivation<T>();
+        IActivationFunction<T> siluActivation = new SwishActivation<T>();
+        IActivationFunction<T> identityActivation = new IdentityActivation<T>();
+
+        // === T5 TEXT ENCODER ===
+
+        // Token embedding
+        yield return new EmbeddingLayer<T>(32128, textHiddenDim);
+
+        // Positional encoding
+        yield return new PositionalEncodingLayer<T>(maxTextLength, textHiddenDim);
+
+        if (dropoutRate > 0)
+        {
+            yield return new DropoutLayer<T>(dropoutRate);
+        }
+
+        // T5 encoder layers
+        for (int i = 0; i < 12; i++)
+        {
+            yield return new MultiHeadAttentionLayer<T>(
+                sequenceLength: maxTextLength,
+                embeddingDimension: textHiddenDim,
+                headCount: 12,
+                activationFunction: identityActivation);
+
+            yield return new LayerNormalizationLayer<T>(textHiddenDim);
+
+            yield return new DenseLayer<T>(textHiddenDim, textHiddenDim * 4, geluActivation);
+            yield return new DenseLayer<T>(textHiddenDim * 4, textHiddenDim, identityActivation);
+            yield return new LayerNormalizationLayer<T>(textHiddenDim);
+
+            if (dropoutRate > 0)
+            {
+                yield return new DropoutLayer<T>(dropoutRate);
+            }
+        }
+
+        // Project to DiT dimension
+        yield return new DenseLayer<T>(textHiddenDim, ditHiddenDim, identityActivation);
+
+        // === TIMING CONDITIONING ===
+
+        // Start/end time embedding (seconds conditioning)
+        yield return new DenseLayer<T>(2, ditHiddenDim, siluActivation);
+        yield return new DenseLayer<T>(ditHiddenDim, ditHiddenDim, siluActivation);
+
+        // === VAE ENCODER ===
+
+        // Audio waveform to latent space
+        yield return new DenseLayer<T>(1, 128, siluActivation);
+        yield return new DenseLayer<T>(128, 256, siluActivation);
+        yield return new DenseLayer<T>(256, 512, siluActivation);
+        yield return new DenseLayer<T>(512, latentDim * 2, identityActivation); // mean + log_var
+
+        // === DiT (DIFFUSION TRANSFORMER) ===
+
+        // Latent projection
+        yield return new DenseLayer<T>(latentDim, ditHiddenDim, identityActivation);
+
+        // Positional encoding for audio latents
+        yield return new PositionalEncodingLayer<T>(maxAudioLength, ditHiddenDim);
+
+        // Timestep embedding (sinusoidal + MLP)
+        yield return new DenseLayer<T>(ditHiddenDim, ditHiddenDim * 4, siluActivation);
+        yield return new DenseLayer<T>(ditHiddenDim * 4, ditHiddenDim, identityActivation);
+
+        // DiT blocks (transformer with AdaLN conditioning)
+        for (int i = 0; i < numDitBlocks; i++)
+        {
+            // Self-attention
+            yield return new MultiHeadAttentionLayer<T>(
+                sequenceLength: maxAudioLength,
+                embeddingDimension: ditHiddenDim,
+                headCount: numHeads,
+                activationFunction: identityActivation);
+
+            yield return new LayerNormalizationLayer<T>(ditHiddenDim);
+
+            if (dropoutRate > 0)
+            {
+                yield return new DropoutLayer<T>(dropoutRate);
+            }
+
+            // Cross-attention to text encoder output
+            yield return new MultiHeadAttentionLayer<T>(
+                sequenceLength: maxAudioLength,
+                embeddingDimension: ditHiddenDim,
+                headCount: numHeads,
+                activationFunction: identityActivation);
+
+            yield return new LayerNormalizationLayer<T>(ditHiddenDim);
+
+            if (dropoutRate > 0)
+            {
+                yield return new DropoutLayer<T>(dropoutRate);
+            }
+
+            // Feed-forward network with GELU
+            yield return new DenseLayer<T>(ditHiddenDim, ditHiddenDim * 4, geluActivation);
+            yield return new DenseLayer<T>(ditHiddenDim * 4, ditHiddenDim, identityActivation);
+            yield return new LayerNormalizationLayer<T>(ditHiddenDim);
+
+            if (dropoutRate > 0)
+            {
+                yield return new DropoutLayer<T>(dropoutRate);
+            }
+        }
+
+        // Final layer normalization
+        yield return new LayerNormalizationLayer<T>(ditHiddenDim);
+
+        // Output projection to latent space
+        yield return new DenseLayer<T>(ditHiddenDim, latentDim, identityActivation);
+
+        // === VAE DECODER ===
+
+        // Latent to waveform
+        yield return new DenseLayer<T>(latentDim, 512, siluActivation);
+        yield return new DenseLayer<T>(512, 256, siluActivation);
+        yield return new DenseLayer<T>(256, 128, siluActivation);
+        yield return new DenseLayer<T>(128, 1, identityActivation); // mono audio output
+    }
+
+    /// <summary>
+    /// Creates default Whisper layers for automatic speech recognition.
+    /// </summary>
+    /// <param name="modelDim">Model hidden dimension (default: 512 for Base).</param>
+    /// <param name="numEncoderLayers">Number of encoder transformer layers (default: 6 for Base).</param>
+    /// <param name="numDecoderLayers">Number of decoder transformer layers (default: 6 for Base).</param>
+    /// <param name="numHeads">Number of attention heads (default: 8 for Base).</param>
+    /// <param name="ffDim">Feed-forward hidden dimension (default: 2048 for Base).</param>
+    /// <param name="numMels">Number of mel spectrogram bins (default: 80).</param>
+    /// <param name="maxFrames">Maximum mel spectrogram frames (default: 3000 for 30s audio).</param>
+    /// <param name="maxTokens">Maximum output token sequence length (default: 448).</param>
+    /// <param name="vocabSize">Whisper vocabulary size (default: 51865).</param>
+    /// <param name="dropoutRate">Dropout rate (default: 0.0 for inference-optimized).</param>
+    /// <returns>A collection of layers forming a Whisper encoder-decoder architecture.</returns>
+    /// <remarks>
+    /// <para>
+    /// Whisper is OpenAI's state-of-the-art automatic speech recognition model with:
+    /// </para>
+    /// <list type="bullet">
+    /// <item><description>Mel spectrogram audio preprocessing (80 bins, 16kHz)</description></item>
+    /// <item><description>Convolutional stem for initial audio feature extraction</description></item>
+    /// <item><description>Transformer encoder for audio representation learning</description></item>
+    /// <item><description>Transformer decoder with cross-attention for text generation</description></item>
+    /// <item><description>Support for 99+ languages and translation to English</description></item>
+    /// </list>
+    /// <para>
+    /// Reference: "Robust Speech Recognition via Large-Scale Weak Supervision" by Radford et al., 2022
+    /// </para>
+    /// </remarks>
+    public static IEnumerable<ILayer<T>> CreateDefaultWhisperLayers(
+        int modelDim = 512,
+        int numEncoderLayers = 6,
+        int numDecoderLayers = 6,
+        int numHeads = 8,
+        int ffDim = 2048,
+        int numMels = 80,
+        int maxFrames = 3000,
+        int maxTokens = 448,
+        int vocabSize = 51865,
+        double dropoutRate = 0.0)
+    {
+        IActivationFunction<T> geluActivation = new GELUActivation<T>();
+        IActivationFunction<T> identityActivation = new IdentityActivation<T>();
+
+        // === AUDIO ENCODER ===
+
+        // Initial projection from mel spectrogram to model dimension
+        // (Simulating convolutional stem with dense layers for framework compatibility)
+        yield return new DenseLayer<T>(numMels, modelDim, geluActivation);
+        yield return new DenseLayer<T>(modelDim, modelDim, geluActivation);
+
+        // Positional encoding for encoder
+        yield return new PositionalEncodingLayer<T>(maxFrames, modelDim);
+
+        if (dropoutRate > 0)
+        {
+            yield return new DropoutLayer<T>(dropoutRate);
+        }
+
+        // Encoder transformer layers
+        for (int i = 0; i < numEncoderLayers; i++)
+        {
+            // Self-attention
+            yield return new MultiHeadAttentionLayer<T>(
+                sequenceLength: maxFrames,
+                embeddingDimension: modelDim,
+                headCount: numHeads);
+
+            // Layer normalization (pre-LN architecture)
+            yield return new LayerNormalizationLayer<T>(modelDim);
+
+            // Feed-forward network
+            yield return new DenseLayer<T>(modelDim, ffDim, geluActivation);
+            yield return new DenseLayer<T>(ffDim, modelDim, identityActivation);
+
+            // Layer normalization
+            yield return new LayerNormalizationLayer<T>(modelDim);
+
+            if (dropoutRate > 0)
+            {
+                yield return new DropoutLayer<T>(dropoutRate);
+            }
+        }
+
+        // Final encoder layer normalization
+        yield return new LayerNormalizationLayer<T>(modelDim);
+
+        // === TEXT DECODER ===
+
+        // Token embedding (Whisper vocabulary)
+        yield return new EmbeddingLayer<T>(vocabSize, modelDim);
+
+        // Positional encoding for decoder
+        yield return new PositionalEncodingLayer<T>(maxTokens, modelDim);
+
+        if (dropoutRate > 0)
+        {
+            yield return new DropoutLayer<T>(dropoutRate);
+        }
+
+        // Decoder transformer layers with cross-attention
+        for (int i = 0; i < numDecoderLayers; i++)
+        {
+            yield return new TransformerDecoderLayer<T>(
+                embeddingSize: modelDim,
+                numHeads: numHeads,
+                feedForwardDim: ffDim,
+                sequenceLength: maxTokens,
+                ffnActivation: geluActivation);
+
+            if (dropoutRate > 0 && i < numDecoderLayers - 1)
+            {
+                yield return new DropoutLayer<T>(dropoutRate);
+            }
+        }
+
+        // Final decoder layer normalization
+        yield return new LayerNormalizationLayer<T>(modelDim);
+
+        // Output projection to vocabulary logits
+        yield return new DenseLayer<T>(modelDim, vocabSize, identityActivation);
+    }
+
+    /// <summary>
+    /// Creates default TTS (Text-to-Speech) layers for speech synthesis.
+    /// </summary>
+    /// <param name="textHiddenDim">Text encoder hidden dimension (default: 256).</param>
+    /// <param name="audioHiddenDim">Audio decoder hidden dimension (default: 512).</param>
+    /// <param name="numEncoderLayers">Number of encoder transformer layers (default: 6).</param>
+    /// <param name="numDecoderLayers">Number of decoder transformer layers (default: 6).</param>
+    /// <param name="numHeads">Number of attention heads (default: 8).</param>
+    /// <param name="numMels">Number of mel spectrogram bins (default: 80).</param>
+    /// <param name="maxTextLength">Maximum input text length (default: 512).</param>
+    /// <param name="maxMelFrames">Maximum mel spectrogram frames (default: 1000).</param>
+    /// <param name="vocabSize">Phoneme/character vocabulary size (default: 148).</param>
+    /// <param name="dropoutRate">Dropout rate (default: 0.1).</param>
+    /// <returns>A collection of layers forming a TTS encoder-decoder architecture.</returns>
+    /// <remarks>
+    /// <para>
+    /// TTS architecture with:
+    /// </para>
+    /// <list type="bullet">
+    /// <item><description>Character/phoneme embedding with positional encoding</description></item>
+    /// <item><description>Transformer encoder for text representation</description></item>
+    /// <item><description>Transformer decoder with cross-attention for mel generation</description></item>
+    /// <item><description>Post-net convolutional refinement (simulated with dense layers)</description></item>
+    /// </list>
+    /// <para>
+    /// Reference: "Natural TTS Synthesis by Conditioning WaveNet on Mel Spectrogram Predictions" (Tacotron 2)
+    /// </para>
+    /// </remarks>
+    public static IEnumerable<ILayer<T>> CreateDefaultTtsLayers(
+        int textHiddenDim = 256,
+        int audioHiddenDim = 512,
+        int numEncoderLayers = 6,
+        int numDecoderLayers = 6,
+        int numHeads = 8,
+        int numMels = 80,
+        int maxTextLength = 512,
+        int maxMelFrames = 1000,
+        int vocabSize = 148,
+        double dropoutRate = 0.1)
+    {
+        IActivationFunction<T> reluActivation = new ReLUActivation<T>();
+        IActivationFunction<T> tanhActivation = new TanhActivation<T>();
+        IActivationFunction<T> identityActivation = new IdentityActivation<T>();
+
+        // === TEXT ENCODER ===
+
+        // Character/phoneme embedding
+        yield return new EmbeddingLayer<T>(vocabSize, textHiddenDim);
+
+        // Positional encoding for text
+        yield return new PositionalEncodingLayer<T>(maxTextLength, textHiddenDim);
+
+        if (dropoutRate > 0)
+        {
+            yield return new DropoutLayer<T>(dropoutRate);
+        }
+
+        // Text encoder transformer layers
+        for (int i = 0; i < numEncoderLayers; i++)
+        {
+            yield return new MultiHeadAttentionLayer<T>(
+                sequenceLength: maxTextLength,
+                embeddingDimension: textHiddenDim,
+                headCount: numHeads);
+
+            yield return new LayerNormalizationLayer<T>(textHiddenDim);
+
+            yield return new DenseLayer<T>(textHiddenDim, textHiddenDim * 4, reluActivation);
+            yield return new DenseLayer<T>(textHiddenDim * 4, textHiddenDim, identityActivation);
+
+            yield return new LayerNormalizationLayer<T>(textHiddenDim);
+
+            if (dropoutRate > 0)
+            {
+                yield return new DropoutLayer<T>(dropoutRate);
+            }
+        }
+
+        // Project to decoder dimension
+        yield return new DenseLayer<T>(textHiddenDim, audioHiddenDim, identityActivation);
+
+        // === MEL DECODER ===
+
+        // Pre-net for mel input (autoregressive conditioning)
+        yield return new DenseLayer<T>(numMels, audioHiddenDim, reluActivation);
+        yield return new DenseLayer<T>(audioHiddenDim, audioHiddenDim, reluActivation);
+
+        if (dropoutRate > 0)
+        {
+            yield return new DropoutLayer<T>(dropoutRate);
+        }
+
+        // Decoder transformer layers
+        for (int i = 0; i < numDecoderLayers; i++)
+        {
+            yield return new TransformerDecoderLayer<T>(
+                embeddingSize: audioHiddenDim,
+                numHeads: numHeads,
+                feedForwardDim: audioHiddenDim * 4,
+                sequenceLength: maxMelFrames,
+                ffnActivation: reluActivation);
+
+            if (dropoutRate > 0 && i < numDecoderLayers - 1)
+            {
+                yield return new DropoutLayer<T>(dropoutRate);
+            }
+        }
+
+        // Mel projection
+        yield return new DenseLayer<T>(audioHiddenDim, numMels, identityActivation);
+
+        // === POST-NET (5 convolutional layers simulated with dense) ===
+        yield return new DenseLayer<T>(numMels, 512, tanhActivation);
+        yield return new DenseLayer<T>(512, 512, tanhActivation);
+        yield return new DenseLayer<T>(512, 512, tanhActivation);
+        yield return new DenseLayer<T>(512, 512, tanhActivation);
+        yield return new DenseLayer<T>(512, numMels, identityActivation);
+
+        // Stop token prediction
+        yield return new DenseLayer<T>(audioHiddenDim, 1, (IActivationFunction<T>)new SigmoidActivation<T>());
+    }
+
+    /// <summary>
+    /// Creates default speaker embedding layers for speaker verification and identification.
+    /// </summary>
+    /// <param name="numMels">Number of mel spectrogram bins (default: 80).</param>
+    /// <param name="hiddenDim">Hidden layer dimension (default: 512).</param>
+    /// <param name="embeddingDim">Output embedding dimension (default: 256).</param>
+    /// <param name="numLayers">Number of LSTM-like layers (default: 3).</param>
+    /// <param name="maxFrames">Maximum input frames (default: 500).</param>
+    /// <param name="dropoutRate">Dropout rate (default: 0.1).</param>
+    /// <returns>A collection of layers for speaker embedding extraction.</returns>
+    /// <remarks>
+    /// <para>
+    /// ECAPA-TDNN inspired architecture for speaker embedding with:
+    /// </para>
+    /// <list type="bullet">
+    /// <item><description>Frame-level feature extraction with attention</description></item>
+    /// <item><description>Temporal context aggregation</description></item>
+    /// <item><description>Attentive statistics pooling</description></item>
+    /// <item><description>Speaker embedding projection</description></item>
+    /// </list>
+    /// <para>
+    /// Reference: "ECAPA-TDNN: Emphasized Channel Attention, Propagation and Aggregation in TDNN"
+    /// </para>
+    /// </remarks>
+    public static IEnumerable<ILayer<T>> CreateDefaultSpeakerEmbeddingLayers(
+        int numMels = 80,
+        int hiddenDim = 512,
+        int embeddingDim = 256,
+        int numLayers = 3,
+        int maxFrames = 500,
+        double dropoutRate = 0.1)
+    {
+        IActivationFunction<T> reluActivation = new ReLUActivation<T>();
+        IActivationFunction<T> identityActivation = new IdentityActivation<T>();
+
+        // Initial feature projection
+        yield return new DenseLayer<T>(numMels, hiddenDim, reluActivation);
+        yield return new LayerNormalizationLayer<T>(hiddenDim);
+
+        if (dropoutRate > 0)
+        {
+            yield return new DropoutLayer<T>(dropoutRate);
+        }
+
+        // Frame-level processing with attention (simulating TDNN with attention)
+        for (int i = 0; i < numLayers; i++)
+        {
+            // Self-attention for temporal modeling
+            yield return new MultiHeadAttentionLayer<T>(
+                sequenceLength: maxFrames,
+                embeddingDimension: hiddenDim,
+                headCount: 8);
+
+            yield return new LayerNormalizationLayer<T>(hiddenDim);
+
+            // Feed-forward with residual-like structure
+            yield return new DenseLayer<T>(hiddenDim, hiddenDim * 2, reluActivation);
+            yield return new DenseLayer<T>(hiddenDim * 2, hiddenDim, identityActivation);
+
+            yield return new LayerNormalizationLayer<T>(hiddenDim);
+
+            if (dropoutRate > 0)
+            {
+                yield return new DropoutLayer<T>(dropoutRate);
+            }
+        }
+
+        // Attentive statistics pooling (simplified)
+        yield return new DenseLayer<T>(hiddenDim, hiddenDim, (IActivationFunction<T>)new TanhActivation<T>());
+        yield return new DenseLayer<T>(hiddenDim, hiddenDim, identityActivation);
+
+        // Final embedding projection
+        yield return new DenseLayer<T>(hiddenDim, embeddingDim, identityActivation);
+
+        // L2 normalization is handled in the model code
+    }
+
+    /// <summary>
+    /// Creates default genre classification layers.
+    /// </summary>
+    /// <param name="numMels">Number of mel spectrogram bins (default: 128).</param>
+    /// <param name="hiddenDim">Hidden layer dimension (default: 256).</param>
+    /// <param name="numClasses">Number of genre classes (default: 10).</param>
+    /// <param name="maxFrames">Maximum input frames (default: 1000).</param>
+    /// <param name="numAttentionLayers">Number of attention layers (default: 4).</param>
+    /// <param name="dropoutRate">Dropout rate (default: 0.3).</param>
+    /// <returns>A collection of layers for genre classification.</returns>
+    /// <remarks>
+    /// <para>
+    /// Audio classification architecture with:
+    /// </para>
+    /// <list type="bullet">
+    /// <item><description>Mel spectrogram feature extraction</description></item>
+    /// <item><description>Transformer encoder for temporal modeling</description></item>
+    /// <item><description>Global average pooling</description></item>
+    /// <item><description>Classification head with softmax output</description></item>
+    /// </list>
+    /// </remarks>
+    public static IEnumerable<ILayer<T>> CreateDefaultGenreClassifierLayers(
+        int numMels = 128,
+        int hiddenDim = 256,
+        int numClasses = 10,
+        int maxFrames = 1000,
+        int numAttentionLayers = 4,
+        double dropoutRate = 0.3)
+    {
+        IActivationFunction<T> reluActivation = new ReLUActivation<T>();
+        IActivationFunction<T> identityActivation = new IdentityActivation<T>();
+
+        // Feature projection
+        yield return new DenseLayer<T>(numMels, hiddenDim, reluActivation);
+        yield return new LayerNormalizationLayer<T>(hiddenDim);
+
+        if (dropoutRate > 0)
+        {
+            yield return new DropoutLayer<T>(dropoutRate);
+        }
+
+        // Positional encoding
+        yield return new PositionalEncodingLayer<T>(maxFrames, hiddenDim);
+
+        // Transformer encoder layers
+        for (int i = 0; i < numAttentionLayers; i++)
+        {
+            yield return new MultiHeadAttentionLayer<T>(
+                sequenceLength: maxFrames,
+                embeddingDimension: hiddenDim,
+                headCount: 8);
+
+            yield return new LayerNormalizationLayer<T>(hiddenDim);
+
+            yield return new DenseLayer<T>(hiddenDim, hiddenDim * 4, reluActivation);
+            yield return new DenseLayer<T>(hiddenDim * 4, hiddenDim, identityActivation);
+
+            yield return new LayerNormalizationLayer<T>(hiddenDim);
+
+            if (dropoutRate > 0)
+            {
+                yield return new DropoutLayer<T>(dropoutRate);
+            }
+        }
+
+        // Classification head
+        yield return new DenseLayer<T>(hiddenDim, hiddenDim, reluActivation);
+
+        if (dropoutRate > 0)
+        {
+            yield return new DropoutLayer<T>(dropoutRate);
+        }
+
+        yield return new DenseLayer<T>(hiddenDim, numClasses, identityActivation);
+        // Softmax is applied in the model's prediction logic
+    }
+
+    /// <summary>
+    /// Creates default music source separation layers (U-Net style).
+    /// </summary>
+    /// <param name="numMels">Number of spectrogram frequency bins (default: 513 for STFT with 1024 window).</param>
+    /// <param name="baseChannels">Base channel count for U-Net (default: 32).</param>
+    /// <param name="numSources">Number of output sources (default: 4 for vocals, drums, bass, other).</param>
+    /// <param name="maxFrames">Maximum time frames (default: 512).</param>
+    /// <param name="dropoutRate">Dropout rate (default: 0.1).</param>
+    /// <returns>A collection of layers for music source separation.</returns>
+    /// <remarks>
+    /// <para>
+    /// U-Net inspired architecture for source separation with:
+    /// </para>
+    /// <list type="bullet">
+    /// <item><description>Encoder path with downsampling</description></item>
+    /// <item><description>Bottleneck with attention</description></item>
+    /// <item><description>Decoder path with upsampling and skip connections</description></item>
+    /// <item><description>Multi-source mask prediction</description></item>
+    /// </list>
+    /// <para>
+    /// Reference: "Open-Unmix - A Reference Implementation for Music Source Separation"
+    /// </para>
+    /// </remarks>
+    public static IEnumerable<ILayer<T>> CreateDefaultSourceSeparationLayers(
+        int numMels = 513,
+        int baseChannels = 32,
+        int numSources = 4,
+        int maxFrames = 512,
+        double dropoutRate = 0.1)
+    {
+        IActivationFunction<T> reluActivation = new ReLUActivation<T>();
+        IActivationFunction<T> sigmoidActivation = new SigmoidActivation<T>();
+        IActivationFunction<T> identityActivation = new IdentityActivation<T>();
+
+        // === ENCODER PATH ===
+
+        // Initial feature extraction
+        yield return new DenseLayer<T>(numMels, baseChannels * 4, reluActivation);
+        yield return new LayerNormalizationLayer<T>(baseChannels * 4);
+
+        // Encoder level 1
+        yield return new DenseLayer<T>(baseChannels * 4, baseChannels * 8, reluActivation);
+        yield return new LayerNormalizationLayer<T>(baseChannels * 8);
+
+        if (dropoutRate > 0)
+        {
+            yield return new DropoutLayer<T>(dropoutRate);
+        }
+
+        // Encoder level 2
+        yield return new DenseLayer<T>(baseChannels * 8, baseChannels * 16, reluActivation);
+        yield return new LayerNormalizationLayer<T>(baseChannels * 16);
+
+        // === BOTTLENECK ===
+
+        // Attention for global context
+        yield return new MultiHeadAttentionLayer<T>(
+            sequenceLength: maxFrames,
+            embeddingDimension: baseChannels * 16,
+            headCount: 8);
+
+        yield return new LayerNormalizationLayer<T>(baseChannels * 16);
+
+        // LSTM-like temporal modeling (using attention + dense)
+        yield return new DenseLayer<T>(baseChannels * 16, baseChannels * 16, reluActivation);
+        yield return new DenseLayer<T>(baseChannels * 16, baseChannels * 16, identityActivation);
+
+        yield return new LayerNormalizationLayer<T>(baseChannels * 16);
+
+        // === DECODER PATH ===
+
+        // Decoder level 2
+        yield return new DenseLayer<T>(baseChannels * 16, baseChannels * 8, reluActivation);
+        yield return new LayerNormalizationLayer<T>(baseChannels * 8);
+
+        if (dropoutRate > 0)
+        {
+            yield return new DropoutLayer<T>(dropoutRate);
+        }
+
+        // Decoder level 1
+        yield return new DenseLayer<T>(baseChannels * 8, baseChannels * 4, reluActivation);
+        yield return new LayerNormalizationLayer<T>(baseChannels * 4);
+
+        // === OUTPUT LAYER ===
+
+        // Project to output masks for all sources
+        yield return new DenseLayer<T>(baseChannels * 4, numMels * numSources, sigmoidActivation);
+    }
+
+    #endregion
+
+    #region Video AI Layers
+
+    /// <summary>
+    /// Creates layers for a video super-resolution model (Real-ESRGAN/BasicVSR++ style).
+    /// </summary>
+    /// <param name="inputChannels">Number of input channels (default: 3 for RGB).</param>
+    /// <param name="inputHeight">Input video height.</param>
+    /// <param name="inputWidth">Input video width.</param>
+    /// <param name="numFeatures">Number of feature channels (default: 64).</param>
+    /// <param name="numResBlocks">Number of residual blocks (default: 16).</param>
+    /// <param name="scaleFactor">Upscaling factor (default: 2).</param>
+    /// <param name="useTemporalConsistency">Whether to add temporal aggregation layer (default: true).</param>
+    /// <returns>A collection of layers for video super-resolution.</returns>
+    /// <remarks>
+    /// <para>
+    /// <b>For Beginners:</b> Super-resolution models increase video resolution. This architecture
+    /// uses residual blocks (skip connections) to preserve details while learning to add new ones.
+    /// The upsampling at the end increases the spatial size by the scale factor.
+    ///
+    /// Architecture overview:
+    /// 1. Initial convolution to extract features
+    /// 2. Multiple residual blocks for deep feature learning
+    /// 3. Temporal aggregation for video consistency (optional)
+    /// 4. Pixel shuffle upsampling for resolution increase
+    /// 5. Final convolution for output reconstruction
+    /// </para>
+    /// </remarks>
+    public static IEnumerable<ILayer<T>> CreateDefaultVideoSuperResolutionLayers(
+        int inputChannels = 3,
+        int inputHeight = 128,
+        int inputWidth = 128,
+        int numFeatures = 64,
+        int numResBlocks = 16,
+        int scaleFactor = 2,
+        bool useTemporalConsistency = true)
+    {
+        // Track current spatial dimensions
+        int currentHeight = inputHeight;
+        int currentWidth = inputWidth;
+        int currentChannels = inputChannels;
+
+        // Initial feature extraction (no activation - will be followed by residual blocks)
+        yield return new ConvolutionalLayer<T>(
+            inputDepth: currentChannels,
+            inputHeight: currentHeight,
+            inputWidth: currentWidth,
+            outputDepth: numFeatures,
+            kernelSize: 3,
+            stride: 1,
+            padding: 1);
+        currentChannels = numFeatures;
+
+        // Residual blocks for deep feature extraction
+        for (int i = 0; i < numResBlocks; i++)
+        {
+            // Each residual block: Conv -> ReLU -> Conv + Skip
+            yield return new ConvolutionalLayer<T>(
+                inputDepth: currentChannels,
+                inputHeight: currentHeight,
+                inputWidth: currentWidth,
+                outputDepth: numFeatures,
+                kernelSize: 3,
+                stride: 1,
+                padding: 1,
+                activationFunction: new ReLUActivation<T>() as IActivationFunction<T>);
+
+            yield return new ConvolutionalLayer<T>(
+                inputDepth: numFeatures,
+                inputHeight: currentHeight,
+                inputWidth: currentWidth,
+                outputDepth: numFeatures,
+                kernelSize: 3,
+                stride: 1,
+                padding: 1);
+
+            // Note: Skip connection would be handled in the model's forward pass
+        }
+
+        // Temporal aggregation layer for video consistency
+        if (useTemporalConsistency)
+        {
+            yield return new ConvolutionalLayer<T>(
+                inputDepth: currentChannels,
+                inputHeight: currentHeight,
+                inputWidth: currentWidth,
+                outputDepth: numFeatures,
+                kernelSize: 3,
+                stride: 1,
+                padding: 1);
+        }
+
+        // Upsampling layers using pixel shuffle
+        int currentScale = 1;
+        while (currentScale < scaleFactor)
+        {
+            // Each pixel shuffle doubles the resolution
+            // Conv to expand channels for pixel shuffle (with ReLU activation)
+            yield return new ConvolutionalLayer<T>(
+                inputDepth: currentChannels,
+                inputHeight: currentHeight,
+                inputWidth: currentWidth,
+                outputDepth: numFeatures * 4,  // 4x channels for 2x spatial
+                kernelSize: 3,
+                stride: 1,
+                padding: 1,
+                activationFunction: new ReLUActivation<T>() as IActivationFunction<T>);
+
+            // Pixel shuffle: [C*4, H, W] -> [C, H*2, W*2]
+            yield return new PixelShuffleLayer<T>(
+                inputShape: [numFeatures * 4, currentHeight, currentWidth],
+                upscaleFactor: 2);
+
+            currentHeight *= 2;
+            currentWidth *= 2;
+            currentChannels = numFeatures;
+
+            currentScale *= 2;
+        }
+
+        // Final reconstruction convolution (no activation - output should be in original range)
+        yield return new ConvolutionalLayer<T>(
+            inputDepth: currentChannels,
+            inputHeight: currentHeight,
+            inputWidth: currentWidth,
+            outputDepth: inputChannels,
+            kernelSize: 3,
+            stride: 1,
+            padding: 1);
+    }
+
+    /// <summary>
+    /// Creates a simple super-resolution architecture for testing and lightweight use.
+    /// </summary>
+    /// <param name="inputChannels">Number of input channels (default: 3 for RGB).</param>
+    /// <param name="inputHeight">Input video height.</param>
+    /// <param name="inputWidth">Input video width.</param>
+    /// <param name="scaleFactor">Upscaling factor (default: 2).</param>
+    /// <returns>A collection of layers for simple super-resolution.</returns>
+    /// <remarks>
+    /// <para>
+    /// <b>For Beginners:</b> This is a smaller, faster model that trades quality for speed.
+    /// Good for real-time applications or when GPU memory is limited.
+    /// </para>
+    /// </remarks>
+    public static IEnumerable<ILayer<T>> CreateSimpleVideoSuperResolutionLayers(
+        int inputChannels = 3,
+        int inputHeight = 128,
+        int inputWidth = 128,
+        int scaleFactor = 2)
+    {
+        int numFeatures = 32;  // Smaller feature dimension
+        int currentHeight = inputHeight;
+        int currentWidth = inputWidth;
+
+        // Initial feature extraction
+        yield return new ConvolutionalLayer<T>(inputChannels, currentHeight, currentWidth, numFeatures, 5, 1, 2,
+            new ReLUActivation<T>() as IActivationFunction<T>);
+
+        // A few residual blocks
+        for (int i = 0; i < 4; i++)
+        {
+            yield return new ConvolutionalLayer<T>(numFeatures, currentHeight, currentWidth, numFeatures, 3, 1, 1,
+                new ReLUActivation<T>() as IActivationFunction<T>);
+            yield return new ConvolutionalLayer<T>(numFeatures, currentHeight, currentWidth, numFeatures, 3, 1, 1);
+        }
+
+        // Upsampling
+        int scale = scaleFactor;
+        while (scale > 1)
+        {
+            // Conv with ReLU before pixel shuffle
+            yield return new ConvolutionalLayer<T>(numFeatures, currentHeight, currentWidth, numFeatures * 4, 3, 1, 1,
+                new ReLUActivation<T>() as IActivationFunction<T>);
+
+            yield return new PixelShuffleLayer<T>(
+                inputShape: [numFeatures * 4, currentHeight, currentWidth],
+                upscaleFactor: 2);
+
+            currentHeight *= 2;
+            currentWidth *= 2;
+
+            scale /= 2;
+        }
+
+        // Output (no activation)
+        yield return new ConvolutionalLayer<T>(numFeatures, currentHeight, currentWidth, inputChannels, 3, 1, 1);
+    }
+
+    /// <summary>
+    /// Creates layers for an optical flow estimation model (RAFT-style).
+    /// </summary>
+    /// <param name="inputChannels">Number of input channels (default: 3 for RGB).</param>
+    /// <param name="inputHeight">Input frame height.</param>
+    /// <param name="inputWidth">Input frame width.</param>
+    /// <param name="hiddenDim">Hidden dimension for flow estimation (default: 192).</param>
+    /// <returns>A collection of layers for optical flow estimation.</returns>
+    /// <remarks>
+    /// <para>
+    /// <b>For Beginners:</b> Optical flow tells you how each pixel moves between two frames.
+    /// This is useful for motion analysis, video editing, and as input to other models.
+    /// The output is a 2-channel tensor showing horizontal and vertical motion.
+    ///
+    /// Architecture:
+    /// 1. Feature encoder extracts features from both frames
+    /// 2. Correlation volume computes matching scores
+    /// 3. Iterative refinement improves the flow estimate
+    /// </para>
+    /// </remarks>
+    public static IEnumerable<ILayer<T>> CreateDefaultOpticalFlowLayers(
+        int inputChannels = 3,
+        int inputHeight = 128,
+        int inputWidth = 128,
+        int hiddenDim = 192)
+    {
+        int h = inputHeight;
+        int w = inputWidth;
+
+        // Feature encoder (shared for both frames)
+        yield return new ConvolutionalLayer<T>(inputChannels, h, w, 64, 7, 2, 3, new ReLUActivation<T>() as IActivationFunction<T>);
+        h /= 2; w /= 2;
+
+        yield return new ConvolutionalLayer<T>(64, h, w, 128, 3, 2, 1, new ReLUActivation<T>() as IActivationFunction<T>);
+        h /= 2; w /= 2;
+
+        yield return new ConvolutionalLayer<T>(128, h, w, 256, 3, 2, 1, new ReLUActivation<T>() as IActivationFunction<T>);
+        h /= 2; w /= 2;
+
+        // Context encoder (reset dimensions)
+        h = inputHeight; w = inputWidth;
+        yield return new ConvolutionalLayer<T>(inputChannels, h, w, 64, 7, 2, 3, new ReLUActivation<T>() as IActivationFunction<T>);
+        h /= 2; w /= 2;
+
+        yield return new ConvolutionalLayer<T>(64, h, w, 128, 3, 2, 1, new ReLUActivation<T>() as IActivationFunction<T>);
+        h /= 2; w /= 2;
+
+        yield return new ConvolutionalLayer<T>(128, h, w, hiddenDim, 3, 2, 1);
+        h /= 2; w /= 2;
+
+        // Flow head (produces 2-channel flow output)
+        yield return new ConvolutionalLayer<T>(hiddenDim, h, w, 128, 3, 1, 1, new ReLUActivation<T>() as IActivationFunction<T>);
+        yield return new ConvolutionalLayer<T>(128, h, w, 64, 3, 1, 1, new ReLUActivation<T>() as IActivationFunction<T>);
+        yield return new ConvolutionalLayer<T>(64, h, w, 2, 3, 1, 1);
+    }
+
+    /// <summary>
+    /// Creates layers for a frame interpolation model (FILM/RIFE-style).
+    /// </summary>
+    /// <param name="inputChannels">Number of input channels (default: 3 for RGB).</param>
+    /// <param name="inputHeight">Input frame height.</param>
+    /// <param name="inputWidth">Input frame width.</param>
+    /// <param name="numFeatures">Number of feature channels (default: 64).</param>
+    /// <returns>A collection of layers for frame interpolation.</returns>
+    /// <remarks>
+    /// <para>
+    /// <b>For Beginners:</b> Frame interpolation creates new frames between existing ones
+    /// to make video smoother (e.g., 30fps to 60fps). The model learns to "imagine"
+    /// what the in-between frames should look like based on the surrounding frames.
+    ///
+    /// Architecture:
+    /// 1. Feature pyramid extracts multi-scale features
+    /// 2. Flow estimation predicts motion
+    /// 3. Synthesis network generates interpolated frames
+    /// </para>
+    /// </remarks>
+    public static IEnumerable<ILayer<T>> CreateDefaultFrameInterpolationLayers(
+        int inputChannels = 3,
+        int inputHeight = 128,
+        int inputWidth = 128,
+        int numFeatures = 64)
+    {
+        int h = inputHeight;
+        int w = inputWidth;
+
+        // Feature pyramid network (two frames concatenated = inputChannels * 2)
+        // Level 1
+        yield return new ConvolutionalLayer<T>(inputChannels * 2, h, w, 32, 3, 1, 1, new ReLUActivation<T>() as IActivationFunction<T>);
+        yield return new ConvolutionalLayer<T>(32, h, w, 32, 3, 2, 1, new ReLUActivation<T>() as IActivationFunction<T>);
+        h /= 2; w /= 2;
+
+        // Level 2
+        yield return new ConvolutionalLayer<T>(32, h, w, 64, 3, 1, 1, new ReLUActivation<T>() as IActivationFunction<T>);
+        yield return new ConvolutionalLayer<T>(64, h, w, 64, 3, 2, 1, new ReLUActivation<T>() as IActivationFunction<T>);
+        h /= 2; w /= 2;
+
+        // Level 3
+        yield return new ConvolutionalLayer<T>(64, h, w, 96, 3, 1, 1, new ReLUActivation<T>() as IActivationFunction<T>);
+        yield return new ConvolutionalLayer<T>(96, h, w, 96, 3, 2, 1, new ReLUActivation<T>() as IActivationFunction<T>);
+        h /= 2; w /= 2;
+
+        // Flow estimation head
+        yield return new ConvolutionalLayer<T>(96, h, w, 64, 3, 1, 1, new ReLUActivation<T>() as IActivationFunction<T>);
+        yield return new ConvolutionalLayer<T>(64, h, w, 4, 3, 1, 1);  // 4 = 2 flows * 2 directions
+
+        // Synthesis network (back to original resolution)
+        h = inputHeight; w = inputWidth;
+        yield return new ConvolutionalLayer<T>(inputChannels * 2 + 4, h, w, numFeatures, 3, 1, 1, new ReLUActivation<T>() as IActivationFunction<T>);
+
+        for (int i = 0; i < 4; i++)
+        {
+            yield return new ConvolutionalLayer<T>(numFeatures, h, w, numFeatures, 3, 1, 1, new ReLUActivation<T>() as IActivationFunction<T>);
+        }
+
+        yield return new ConvolutionalLayer<T>(numFeatures, h, w, inputChannels, 3, 1, 1);
+    }
+
+    /// <summary>
+    /// Creates layers for a video stabilization model (StabNet-style).
+    /// </summary>
+    /// <param name="inputChannels">Number of input channels (default: 3 for RGB).</param>
+    /// <param name="inputHeight">Input frame height.</param>
+    /// <param name="inputWidth">Input frame width.</param>
+    /// <returns>A collection of layers for video stabilization.</returns>
+    /// <remarks>
+    /// <para>
+    /// <b>For Beginners:</b> Video stabilization removes camera shake. The model predicts
+    /// how to warp each frame to align with a smooth camera path. This is similar to
+    /// what smartphone cameras do in real-time.
+    ///
+    /// Architecture:
+    /// 1. Feature encoder processes input frames
+    /// 2. Motion estimator predicts camera motion
+    /// 3. Smoother learns the smooth target path
+    /// 4. Warper transforms frames to match smooth path
+    /// </para>
+    /// </remarks>
+    public static IEnumerable<ILayer<T>> CreateDefaultVideoStabilizationLayers(
+        int inputChannels = 3,
+        int inputHeight = 128,
+        int inputWidth = 128)
+    {
+        int h = inputHeight;
+        int w = inputWidth;
+
+        // Feature encoder
+        yield return new ConvolutionalLayer<T>(inputChannels, h, w, 64, 7, 2, 3, new ReLUActivation<T>() as IActivationFunction<T>);
+        h /= 2; w /= 2;
+
+        yield return new ConvolutionalLayer<T>(64, h, w, 128, 3, 2, 1, new ReLUActivation<T>() as IActivationFunction<T>);
+        h /= 2; w /= 2;
+
+        yield return new ConvolutionalLayer<T>(128, h, w, 256, 3, 2, 1, new ReLUActivation<T>() as IActivationFunction<T>);
+        h /= 2; w /= 2;
+
+        // Motion estimation layers
+        yield return new ConvolutionalLayer<T>(256, h, w, 256, 3, 1, 1, new ReLUActivation<T>() as IActivationFunction<T>);
+        yield return new ConvolutionalLayer<T>(256, h, w, 128, 3, 1, 1, new ReLUActivation<T>() as IActivationFunction<T>);
+
+        // Global average pooling to get fixed-size feature vector
+        yield return new GlobalPoolingLayer<T>(
+            inputShape: [128, h, w],
+            poolingType: Enums.PoolingType.Average);
+
+        // Output: 6 parameters for affine transformation
+        yield return new DenseLayer<T>(128, 64, new ReLUActivation<T>() as IActivationFunction<T>);
+        yield return new DenseLayer<T>(64, 6, new IdentityActivation<T>() as IActivationFunction<T>);  // 6 affine params
+    }
+
+    /// <summary>
+    /// Creates layers for an InternVideo2-style video understanding model.
+    /// </summary>
+    /// <param name="inputChannels">Number of input channels (default: 3 for RGB).</param>
+    /// <param name="inputHeight">Input frame height.</param>
+    /// <param name="inputWidth">Input frame width.</param>
+    /// <param name="embedDim">Embedding dimension (default: 768).</param>
+    /// <param name="numEncoderLayers">Number of transformer encoder layers (default: 12).</param>
+    /// <param name="patchSize">Patch size for video tokenization (default: 14).</param>
+    /// <returns>A collection of layers for video understanding.</returns>
+    /// <remarks>
+    /// <para>
+    /// <b>For Beginners:</b> InternVideo2 understands video content by encoding frames
+    /// into embeddings that capture both spatial (what's in each frame) and temporal
+    /// (how things change over time) information. It can be used for:
+    /// - Video classification (identifying what's happening)
+    /// - Video-text retrieval (finding videos matching descriptions)
+    /// - Video question answering
+    ///
+    /// Architecture (based on the paper):
+    /// 1. Patch embedding converts video frames into tokens
+    /// 2. Spatial attention processes within-frame relationships
+    /// 3. Temporal attention processes across-frame relationships
+    /// 4. FFN layers add non-linearity and expressiveness
+    /// 5. Projection maps to a shared video-text embedding space
+    /// </para>
+    /// <para>
+    /// <b>Reference:</b> "InternVideo2: Scaling Video Foundation Models for Multimodal Video Understanding"
+    /// https://arxiv.org/abs/2403.15377
+    /// </para>
+    /// </remarks>
+    public static IEnumerable<ILayer<T>> CreateDefaultInternVideo2Layers(
+        int inputChannels = 3,
+        int inputHeight = 224,
+        int inputWidth = 224,
+        int embedDim = 768,
+        int numEncoderLayers = 12,
+        int patchSize = 14)
+    {
+        int patchH = inputHeight / patchSize;
+        int patchW = inputWidth / patchSize;
+
+        // Patch embedding: converts image to sequence of patch embeddings
+        yield return new ConvolutionalLayer<T>(inputChannels, inputHeight, inputWidth, embedDim, patchSize, patchSize, 0, new GELUActivation<T>() as IActivationFunction<T>);
+
+        // Encoder layers with spatial and temporal attention
+        for (int i = 0; i < numEncoderLayers; i++)
+        {
+            // Spatial self-attention (approximated as 1x1 conv for efficiency)
+            yield return new ConvolutionalLayer<T>(embedDim, patchH, patchW, embedDim, 1, 1, 0, new GELUActivation<T>() as IActivationFunction<T>);
+
+            // Temporal attention (every other layer for efficiency)
+            if (i % 2 == 1)
+            {
+                yield return new ConvolutionalLayer<T>(embedDim, patchH, patchW, embedDim, 1, 1, 0, new GELUActivation<T>() as IActivationFunction<T>);
+            }
+
+            // FFN with expansion factor of 4
+            yield return new ConvolutionalLayer<T>(embedDim, patchH, patchW, embedDim * 4, 1, 1, 0, new GELUActivation<T>() as IActivationFunction<T>);
+            yield return new ConvolutionalLayer<T>(embedDim * 4, patchH, patchW, embedDim, 1, 1, 0);
+        }
+
+        // Global average pooling for CLS-like token
+        yield return new GlobalPoolingLayer<T>(
+            inputShape: [embedDim, patchH, patchW],
+            poolingType: Enums.PoolingType.Average);
+
+        // Projection to shared embedding space (512 is common for CLIP-like models)
+        yield return new DenseLayer<T>(embedDim, 512, new IdentityActivation<T>() as IActivationFunction<T>);
+    }
+
+    /// <summary>
+    /// Creates layers for a VRT (Video Restoration Transformer) model.
+    /// </summary>
+    /// <param name="inputChannels">Number of input channels (default: 3 for RGB).</param>
+    /// <param name="inputHeight">Input frame height.</param>
+    /// <param name="inputWidth">Input frame width.</param>
+    /// <param name="embedDim">Embedding dimension (default: 120).</param>
+    /// <param name="numFrames">Number of temporal frames (default: 6).</param>
+    /// <param name="numBlocks">Number of transformer blocks (default: 8).</param>
+    /// <param name="scaleFactor">Upscaling factor for super-resolution (default: 4).</param>
+    /// <returns>A collection of layers for video restoration.</returns>
+    /// <remarks>
+    /// <para>
+    /// <b>For Beginners:</b> VRT (Video Restoration Transformer) is a powerful model for:
+    /// - Video super-resolution (increasing video resolution)
+    /// - Video deblurring (removing motion blur)
+    /// - Video denoising (removing noise from videos)
+    ///
+    /// It uses attention mechanisms to leverage both spatial and temporal information
+    /// from multiple video frames to produce high-quality restored frames.
+    ///
+    /// Architecture (based on the paper):
+    /// 1. Shallow feature extraction from input frames
+    /// 2. Temporal mutual self-attention (TMSA) blocks
+    /// 3. Deep feature extraction with parallel warping
+    /// 4. Reconstruction module for output
+    /// </para>
+    /// <para>
+    /// <b>Reference:</b> "VRT: A Video Restoration Transformer"
+    /// https://arxiv.org/abs/2201.12288
+    /// </para>
+    /// </remarks>
+    public static IEnumerable<ILayer<T>> CreateDefaultVRTLayers(
+        int inputChannels = 3,
+        int inputHeight = 64,
+        int inputWidth = 64,
+        int embedDim = 120,
+        int numFrames = 6,
+        int numBlocks = 8,
+        int scaleFactor = 4)
+    {
+        int h = inputHeight;
+        int w = inputWidth;
+
+        // Shallow feature extraction
+        yield return new ConvolutionalLayer<T>(inputChannels, h, w, embedDim, 3, 1, 1, new LeakyReLUActivation<T>(0.1) as IActivationFunction<T>);
+
+        // Multi-scale feature extraction with encoder structure
+        int currentDim = embedDim;
+        for (int i = 0; i < 3; i++)
+        {
+            // Temporal mutual self-attention approximated with conv blocks
+            for (int j = 0; j < numBlocks / 4; j++)
+            {
+                yield return new ConvolutionalLayer<T>(currentDim, h, w, currentDim, 3, 1, 1, new LeakyReLUActivation<T>(0.1) as IActivationFunction<T>);
+                yield return new ConvolutionalLayer<T>(currentDim, h, w, currentDim, 3, 1, 1, new LeakyReLUActivation<T>(0.1) as IActivationFunction<T>);
+            }
+
+            if (i < 2)
+            {
+                // Downsample
+                currentDim *= 2;
+                yield return new ConvolutionalLayer<T>(currentDim / 2, h, w, currentDim, 4, 2, 1, new LeakyReLUActivation<T>(0.1) as IActivationFunction<T>);
+                h /= 2; w /= 2;
+            }
+        }
+
+        // Bottleneck with deep features
+        for (int i = 0; i < numBlocks / 2; i++)
+        {
+            yield return new ConvolutionalLayer<T>(currentDim, h, w, currentDim, 3, 1, 1, new LeakyReLUActivation<T>(0.1) as IActivationFunction<T>);
+        }
+
+        // Decoder with upsampling for super-resolution
+        for (int i = 0; i < 2; i++)
+        {
+            int prevDim = currentDim;
+            currentDim /= 2;
+            h *= 2; w *= 2;
+            yield return new ConvolutionalLayer<T>(prevDim, h / 2, w / 2, currentDim * 4, 3, 1, 1, new LeakyReLUActivation<T>(0.1) as IActivationFunction<T>);
+            yield return new PixelShuffleLayer<T>([currentDim * 4, h / 2, w / 2], 2);
+        }
+
+        // Upscaling for super-resolution (pixel shuffle for efficient upsampling)
+        if (scaleFactor >= 2)
+        {
+            yield return new ConvolutionalLayer<T>(currentDim, h, w, currentDim * 4, 3, 1, 1, new LeakyReLUActivation<T>(0.1) as IActivationFunction<T>);
+            yield return new PixelShuffleLayer<T>([currentDim * 4, h, w], 2);
+            h *= 2; w *= 2;
+        }
+        if (scaleFactor >= 4)
+        {
+            yield return new ConvolutionalLayer<T>(currentDim, h, w, currentDim * 4, 3, 1, 1, new LeakyReLUActivation<T>(0.1) as IActivationFunction<T>);
+            yield return new PixelShuffleLayer<T>([currentDim * 4, h, w], 2);
+            h *= 2; w *= 2;
+        }
+
+        // Final reconstruction
+        yield return new ConvolutionalLayer<T>(currentDim, h, w, currentDim, 3, 1, 1, new LeakyReLUActivation<T>(0.1) as IActivationFunction<T>);
+        yield return new ConvolutionalLayer<T>(currentDim, h, w, inputChannels, 3, 1, 1);
+    }
+
+    /// <summary>
+    /// Creates layers for a CogVideo text-to-video generation model.
+    /// </summary>
+    /// <param name="inputChannels">Number of input channels for latent (default: 4).</param>
+    /// <param name="inputHeight">Input latent height (default: 32).</param>
+    /// <param name="inputWidth">Input latent width (default: 32).</param>
+    /// <param name="embedDim">Embedding dimension (default: 1024).</param>
+    /// <param name="numLayers">Number of transformer layers (default: 24).</param>
+    /// <param name="numFrames">Number of video frames to generate (default: 16).</param>
+    /// <returns>A collection of layers for video generation.</returns>
+    /// <remarks>
+    /// <para>
+    /// <b>For Beginners:</b> CogVideo generates videos from text descriptions.
+    /// It works in the latent space (compressed representation) and uses a
+    /// diffusion-based approach to iteratively refine noise into coherent video.
+    ///
+    /// Architecture (based on the CogVideoX paper):
+    /// 1. Text encoder processes the input prompt
+    /// 2. Latent space diffusion model generates video frames
+    /// 3. VAE decoder converts latent to pixel space
+    ///
+    /// This creates the denoising U-Net backbone that refines latent codes.
+    /// </para>
+    /// <para>
+    /// <b>Reference:</b> "CogVideoX: Text-to-Video Diffusion Models with An Expert Transformer"
+    /// https://arxiv.org/abs/2408.06072
+    /// </para>
+    /// </remarks>
+    public static IEnumerable<ILayer<T>> CreateDefaultCogVideoLayers(
+        int inputChannels = 4,
+        int inputHeight = 32,
+        int inputWidth = 32,
+        int embedDim = 1024,
+        int numLayers = 24,
+        int numFrames = 16)
+    {
+        int h = inputHeight;
+        int w = inputWidth;
+
+        // Input projection for latent + timestep conditioning
+        yield return new ConvolutionalLayer<T>(inputChannels, h, w, embedDim, 3, 1, 1, new SiLUActivation<T>() as IActivationFunction<T>);
+
+        // Encoder (downsampling path)
+        int currentDim = embedDim;
+        int[] channelMults = { 1, 2, 4, 4 };
+
+        foreach (var mult in channelMults)
+        {
+            int outDim = embedDim * mult;
+
+            // Two residual-style conv blocks per level
+            yield return new ConvolutionalLayer<T>(currentDim, h, w, outDim, 3, 1, 1, new SiLUActivation<T>() as IActivationFunction<T>);
+            yield return new ConvolutionalLayer<T>(outDim, h, w, outDim, 3, 1, 1, new SiLUActivation<T>() as IActivationFunction<T>);
+
+            currentDim = outDim;
+
+            // Downsample (except last level)
+            if (mult != channelMults[^1])
+            {
+                yield return new ConvolutionalLayer<T>(currentDim, h, w, currentDim, 4, 2, 1, new SiLUActivation<T>() as IActivationFunction<T>);
+                h /= 2; w /= 2;
+            }
+        }
+
+        // Middle block with transformer layers
+        for (int i = 0; i < Math.Min(numLayers / 4, 6); i++)
+        {
+            // Spatial attention approximation
+            yield return new ConvolutionalLayer<T>(currentDim, h, w, currentDim, 1, 1, 0, new SiLUActivation<T>() as IActivationFunction<T>);
+            // Temporal attention approximation
+            yield return new ConvolutionalLayer<T>(currentDim, h, w, currentDim, 1, 1, 0, new SiLUActivation<T>() as IActivationFunction<T>);
+            // FFN
+            yield return new ConvolutionalLayer<T>(currentDim, h, w, currentDim * 4, 1, 1, 0, new SiLUActivation<T>() as IActivationFunction<T>);
+            yield return new ConvolutionalLayer<T>(currentDim * 4, h, w, currentDim, 1, 1, 0);
+        }
+
+        // Decoder (upsampling path)
+        for (int i = channelMults.Length - 1; i >= 0; i--)
+        {
+            int outDim = i > 0 ? embedDim * channelMults[i - 1] : embedDim;
+
+            // Two residual-style conv blocks per level
+            yield return new ConvolutionalLayer<T>(currentDim, h, w, currentDim, 3, 1, 1, new SiLUActivation<T>() as IActivationFunction<T>);
+            yield return new ConvolutionalLayer<T>(currentDim, h, w, outDim, 3, 1, 1, new SiLUActivation<T>() as IActivationFunction<T>);
+
+            currentDim = outDim;
+
+            // Upsample (except first level)
+            if (i > 0)
+            {
                 yield return new ConvolutionalLayer<T>(currentDim, h, w, currentDim * 4, 3, 1, 1, new SiLUActivation<T>() as IActivationFunction<T>);
                 yield return new PixelShuffleLayer<T>([currentDim * 4, h, w], 2);
                 h *= 2; w *= 2;
@@ -6771,665 +7432,8 @@
         yield return new ConvolutionalLayer<T>(numFeatures, h, w, numFeatures, 3, 1, 1, new ReLUActivation<T>() as IActivationFunction<T>);
         yield return new ConvolutionalLayer<T>(numFeatures, h, w, numFeatures, 3, 1, 1, new ReLUActivation<T>() as IActivationFunction<T>);
         yield return new ConvolutionalLayer<T>(numFeatures, h, w, inputChannels, 3, 1, 1);
-=======
-                yield return new DenseLayer<T>(currentChannels, currentChannels, siluActivation);
-            }
-        }
-
-        // Output projection to mel spectrogram
-        yield return new LayerNormalizationLayer<T>(currentChannels);
-        yield return new DenseLayer<T>(currentChannels, numMels, identityActivation);
-    }
-
-    /// <summary>
-    /// Creates default Stable Audio layers for text-to-audio generation.
-    /// </summary>
-    /// <param name="textHiddenDim">Text encoder hidden dimension (default: 768).</param>
-    /// <param name="latentDim">Latent space dimension (default: 64).</param>
-    /// <param name="ditHiddenDim">DiT hidden dimension (default: 1024).</param>
-    /// <param name="numDitBlocks">Number of DiT transformer blocks (default: 24).</param>
-    /// <param name="numHeads">Number of attention heads (default: 16).</param>
-    /// <param name="maxTextLength">Maximum text sequence length (default: 512).</param>
-    /// <param name="maxAudioLength">Maximum audio latent sequence length (default: 2048).</param>
-    /// <param name="dropoutRate">Dropout rate (default: 0.1).</param>
-    /// <returns>A collection of layers forming a Stable Audio model.</returns>
-    /// <remarks>
-    /// <para>
-    /// Stable Audio by Stability AI uses a Diffusion Transformer (DiT) architecture:
-    /// </para>
-    /// <list type="bullet">
-    /// <item><description>T5-based text encoder for conditioning</description></item>
-    /// <item><description>Variational autoencoder for audio latent compression</description></item>
-    /// <item><description>DiT (Diffusion Transformer) for denoising in latent space</description></item>
-    /// <item><description>Supports variable-length audio generation with timing conditioning</description></item>
-    /// </list>
-    /// <para>
-    /// Reference: "Stable Audio: Fast Timing-Conditioned Latent Audio Diffusion" by Evans et al., 2024
-    /// </para>
-    /// </remarks>
-    public static IEnumerable<ILayer<T>> CreateDefaultStableAudioLayers(
-        int textHiddenDim = 768,
-        int latentDim = 64,
-        int ditHiddenDim = 1024,
-        int numDitBlocks = 24,
-        int numHeads = 16,
-        int maxTextLength = 512,
-        int maxAudioLength = 2048,
-        double dropoutRate = 0.1)
-    {
-        IActivationFunction<T> geluActivation = new GELUActivation<T>();
-        IActivationFunction<T> siluActivation = new SwishActivation<T>();
-        IActivationFunction<T> identityActivation = new IdentityActivation<T>();
-
-        // === T5 TEXT ENCODER ===
-
-        // Token embedding
-        yield return new EmbeddingLayer<T>(32128, textHiddenDim);
-
-        // Positional encoding
-        yield return new PositionalEncodingLayer<T>(maxTextLength, textHiddenDim);
-
-        if (dropoutRate > 0)
-        {
-            yield return new DropoutLayer<T>(dropoutRate);
-        }
-
-        // T5 encoder layers
-        for (int i = 0; i < 12; i++)
-        {
-            yield return new MultiHeadAttentionLayer<T>(
-                sequenceLength: maxTextLength,
-                embeddingDimension: textHiddenDim,
-                headCount: 12,
-                activationFunction: identityActivation);
-
-            yield return new LayerNormalizationLayer<T>(textHiddenDim);
-
-            yield return new DenseLayer<T>(textHiddenDim, textHiddenDim * 4, geluActivation);
-            yield return new DenseLayer<T>(textHiddenDim * 4, textHiddenDim, identityActivation);
-            yield return new LayerNormalizationLayer<T>(textHiddenDim);
-
-            if (dropoutRate > 0)
-            {
-                yield return new DropoutLayer<T>(dropoutRate);
-            }
-        }
-
-        // Project to DiT dimension
-        yield return new DenseLayer<T>(textHiddenDim, ditHiddenDim, identityActivation);
-
-        // === TIMING CONDITIONING ===
-
-        // Start/end time embedding (seconds conditioning)
-        yield return new DenseLayer<T>(2, ditHiddenDim, siluActivation);
-        yield return new DenseLayer<T>(ditHiddenDim, ditHiddenDim, siluActivation);
-
-        // === VAE ENCODER ===
-
-        // Audio waveform to latent space
-        yield return new DenseLayer<T>(1, 128, siluActivation);
-        yield return new DenseLayer<T>(128, 256, siluActivation);
-        yield return new DenseLayer<T>(256, 512, siluActivation);
-        yield return new DenseLayer<T>(512, latentDim * 2, identityActivation); // mean + log_var
-
-        // === DiT (DIFFUSION TRANSFORMER) ===
-
-        // Latent projection
-        yield return new DenseLayer<T>(latentDim, ditHiddenDim, identityActivation);
-
-        // Positional encoding for audio latents
-        yield return new PositionalEncodingLayer<T>(maxAudioLength, ditHiddenDim);
-
-        // Timestep embedding (sinusoidal + MLP)
-        yield return new DenseLayer<T>(ditHiddenDim, ditHiddenDim * 4, siluActivation);
-        yield return new DenseLayer<T>(ditHiddenDim * 4, ditHiddenDim, identityActivation);
-
-        // DiT blocks (transformer with AdaLN conditioning)
-        for (int i = 0; i < numDitBlocks; i++)
-        {
-            // Self-attention
-            yield return new MultiHeadAttentionLayer<T>(
-                sequenceLength: maxAudioLength,
-                embeddingDimension: ditHiddenDim,
-                headCount: numHeads,
-                activationFunction: identityActivation);
-
-            yield return new LayerNormalizationLayer<T>(ditHiddenDim);
-
-            if (dropoutRate > 0)
-            {
-                yield return new DropoutLayer<T>(dropoutRate);
-            }
-
-            // Cross-attention to text encoder output
-            yield return new MultiHeadAttentionLayer<T>(
-                sequenceLength: maxAudioLength,
-                embeddingDimension: ditHiddenDim,
-                headCount: numHeads,
-                activationFunction: identityActivation);
-
-            yield return new LayerNormalizationLayer<T>(ditHiddenDim);
-
-            if (dropoutRate > 0)
-            {
-                yield return new DropoutLayer<T>(dropoutRate);
-            }
-
-            // Feed-forward network with GELU
-            yield return new DenseLayer<T>(ditHiddenDim, ditHiddenDim * 4, geluActivation);
-            yield return new DenseLayer<T>(ditHiddenDim * 4, ditHiddenDim, identityActivation);
-            yield return new LayerNormalizationLayer<T>(ditHiddenDim);
-
-            if (dropoutRate > 0)
-            {
-                yield return new DropoutLayer<T>(dropoutRate);
-            }
-        }
-
-        // Final layer normalization
-        yield return new LayerNormalizationLayer<T>(ditHiddenDim);
-
-        // Output projection to latent space
-        yield return new DenseLayer<T>(ditHiddenDim, latentDim, identityActivation);
-
-        // === VAE DECODER ===
-
-        // Latent to waveform
-        yield return new DenseLayer<T>(latentDim, 512, siluActivation);
-        yield return new DenseLayer<T>(512, 256, siluActivation);
-        yield return new DenseLayer<T>(256, 128, siluActivation);
-        yield return new DenseLayer<T>(128, 1, identityActivation); // mono audio output
-    }
-
-    /// <summary>
-    /// Creates default Whisper layers for automatic speech recognition.
-    /// </summary>
-    /// <param name="modelDim">Model hidden dimension (default: 512 for Base).</param>
-    /// <param name="numEncoderLayers">Number of encoder transformer layers (default: 6 for Base).</param>
-    /// <param name="numDecoderLayers">Number of decoder transformer layers (default: 6 for Base).</param>
-    /// <param name="numHeads">Number of attention heads (default: 8 for Base).</param>
-    /// <param name="ffDim">Feed-forward hidden dimension (default: 2048 for Base).</param>
-    /// <param name="numMels">Number of mel spectrogram bins (default: 80).</param>
-    /// <param name="maxFrames">Maximum mel spectrogram frames (default: 3000 for 30s audio).</param>
-    /// <param name="maxTokens">Maximum output token sequence length (default: 448).</param>
-    /// <param name="vocabSize">Whisper vocabulary size (default: 51865).</param>
-    /// <param name="dropoutRate">Dropout rate (default: 0.0 for inference-optimized).</param>
-    /// <returns>A collection of layers forming a Whisper encoder-decoder architecture.</returns>
-    /// <remarks>
-    /// <para>
-    /// Whisper is OpenAI's state-of-the-art automatic speech recognition model with:
-    /// </para>
-    /// <list type="bullet">
-    /// <item><description>Mel spectrogram audio preprocessing (80 bins, 16kHz)</description></item>
-    /// <item><description>Convolutional stem for initial audio feature extraction</description></item>
-    /// <item><description>Transformer encoder for audio representation learning</description></item>
-    /// <item><description>Transformer decoder with cross-attention for text generation</description></item>
-    /// <item><description>Support for 99+ languages and translation to English</description></item>
-    /// </list>
-    /// <para>
-    /// Reference: "Robust Speech Recognition via Large-Scale Weak Supervision" by Radford et al., 2022
-    /// </para>
-    /// </remarks>
-    public static IEnumerable<ILayer<T>> CreateDefaultWhisperLayers(
-        int modelDim = 512,
-        int numEncoderLayers = 6,
-        int numDecoderLayers = 6,
-        int numHeads = 8,
-        int ffDim = 2048,
-        int numMels = 80,
-        int maxFrames = 3000,
-        int maxTokens = 448,
-        int vocabSize = 51865,
-        double dropoutRate = 0.0)
-    {
-        IActivationFunction<T> geluActivation = new GELUActivation<T>();
-        IActivationFunction<T> identityActivation = new IdentityActivation<T>();
-
-        // === AUDIO ENCODER ===
-
-        // Initial projection from mel spectrogram to model dimension
-        // (Simulating convolutional stem with dense layers for framework compatibility)
-        yield return new DenseLayer<T>(numMels, modelDim, geluActivation);
-        yield return new DenseLayer<T>(modelDim, modelDim, geluActivation);
-
-        // Positional encoding for encoder
-        yield return new PositionalEncodingLayer<T>(maxFrames, modelDim);
-
-        if (dropoutRate > 0)
-        {
-            yield return new DropoutLayer<T>(dropoutRate);
-        }
-
-        // Encoder transformer layers
-        for (int i = 0; i < numEncoderLayers; i++)
-        {
-            // Self-attention
-            yield return new MultiHeadAttentionLayer<T>(
-                sequenceLength: maxFrames,
-                embeddingDimension: modelDim,
-                headCount: numHeads);
-
-            // Layer normalization (pre-LN architecture)
-            yield return new LayerNormalizationLayer<T>(modelDim);
-
-            // Feed-forward network
-            yield return new DenseLayer<T>(modelDim, ffDim, geluActivation);
-            yield return new DenseLayer<T>(ffDim, modelDim, identityActivation);
-
-            // Layer normalization
-            yield return new LayerNormalizationLayer<T>(modelDim);
-
-            if (dropoutRate > 0)
-            {
-                yield return new DropoutLayer<T>(dropoutRate);
-            }
-        }
-
-        // Final encoder layer normalization
-        yield return new LayerNormalizationLayer<T>(modelDim);
-
-        // === TEXT DECODER ===
-
-        // Token embedding (Whisper vocabulary)
-        yield return new EmbeddingLayer<T>(vocabSize, modelDim);
-
-        // Positional encoding for decoder
-        yield return new PositionalEncodingLayer<T>(maxTokens, modelDim);
-
-        if (dropoutRate > 0)
-        {
-            yield return new DropoutLayer<T>(dropoutRate);
-        }
-
-        // Decoder transformer layers with cross-attention
-        for (int i = 0; i < numDecoderLayers; i++)
-        {
-            yield return new TransformerDecoderLayer<T>(
-                embeddingSize: modelDim,
-                numHeads: numHeads,
-                feedForwardDim: ffDim,
-                sequenceLength: maxTokens,
-                ffnActivation: geluActivation);
-
-            if (dropoutRate > 0 && i < numDecoderLayers - 1)
-            {
-                yield return new DropoutLayer<T>(dropoutRate);
-            }
-        }
-
-        // Final decoder layer normalization
-        yield return new LayerNormalizationLayer<T>(modelDim);
-
-        // Output projection to vocabulary logits
-        yield return new DenseLayer<T>(modelDim, vocabSize, identityActivation);
-    }
-
-    /// <summary>
-    /// Creates default TTS (Text-to-Speech) layers for speech synthesis.
-    /// </summary>
-    /// <param name="textHiddenDim">Text encoder hidden dimension (default: 256).</param>
-    /// <param name="audioHiddenDim">Audio decoder hidden dimension (default: 512).</param>
-    /// <param name="numEncoderLayers">Number of encoder transformer layers (default: 6).</param>
-    /// <param name="numDecoderLayers">Number of decoder transformer layers (default: 6).</param>
-    /// <param name="numHeads">Number of attention heads (default: 8).</param>
-    /// <param name="numMels">Number of mel spectrogram bins (default: 80).</param>
-    /// <param name="maxTextLength">Maximum input text length (default: 512).</param>
-    /// <param name="maxMelFrames">Maximum mel spectrogram frames (default: 1000).</param>
-    /// <param name="vocabSize">Phoneme/character vocabulary size (default: 148).</param>
-    /// <param name="dropoutRate">Dropout rate (default: 0.1).</param>
-    /// <returns>A collection of layers forming a TTS encoder-decoder architecture.</returns>
-    /// <remarks>
-    /// <para>
-    /// TTS architecture with:
-    /// </para>
-    /// <list type="bullet">
-    /// <item><description>Character/phoneme embedding with positional encoding</description></item>
-    /// <item><description>Transformer encoder for text representation</description></item>
-    /// <item><description>Transformer decoder with cross-attention for mel generation</description></item>
-    /// <item><description>Post-net convolutional refinement (simulated with dense layers)</description></item>
-    /// </list>
-    /// <para>
-    /// Reference: "Natural TTS Synthesis by Conditioning WaveNet on Mel Spectrogram Predictions" (Tacotron 2)
-    /// </para>
-    /// </remarks>
-    public static IEnumerable<ILayer<T>> CreateDefaultTtsLayers(
-        int textHiddenDim = 256,
-        int audioHiddenDim = 512,
-        int numEncoderLayers = 6,
-        int numDecoderLayers = 6,
-        int numHeads = 8,
-        int numMels = 80,
-        int maxTextLength = 512,
-        int maxMelFrames = 1000,
-        int vocabSize = 148,
-        double dropoutRate = 0.1)
-    {
-        IActivationFunction<T> reluActivation = new ReLUActivation<T>();
-        IActivationFunction<T> tanhActivation = new TanhActivation<T>();
-        IActivationFunction<T> identityActivation = new IdentityActivation<T>();
-
-        // === TEXT ENCODER ===
-
-        // Character/phoneme embedding
-        yield return new EmbeddingLayer<T>(vocabSize, textHiddenDim);
-
-        // Positional encoding for text
-        yield return new PositionalEncodingLayer<T>(maxTextLength, textHiddenDim);
-
-        if (dropoutRate > 0)
-        {
-            yield return new DropoutLayer<T>(dropoutRate);
-        }
-
-        // Text encoder transformer layers
-        for (int i = 0; i < numEncoderLayers; i++)
-        {
-            yield return new MultiHeadAttentionLayer<T>(
-                sequenceLength: maxTextLength,
-                embeddingDimension: textHiddenDim,
-                headCount: numHeads);
-
-            yield return new LayerNormalizationLayer<T>(textHiddenDim);
-
-            yield return new DenseLayer<T>(textHiddenDim, textHiddenDim * 4, reluActivation);
-            yield return new DenseLayer<T>(textHiddenDim * 4, textHiddenDim, identityActivation);
-
-            yield return new LayerNormalizationLayer<T>(textHiddenDim);
-
-            if (dropoutRate > 0)
-            {
-                yield return new DropoutLayer<T>(dropoutRate);
-            }
-        }
-
-        // Project to decoder dimension
-        yield return new DenseLayer<T>(textHiddenDim, audioHiddenDim, identityActivation);
-
-        // === MEL DECODER ===
-
-        // Pre-net for mel input (autoregressive conditioning)
-        yield return new DenseLayer<T>(numMels, audioHiddenDim, reluActivation);
-        yield return new DenseLayer<T>(audioHiddenDim, audioHiddenDim, reluActivation);
-
-        if (dropoutRate > 0)
-        {
-            yield return new DropoutLayer<T>(dropoutRate);
-        }
-
-        // Decoder transformer layers
-        for (int i = 0; i < numDecoderLayers; i++)
-        {
-            yield return new TransformerDecoderLayer<T>(
-                embeddingSize: audioHiddenDim,
-                numHeads: numHeads,
-                feedForwardDim: audioHiddenDim * 4,
-                sequenceLength: maxMelFrames,
-                ffnActivation: reluActivation);
-
-            if (dropoutRate > 0 && i < numDecoderLayers - 1)
-            {
-                yield return new DropoutLayer<T>(dropoutRate);
-            }
-        }
-
-        // Mel projection
-        yield return new DenseLayer<T>(audioHiddenDim, numMels, identityActivation);
-
-        // === POST-NET (5 convolutional layers simulated with dense) ===
-        yield return new DenseLayer<T>(numMels, 512, tanhActivation);
-        yield return new DenseLayer<T>(512, 512, tanhActivation);
-        yield return new DenseLayer<T>(512, 512, tanhActivation);
-        yield return new DenseLayer<T>(512, 512, tanhActivation);
-        yield return new DenseLayer<T>(512, numMels, identityActivation);
-
-        // Stop token prediction
-        yield return new DenseLayer<T>(audioHiddenDim, 1, (IActivationFunction<T>)new SigmoidActivation<T>());
-    }
-
-    /// <summary>
-    /// Creates default speaker embedding layers for speaker verification and identification.
-    /// </summary>
-    /// <param name="numMels">Number of mel spectrogram bins (default: 80).</param>
-    /// <param name="hiddenDim">Hidden layer dimension (default: 512).</param>
-    /// <param name="embeddingDim">Output embedding dimension (default: 256).</param>
-    /// <param name="numLayers">Number of LSTM-like layers (default: 3).</param>
-    /// <param name="maxFrames">Maximum input frames (default: 500).</param>
-    /// <param name="dropoutRate">Dropout rate (default: 0.1).</param>
-    /// <returns>A collection of layers for speaker embedding extraction.</returns>
-    /// <remarks>
-    /// <para>
-    /// ECAPA-TDNN inspired architecture for speaker embedding with:
-    /// </para>
-    /// <list type="bullet">
-    /// <item><description>Frame-level feature extraction with attention</description></item>
-    /// <item><description>Temporal context aggregation</description></item>
-    /// <item><description>Attentive statistics pooling</description></item>
-    /// <item><description>Speaker embedding projection</description></item>
-    /// </list>
-    /// <para>
-    /// Reference: "ECAPA-TDNN: Emphasized Channel Attention, Propagation and Aggregation in TDNN"
-    /// </para>
-    /// </remarks>
-    public static IEnumerable<ILayer<T>> CreateDefaultSpeakerEmbeddingLayers(
-        int numMels = 80,
-        int hiddenDim = 512,
-        int embeddingDim = 256,
-        int numLayers = 3,
-        int maxFrames = 500,
-        double dropoutRate = 0.1)
-    {
-        IActivationFunction<T> reluActivation = new ReLUActivation<T>();
-        IActivationFunction<T> identityActivation = new IdentityActivation<T>();
-
-        // Initial feature projection
-        yield return new DenseLayer<T>(numMels, hiddenDim, reluActivation);
-        yield return new LayerNormalizationLayer<T>(hiddenDim);
-
-        if (dropoutRate > 0)
-        {
-            yield return new DropoutLayer<T>(dropoutRate);
-        }
-
-        // Frame-level processing with attention (simulating TDNN with attention)
-        for (int i = 0; i < numLayers; i++)
-        {
-            // Self-attention for temporal modeling
-            yield return new MultiHeadAttentionLayer<T>(
-                sequenceLength: maxFrames,
-                embeddingDimension: hiddenDim,
-                headCount: 8);
-
-            yield return new LayerNormalizationLayer<T>(hiddenDim);
-
-            // Feed-forward with residual-like structure
-            yield return new DenseLayer<T>(hiddenDim, hiddenDim * 2, reluActivation);
-            yield return new DenseLayer<T>(hiddenDim * 2, hiddenDim, identityActivation);
-
-            yield return new LayerNormalizationLayer<T>(hiddenDim);
-
-            if (dropoutRate > 0)
-            {
-                yield return new DropoutLayer<T>(dropoutRate);
-            }
-        }
-
-        // Attentive statistics pooling (simplified)
-        yield return new DenseLayer<T>(hiddenDim, hiddenDim, (IActivationFunction<T>)new TanhActivation<T>());
-        yield return new DenseLayer<T>(hiddenDim, hiddenDim, identityActivation);
-
-        // Final embedding projection
-        yield return new DenseLayer<T>(hiddenDim, embeddingDim, identityActivation);
-
-        // L2 normalization is handled in the model code
-    }
-
-    /// <summary>
-    /// Creates default genre classification layers.
-    /// </summary>
-    /// <param name="numMels">Number of mel spectrogram bins (default: 128).</param>
-    /// <param name="hiddenDim">Hidden layer dimension (default: 256).</param>
-    /// <param name="numClasses">Number of genre classes (default: 10).</param>
-    /// <param name="maxFrames">Maximum input frames (default: 1000).</param>
-    /// <param name="numAttentionLayers">Number of attention layers (default: 4).</param>
-    /// <param name="dropoutRate">Dropout rate (default: 0.3).</param>
-    /// <returns>A collection of layers for genre classification.</returns>
-    /// <remarks>
-    /// <para>
-    /// Audio classification architecture with:
-    /// </para>
-    /// <list type="bullet">
-    /// <item><description>Mel spectrogram feature extraction</description></item>
-    /// <item><description>Transformer encoder for temporal modeling</description></item>
-    /// <item><description>Global average pooling</description></item>
-    /// <item><description>Classification head with softmax output</description></item>
-    /// </list>
-    /// </remarks>
-    public static IEnumerable<ILayer<T>> CreateDefaultGenreClassifierLayers(
-        int numMels = 128,
-        int hiddenDim = 256,
-        int numClasses = 10,
-        int maxFrames = 1000,
-        int numAttentionLayers = 4,
-        double dropoutRate = 0.3)
-    {
-        IActivationFunction<T> reluActivation = new ReLUActivation<T>();
-        IActivationFunction<T> identityActivation = new IdentityActivation<T>();
-
-        // Feature projection
-        yield return new DenseLayer<T>(numMels, hiddenDim, reluActivation);
-        yield return new LayerNormalizationLayer<T>(hiddenDim);
-
-        if (dropoutRate > 0)
-        {
-            yield return new DropoutLayer<T>(dropoutRate);
-        }
-
-        // Positional encoding
-        yield return new PositionalEncodingLayer<T>(maxFrames, hiddenDim);
-
-        // Transformer encoder layers
-        for (int i = 0; i < numAttentionLayers; i++)
-        {
-            yield return new MultiHeadAttentionLayer<T>(
-                sequenceLength: maxFrames,
-                embeddingDimension: hiddenDim,
-                headCount: 8);
-
-            yield return new LayerNormalizationLayer<T>(hiddenDim);
-
-            yield return new DenseLayer<T>(hiddenDim, hiddenDim * 4, reluActivation);
-            yield return new DenseLayer<T>(hiddenDim * 4, hiddenDim, identityActivation);
-
-            yield return new LayerNormalizationLayer<T>(hiddenDim);
-
-            if (dropoutRate > 0)
-            {
-                yield return new DropoutLayer<T>(dropoutRate);
-            }
-        }
-
-        // Classification head
-        yield return new DenseLayer<T>(hiddenDim, hiddenDim, reluActivation);
-
-        if (dropoutRate > 0)
-        {
-            yield return new DropoutLayer<T>(dropoutRate);
-        }
-
-        yield return new DenseLayer<T>(hiddenDim, numClasses, identityActivation);
-        // Softmax is applied in the model's prediction logic
-    }
-
-    /// <summary>
-    /// Creates default music source separation layers (U-Net style).
-    /// </summary>
-    /// <param name="numMels">Number of spectrogram frequency bins (default: 513 for STFT with 1024 window).</param>
-    /// <param name="baseChannels">Base channel count for U-Net (default: 32).</param>
-    /// <param name="numSources">Number of output sources (default: 4 for vocals, drums, bass, other).</param>
-    /// <param name="maxFrames">Maximum time frames (default: 512).</param>
-    /// <param name="dropoutRate">Dropout rate (default: 0.1).</param>
-    /// <returns>A collection of layers for music source separation.</returns>
-    /// <remarks>
-    /// <para>
-    /// U-Net inspired architecture for source separation with:
-    /// </para>
-    /// <list type="bullet">
-    /// <item><description>Encoder path with downsampling</description></item>
-    /// <item><description>Bottleneck with attention</description></item>
-    /// <item><description>Decoder path with upsampling and skip connections</description></item>
-    /// <item><description>Multi-source mask prediction</description></item>
-    /// </list>
-    /// <para>
-    /// Reference: "Open-Unmix - A Reference Implementation for Music Source Separation"
-    /// </para>
-    /// </remarks>
-    public static IEnumerable<ILayer<T>> CreateDefaultSourceSeparationLayers(
-        int numMels = 513,
-        int baseChannels = 32,
-        int numSources = 4,
-        int maxFrames = 512,
-        double dropoutRate = 0.1)
-    {
-        IActivationFunction<T> reluActivation = new ReLUActivation<T>();
-        IActivationFunction<T> sigmoidActivation = new SigmoidActivation<T>();
-        IActivationFunction<T> identityActivation = new IdentityActivation<T>();
-
-        // === ENCODER PATH ===
-
-        // Initial feature extraction
-        yield return new DenseLayer<T>(numMels, baseChannels * 4, reluActivation);
-        yield return new LayerNormalizationLayer<T>(baseChannels * 4);
-
-        // Encoder level 1
-        yield return new DenseLayer<T>(baseChannels * 4, baseChannels * 8, reluActivation);
-        yield return new LayerNormalizationLayer<T>(baseChannels * 8);
-
-        if (dropoutRate > 0)
-        {
-            yield return new DropoutLayer<T>(dropoutRate);
-        }
-
-        // Encoder level 2
-        yield return new DenseLayer<T>(baseChannels * 8, baseChannels * 16, reluActivation);
-        yield return new LayerNormalizationLayer<T>(baseChannels * 16);
-
-        // === BOTTLENECK ===
-
-        // Attention for global context
-        yield return new MultiHeadAttentionLayer<T>(
-            sequenceLength: maxFrames,
-            embeddingDimension: baseChannels * 16,
-            headCount: 8);
-
-        yield return new LayerNormalizationLayer<T>(baseChannels * 16);
-
-        // LSTM-like temporal modeling (using attention + dense)
-        yield return new DenseLayer<T>(baseChannels * 16, baseChannels * 16, reluActivation);
-        yield return new DenseLayer<T>(baseChannels * 16, baseChannels * 16, identityActivation);
-
-        yield return new LayerNormalizationLayer<T>(baseChannels * 16);
-
-        // === DECODER PATH ===
-
-        // Decoder level 2
-        yield return new DenseLayer<T>(baseChannels * 16, baseChannels * 8, reluActivation);
-        yield return new LayerNormalizationLayer<T>(baseChannels * 8);
-
-        if (dropoutRate > 0)
-        {
-            yield return new DropoutLayer<T>(dropoutRate);
-        }
-
-        // Decoder level 1
-        yield return new DenseLayer<T>(baseChannels * 8, baseChannels * 4, reluActivation);
-        yield return new LayerNormalizationLayer<T>(baseChannels * 4);
-
-        // === OUTPUT LAYER ===
-
-        // Project to output masks for all sources
-        yield return new DenseLayer<T>(baseChannels * 4, numMels * numSources, sigmoidActivation);
->>>>>>> abac3bca
-    }
+    }
+
 
     #endregion
 }