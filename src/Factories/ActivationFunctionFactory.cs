--- conflicted
+++ resolved
@@ -44,33 +44,20 @@
     /// </remarks>
     public static IActivationFunction<T> CreateActivationFunction(ActivationFunction activationFunction)
     {
-                return activationFunction switch
+        return activationFunction switch
         {
             ActivationFunction.ReLU => new ReLUActivation<T>(),
             ActivationFunction.Sigmoid => new SigmoidActivation<T>(),
             ActivationFunction.Tanh => new TanhActivation<T>(),
-            ActivationFunction.Linear => new IdentityActivation<T>(),
+            ActivationFunction.Linear or ActivationFunction.Identity => new IdentityActivation<T>(),
             ActivationFunction.LeakyReLU => new LeakyReLUActivation<T>(),
             ActivationFunction.ELU => new ELUActivation<T>(),
             ActivationFunction.SELU => new SELUActivation<T>(),
             ActivationFunction.Softmax => throw new NotSupportedException("Softmax is not applicable to single values. Use CreateVectorActivationFunction for Softmax."),
-<<<<<<< HEAD
-=======
-            ActivationFunction.Sigmoid => new SigmoidActivation<T>(),
-            ActivationFunction.Tanh => new TanhActivation<T>(),
-            ActivationFunction.Identity => new IdentityActivation<T>(),
-            ActivationFunction.LeakyReLU => new LeakyReLUActivation<T>(),
-            ActivationFunction.ELU => new ELUActivation<T>(),
-            ActivationFunction.SELU => new SELUActivation<T>(),
->>>>>>> 6e3376e9
             ActivationFunction.Softplus => new SoftPlusActivation<T>(),
             ActivationFunction.SoftSign => new SoftSignActivation<T>(),
             ActivationFunction.Swish => new SwishActivation<T>(),
             ActivationFunction.GELU => new GELUActivation<T>(),
-<<<<<<< HEAD
-            ActivationFunction.Identity => new IdentityActivation<T>(),
-=======
->>>>>>> 6e3376e9
             _ => throw new NotImplementedException($"Activation function {activationFunction} not implemented.")
         };
     }
@@ -100,16 +87,10 @@
         return activationFunction switch
         {
             ActivationFunction.Softmax => new SoftmaxActivation<T>(),
-<<<<<<< HEAD
             ActivationFunction.ReLU => new ReLUActivation<T>(),
             ActivationFunction.Sigmoid => new SigmoidActivation<T>(),
             ActivationFunction.Tanh => new TanhActivation<T>(),
-            ActivationFunction.Linear => new IdentityActivation<T>(),
-=======
-            ActivationFunction.Sigmoid => new SigmoidActivation<T>(),
-            ActivationFunction.Tanh => new TanhActivation<T>(),
-            ActivationFunction.Identity => new IdentityActivation<T>(),
->>>>>>> 6e3376e9
+            ActivationFunction.Linear or ActivationFunction.Identity => new IdentityActivation<T>(),
             ActivationFunction.LeakyReLU => new LeakyReLUActivation<T>(),
             ActivationFunction.ELU => new ELUActivation<T>(),
             ActivationFunction.SELU => new SELUActivation<T>(),
@@ -117,10 +98,7 @@
             ActivationFunction.SoftSign => new SoftSignActivation<T>(),
             ActivationFunction.Swish => new SwishActivation<T>(),
             ActivationFunction.GELU => new GELUActivation<T>(),
-<<<<<<< HEAD
-            ActivationFunction.Identity => new IdentityActivation<T>(),
-=======
->>>>>>> 6e3376e9
             _ => throw new NotImplementedException($"Vector activation function {activationFunction} not implemented.")
-        };    }
-}
+        };
+    }
+}