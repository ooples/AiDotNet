﻿using System;
using System.IO;

namespace AiDotNet.LinearAlgebra;

/// <summary>
/// Represents a symbolic expression tree for mathematical operations that can be used for symbolic regression.
/// </summary>
/// <typeparam name="T">The numeric type used in the expression tree (e.g., double, float).</typeparam>
/// <remarks>
/// <b>For Beginners:</b> An ExpressionTree is like a mathematical formula represented as a tree structure.
/// Each node in the tree is either a number, a variable, or an operation (like addition or multiplication).
/// This allows the AI to create and evolve mathematical formulas that can model your data.
/// </remarks>
public class ExpressionTree<T, TInput, TOutput> : IFullModel<T, TInput, TOutput>
{
    /// <summary>
    /// Gets the type of this node (constant, variable, or operation).
    /// </summary>
    public ExpressionNodeType Type { get; private set; }
    
    /// <summary>
    /// Gets the value stored in this node. For constants, this is the actual value.
    /// For variables, this is the index of the variable in the input vector.
    /// </summary>
    public T Value { get; private set; }
    
    /// <summary>
    /// Gets the left child node of this node.
    /// </summary>
    /// <remarks>
    /// <b>For Beginners:</b> In operations like addition (a + b), the left child represents 'a'.
    /// </remarks>
    public ExpressionTree<T, TInput, TOutput>? Left { get; private set; }
    
    /// <summary>
    /// Gets the right child node of this node.
    /// </summary>
    /// <remarks>
    /// <b>For Beginners:</b> In operations like addition (a + b), the right child represents 'b'.
    /// </remarks>
    public ExpressionTree<T, TInput, TOutput>? Right { get; private set; }
    
    /// <summary>
    /// Gets the parent node of this node.
    /// </summary>
    public ExpressionTree<T, TInput, TOutput>? Parent { get; private set; }

    /// <summary>
    /// Gets the complexity of this expression tree, measured as the total number of nodes.
    /// </summary>
    /// <remarks>
    /// <b>For Beginners:</b> Complexity tells you how complicated the formula is.
    /// A higher number means a more complex formula with more terms and operations.
    /// </remarks>
    public int Complexity => 1 + (Left?.Complexity ?? 0) + (Right?.Complexity ?? 0);

    /// <summary>
    /// Sets the type of this node.
    /// </summary>
    /// <param name="type">The node type to set.</param>
    public void SetType(ExpressionNodeType type)
    {
        Type = type;
    }

    /// <summary>
    /// Sets the value of this node.
    /// </summary>
    /// <param name="value">The value to set.</param>
    public void SetValue(T value)
    {
        Value = value;
    }

    /// <summary>
    /// Sets the left child of this node and updates the parent reference of the child.
    /// </summary>
    /// <param name="left">The node to set as the left child.</param>
    public void SetLeft(ExpressionTree<T, TInput, TOutput>? left)
    {
        Left = left;
        if (left != null)
        {
            left.Parent = this;
        }
    }

    /// <summary>
    /// Sets the right child of this node and updates the parent reference of the child.
    /// </summary>
    /// <param name="right">The node to set as the right child.</param>
    public void SetRight(ExpressionTree<T, TInput, TOutput>? right)
    {
        Right = right;
        if (right != null)
        {
            right.Parent = this;
        }
    }

    /// <summary>
    /// Returns a string representation of this expression tree.
    /// </summary>
    /// <returns>A string representing the mathematical expression.</returns>
    /// <remarks>
    /// <b>For Beginners:</b> This converts the tree into a readable mathematical formula.
    /// For example, an addition node with children might return "(2 + x[0])".
    /// </remarks>
    public override string ToString()
    {
        return Type switch
        {
            ExpressionNodeType.Constant => Value?.ToString(),
            ExpressionNodeType.Variable => $"x[{Value}]",
            ExpressionNodeType.Add => $"({Left} + {Right})",
            ExpressionNodeType.Subtract => $"({Left} - {Right})",
            ExpressionNodeType.Multiply => $"({Left} * {Right})",
            ExpressionNodeType.Divide => $"({Left} / {Right})",
            _ => throw new ArgumentException("Invalid node type"),
        } ?? string.Empty;
    }

    /// <summary>
    /// Helper object for performing numeric operations on type T.
    /// </summary>
    private readonly INumericOperations<T> _numOps;

    /// <summary>
    /// Creates a new expression tree node with the specified properties.
    /// </summary>
    /// <param name="type">The type of node to create.</param>
    /// <param name="value">The value for this node (for constants and variables).</param>
    /// <param name="left">The left child node.</param>
    /// <param name="right">The right child node.</param>
    /// <remarks>
    /// <b>For Beginners:</b> This creates a new part of your mathematical formula.
    /// You can create simple nodes (like numbers or variables) or operation nodes
    /// (like addition or multiplication) that connect to other nodes.
    /// </remarks>
    public ExpressionTree(ExpressionNodeType type, T? value = default, ExpressionTree<T, TInput, TOutput>? left = null, ExpressionTree<T, TInput, TOutput>? right = null)
    {
        _numOps = MathHelper.GetNumericOperations<T>();
        Type = type;
        Value = value ?? _numOps.Zero;
        Left = left;
        Right = right;
    }

    /// <summary>
    /// Cached count of features used in this expression tree.
    /// </summary>
    private int _featureCount;

    /// <summary>
    /// Gets the number of features (variables) used in this expression tree.
    /// </summary>
    /// <remarks>
    /// <b>For Beginners:</b> This tells you how many different input variables
    /// your formula uses. For example, if your formula uses x[0], x[1], and x[2],
    /// the feature count would be 3.
    /// </remarks>
    public int FeatureCount
    {
        get
        {
            if (_featureCount == 0)
            {
                _featureCount = CalculateFeatureCount();
            }

            return _featureCount;
        }
    }

    /// <summary>
    /// Checks if a specific feature (variable) is used in this expression tree.
    /// </summary>
    /// <param name="featureIndex">The index of the feature to check.</param>
    /// <returns>True if the feature is used, false otherwise.</returns>
    /// <remarks>
    /// <b>For Beginners:</b> This checks if your formula uses a specific input variable.
    /// For example, if featureIndex is 2, it checks if x[2] appears anywhere in your formula.
    /// </remarks>
    public bool IsFeatureUsed(int featureIndex)
    {
        return IsFeatureUsedRecursive(this, featureIndex);
    }

    /// <summary>
    /// Calculates the number of unique features used in this expression tree.
    /// </summary>
    /// <returns>The count of unique features actually used in the tree.</returns>
    /// <remarks>
    /// This method counts the unique feature indices used in the tree. For example,
    /// if the tree uses features x[0] and x[5], this returns 2 (the count of unique features),
    /// not 6. This accurately represents how many different input variables the formula uses.
    /// </remarks>
    private int CalculateFeatureCount()
    {
        HashSet<int> uniqueFeatures = new HashSet<int>();
        CollectUniqueFeatures(this, uniqueFeatures);
        return uniqueFeatures.Count;
    }

    /// <summary>
    /// Recursively collects unique feature indices used in a node and its children.
    /// </summary>
    /// <param name="node">The node to check.</param>
    /// <param name="uniqueFeatures">The set to collect unique feature indices.</param>
    private void CollectUniqueFeatures(ExpressionTree<T, TInput, TOutput> node, HashSet<int> uniqueFeatures)
    {
        if (node == null) return;

        if (node.Type == ExpressionNodeType.Variable)
        {
            uniqueFeatures.Add(_numOps.ToInt32(node.Value));
        }

        if (node.Left != null)
        {
            CollectUniqueFeatures(node.Left, uniqueFeatures);
        }

        if (node.Right != null)
        {
            CollectUniqueFeatures(node.Right, uniqueFeatures);
        }
    }

    /// <summary>
    /// Recursively checks if a specific feature is used in a node or its children.
    /// </summary>
    /// <param name="node">The node to check.</param>
    /// <param name="featureIndex">The index of the feature to check.</param>
    /// <returns>True if the feature is used, false otherwise.</returns>
    private bool IsFeatureUsedRecursive(ExpressionTree<T, TInput, TOutput> node, int featureIndex)
    {
        if (node.Type == ExpressionNodeType.Variable && _numOps.ToInt32(node.Value) == featureIndex)
        {
            return true;
        }

        bool leftUsed = node.Left != null && IsFeatureUsedRecursive(node.Left, featureIndex);
        bool rightUsed = node.Right != null && IsFeatureUsedRecursive(node.Right, featureIndex);

        return leftUsed || rightUsed;
    }

    /// <summary>
    /// Evaluates this expression tree for a given input vector.
    /// </summary>
    /// <param name="input">The input vector containing values for variables.</param>
    /// <returns>The result of evaluating the expression.</returns>
    /// <remarks>
    /// <b>For Beginners:</b> This calculates the result of your formula for a specific set of input values.
    /// For example, if your formula is "2*x[0] + x[1]" and your input is [3, 4], the result would be 2*3 + 4 = 10.
    /// </remarks>
    public T Evaluate(Vector<T> input)
    {
        return Type switch
        {
            ExpressionNodeType.Constant => Value,
            ExpressionNodeType.Variable => input[_numOps.ToInt32(Value)],
            ExpressionNodeType.Add => _numOps.Add(Left!.Evaluate(input), Right!.Evaluate(input)),
            ExpressionNodeType.Subtract => _numOps.Subtract(Left!.Evaluate(input), Right!.Evaluate(input)),
            ExpressionNodeType.Multiply => _numOps.Multiply(Left!.Evaluate(input), Right!.Evaluate(input)),
            ExpressionNodeType.Divide => _numOps.Divide(Left!.Evaluate(input), Right!.Evaluate(input)),
            _ => throw new ArgumentException("Invalid node type"),
        };
    }

    /// <summary>
    /// Writes this expression tree to a binary stream.
    /// </summary>
    /// <param name="writer">The binary writer to write to.</param>
    /// <remarks>
    /// <b>For Beginners:</b> This saves your formula to a file or stream so you can load it later.
    /// </remarks>
    public void Serialize(BinaryWriter writer)
    {
        writer.Write((int)Type);
        writer.Write(Convert.ToDouble(Value));
        writer.Write(Left != null);
        Left?.Serialize(writer);
        writer.Write(Right != null);
        Right?.Serialize(writer);
    }

    /// <summary>
    /// Deserializes an expression tree from a binary reader.
    /// </summary>
    /// <param name="reader">The binary reader containing the serialized tree data.</param>
    /// <returns>A new ExpressionTree instance created from the serialized data.</returns>
    /// <remarks>
    /// <b>For Beginners:</b> This method reads a saved expression tree from binary data and reconstructs it.
    /// Think of it like opening a saved file that contains your mathematical formula.
    /// </remarks>
    public ExpressionTree<T, TInput, TOutput> Deserialize(BinaryReader reader)
    {
        ExpressionNodeType type = (ExpressionNodeType)reader.ReadInt32();
        T value = _numOps.FromDouble(reader.ReadDouble());
        bool hasLeft = reader.ReadBoolean();
        ExpressionTree<T, TInput, TOutput>? left = hasLeft ? Deserialize(reader) : null;
        bool hasRight = reader.ReadBoolean();
        ExpressionTree<T, TInput, TOutput>? right = hasRight ? Deserialize(reader) : null;

        return new ExpressionTree<T, TInput, TOutput>(type, value, left, right);
    }

    /// <summary>
    /// Creates a modified version of this expression tree by applying random mutations.
    /// </summary>
    /// <param name="mutationRate">The probability (0.0 to 1.0) that a mutation will occur at each node.</param>
    /// <returns>A new expression tree with mutations applied.</returns>
    /// <remarks>
    /// <b>For Beginners:</b> Mutation is like making small random changes to a formula to see if it improves.
    /// For example, changing a "+" to a "*" or changing a constant from 2.5 to 3.1.
    /// This is inspired by how genetic mutations work in nature and helps the AI explore different solutions.
    /// </remarks>
    public IFullModel<T, TInput, TOutput> Mutate(double mutationRate)
    {
        ExpressionTree<T, TInput, TOutput> mutatedTree = (ExpressionTree<T, TInput, TOutput>)Copy();
        Random random = new Random();

        if (random.NextDouble() < mutationRate)
        {
            switch (random.Next(3))
            {
                case 0: // Change node type
                    mutatedTree.Type = (ExpressionNodeType)random.Next(Enum.GetValues(typeof(ExpressionNodeType)).Length);
                    break;
                case 1: // Change value (for Constant or Variable nodes)
                    if (mutatedTree.Type == ExpressionNodeType.Constant)
                    {
                        mutatedTree.Value = _numOps.FromDouble(random.NextDouble() * 10 - 5); // Random value between -5 and 5
                    }
                    else if (mutatedTree.Type == ExpressionNodeType.Variable)
                    {
                        mutatedTree.Value = _numOps.FromDouble(random.Next(10)); // Assume max 10 variables
                    }
                    break;
                case 2: // Regenerate subtree
                    int maxDepth = 3;
                    mutatedTree = GenerateRandomTree(maxDepth);
                    break;
            }
        }

        // Recursively mutate children
        if (mutatedTree.Left != null)
        {
            mutatedTree.Left = (ExpressionTree<T, TInput, TOutput>)mutatedTree.Left.Mutate(mutationRate);
        }
        if (mutatedTree.Right != null)
        {
            mutatedTree.Right = (ExpressionTree<T, TInput, TOutput>)mutatedTree.Right.Mutate(mutationRate);
        }

        return mutatedTree;
    }

    /// <summary>
    /// Combines this expression tree with another to create a new "offspring" expression tree.
    /// </summary>
    /// <param name="other">The other expression tree to combine with.</param>
    /// <param name="crossoverRate">The probability (0.0 to 1.0) that crossover will occur.</param>
    /// <returns>A new expression tree that combines parts from both parent trees.</returns>
    /// <remarks>
    /// <b>For Beginners:</b> Crossover is like taking parts from two different formulas and combining them
    /// to create a new formula. For example, if one formula is (x + 2) and another is (y * 3),
    /// crossover might create (x * 3) by taking parts from each. This mimics how genetic traits
    /// are passed from parents to children in nature.
    /// </remarks>
    public IFullModel<T, TInput, TOutput> Crossover(IFullModel<T, TInput, TOutput> other, double crossoverRate)
    {
        if (!(other is ExpressionTree<T, TInput, TOutput> otherTree))
        {
            throw new ArgumentException("Crossover can only be performed with another ExpressionTree.");
        }

        ExpressionTree<T, TInput, TOutput> offspring = (ExpressionTree<T, TInput, TOutput>)Copy();
        Random random = new Random();

        if (random.NextDouble() < crossoverRate)
        {
            // Select a random subtree from the other parent
            ExpressionTree<T, TInput, TOutput> selectedSubtree = SelectRandomSubtree(otherTree);

            // Replace a random subtree in the offspring with the selected subtree
            ReplaceRandomSubtree(offspring, selectedSubtree);
        }

        return offspring;
    }

    /// <summary>
    /// Creates a deep copy of this expression tree.
    /// </summary>
    /// <returns>A new expression tree with the same structure and values as this one.</returns>
    /// <remarks>
    /// <b>For Beginners:</b> This creates an exact duplicate of the formula, like making a photocopy.
    /// This is important because we often need to make changes to a formula without modifying the original.
    /// </remarks>
    public IFullModel<T, TInput, TOutput> Copy()
    {
        return new ExpressionTree<T, TInput, TOutput>(
            Type,
            Value,
            Left?.Clone() as ExpressionTree<T, TInput, TOutput>,
            Right?.Clone() as ExpressionTree<T, TInput, TOutput>
        );
    }

    /// <summary>
    /// Creates a random expression tree with a specified maximum depth.
    /// </summary>
    /// <param name="maxDepth">The maximum depth of the tree to generate.</param>
    /// <returns>A randomly generated expression tree.</returns>
    /// <remarks>
    /// <b>For Beginners:</b> This creates a random mathematical formula with a limit on how complex it can be.
    /// The maxDepth parameter controls this complexity - higher values allow for more complex formulas.
    /// </remarks>
    private ExpressionTree<T, TInput, TOutput> GenerateRandomTree(int maxDepth)
    {
        Random random = new Random();
        if (maxDepth == 0 || random.NextDouble() < 0.3) // 30% chance of leaf node
        {
            if (random.NextDouble() < 0.5)
            {
                return new ExpressionTree<T, TInput, TOutput>(ExpressionNodeType.Constant, _numOps.FromDouble(random.NextDouble() * 10 - 5));
            }
            else
            {
                return new ExpressionTree<T, TInput, TOutput>(ExpressionNodeType.Variable, _numOps.FromDouble(random.Next(10)));
            }
        }
        else
        {
            ExpressionNodeType operationType = (ExpressionNodeType)random.Next(2, 6); // Add, Subtract, Multiply, or Divide
            return new ExpressionTree<T, TInput, TOutput>(
                operationType,
                default,
                GenerateRandomTree(maxDepth - 1),
                GenerateRandomTree(maxDepth - 1)
            );
        }
    }

    /// <summary>
    /// Selects a random subtree from the given expression tree.
    /// </summary>
    /// <param name="tree">The expression tree to select from.</param>
    /// <returns>A randomly selected subtree.</returns>
    /// <remarks>
    /// <b>For Beginners:</b> This picks a random part of a formula. For example, in the formula (x + (y * 2)),
    /// it might select the whole formula, just (y * 2), or even just y or 2.
    /// </remarks>
    private ExpressionTree<T, TInput, TOutput> SelectRandomSubtree(ExpressionTree<T, TInput, TOutput> tree)
    {
        Random random = new Random();
        if (tree.Left == null && tree.Right == null)
        {
            return tree;
        }
        else if (random.NextDouble() < 0.3) // 30% chance of selecting current node
        {
            return tree;
        }
        else
        {
            if (tree.Left != null && (tree.Right == null || random.NextDouble() < 0.5))
            {
                return SelectRandomSubtree(tree.Left);
            }
            else
            {
                return SelectRandomSubtree(tree.Right!);
            }
        }
    }

    /// <summary>
    /// Replaces a random subtree in the given tree with the provided replacement subtree.
    /// </summary>
    /// <param name="tree">The tree to modify.</param>
    /// <param name="replacement">The replacement subtree.</param>
    /// <remarks>
    /// <b>For Beginners:</b> This replaces a random part of a formula with a different part.
    /// For example, in (x + y), it might replace y with (z * 2) to create (x + (z * 2)).
    /// </remarks>
    private void ReplaceRandomSubtree(ExpressionTree<T, TInput, TOutput> tree, ExpressionTree<T, TInput, TOutput> replacement)
    {
        Random random = new Random();
        if (random.NextDouble() < 0.3) // 30% chance of replacing current node
        {
            tree.Type = replacement.Type;
            tree.Value = replacement.Value;
            tree.Left = replacement.Left?.Clone() as ExpressionTree<T, TInput, TOutput>;
            tree.Right = replacement.Right?.Clone() as ExpressionTree<T, TInput, TOutput>;
        }
        else
        {
            if (tree.Left != null && (tree.Right == null || random.NextDouble() < 0.5))
            {
                ReplaceRandomSubtree(tree.Left, replacement);
            }
            else if (tree.Right != null)
            {
                ReplaceRandomSubtree(tree.Right, replacement);
            }
        }
    }

    /// <summary>
    /// Fits the expression tree to the provided training data.
    /// </summary>
    /// <param name="X">The input features matrix.</param>
    /// <param name="y">The target values vector.</param>
    /// <remarks>
    /// <b>For Beginners:</b> For expression trees, "fitting" just checks if the formula can work with your data.
    /// Unlike other AI models, the formula itself doesn't change during fitting - it's predefined by the tree structure.
    /// </remarks>
    public void Fit(Matrix<T> X, Vector<T> y)
    {
        // For ExpressionTree, Fit is the same as Train
        Train(X, y);
    }

    /// <summary>
    /// Trains the expression tree on the provided data.
    /// </summary>
    /// <param name="x">The input features matrix.</param>
    /// <param name="y">The target values vector.</param>
    /// <remarks>
    /// <b>For Beginners:</b> For expression trees, "training" just validates that the formula can process your data.
    /// The formula itself doesn't learn or change during training - it's predefined by the tree structure.
    /// </remarks>
    public void Train(Matrix<T> x, Vector<T> y)
    {
        // For ExpressionTree, we don't actually train the model
        // The structure is defined by the tree, and we don't adjust it based on data
        // However, we can use this method to validate that our tree can process the input
        if (x.Columns < FeatureCount)
        {
            throw new ArgumentException($"Input matrix has {x.Columns} columns, but the model expects at least {FeatureCount} features.");
        }
    }

    /// <summary>
    /// Makes predictions using this expression tree for multiple input samples.
    /// </summary>
    /// <param name="input">A matrix where each row represents a sample and each column represents a feature.</param>
    /// <returns>A vector containing the predicted values for each input sample.</returns>
    /// <exception cref="ArgumentException">Thrown when the input matrix has incorrect dimensions.</exception>
    /// <remarks>
    /// <b>For Beginners:</b> This method takes your data (like height, weight, age values) and
    /// runs each row through the mathematical formula represented by this tree to get predictions.
    /// For example, if your tree represents "2x + y", and your input has values [3,4], the prediction would be 2*3 + 4 = 10.
    ///
    /// <b>Note:</b> If the input has more features than the model requires, the extra features are allowed but ignored.
    /// Only the first FeatureCount features are used in predictions. This flexibility supports transfer learning scenarios
    /// where input data may contain additional features not used by this particular model.
    /// </remarks>
    public Vector<T> Predict(Matrix<T> input)
    {
        if (input.Columns < FeatureCount)
        {
<<<<<<< HEAD
            throw new ArgumentException($"Input matrix has {input.Columns} columns, but the model requires at least {FeatureCount} features.");
=======
            throw new ArgumentException($"Input matrix has {input.Columns} columns, but the model expects at least {FeatureCount} features.");
>>>>>>> c6db18e0
        }

        Vector<T> predictions = new(input.Rows);
        for (int i = 0; i < input.Rows; i++)
        {
            predictions[i] = Evaluate(input.GetRow(i));
        }

        return predictions;
    }

    /// <summary>
    /// Gets metadata about this expression tree model.
    /// </summary>
    /// <returns>A ModelMetadata object containing information about this model.</returns>
    /// <remarks>
    /// <b>For Beginners:</b> This provides useful information about your formula, like how complex it is
    /// and how many input variables it needs. Think of it as a summary sheet about your mathematical model.
    /// </remarks>
    public ModelMetaData<T> GetModelMetaData()
    {
        return new ModelMetaData<T>
        {
            ModelType = ModelType.ExpressionTree,
            FeatureCount = FeatureCount,
            Complexity = Complexity,
            Description = ToString(),
            AdditionalInfo = new Dictionary<string, object>
            {
                { "NodeType", Type },
                { "HasLeftChild", Left != null },
                { "HasRightChild", Right != null }
            }
        };
    }

    /// <summary>
    /// Converts this expression tree to a byte array for storage or transmission.
    /// </summary>
    /// <returns>A byte array representing the serialized expression tree.</returns>
    /// <remarks>
    /// <b>For Beginners:</b> This converts your mathematical formula into a compact format that can be
    /// saved to a file or sent over the internet. It's like zipping up your formula for storage.
    /// </remarks>
    public byte[] Serialize()
    {
        using MemoryStream ms = new();
        using BinaryWriter writer = new(ms);
        Serialize(writer);

        return ms.ToArray();
    }

    /// <summary>
    /// Loads an expression tree from a byte array, replacing the current tree's structure.
    /// </summary>
    /// <param name="data">The byte array containing the serialized expression tree.</param>
    /// <remarks>
    /// <b>For Beginners:</b> This loads a previously saved formula from a compact format and
    /// replaces the current formula with it. It's like opening a saved file and loading its contents.
    /// </remarks>
    public void Deserialize(byte[] data)
    {
        using MemoryStream ms = new(data);
        using BinaryReader reader = new(ms);
        ExpressionTree<T, TInput, TOutput> deserializedTree = Deserialize(reader);
        this.Type = deserializedTree.Type;
        this.Value = deserializedTree.Value;
        this.Left = deserializedTree.Left;
        this.Right = deserializedTree.Right;
    }

    /// <summary>
    /// Gets a list of all nodes in this expression tree.
    /// </summary>
    /// <returns>A list containing all nodes in the tree.</returns>
    /// <remarks>
    /// <b>For Beginners:</b> This collects all the parts of your formula into a list.
    /// For example, if your formula is (x + 2) * y, this would give you a list containing:
    /// the multiplication operation, the addition operation, the x variable, the constant 2, and the y variable.
    /// </remarks>
    public List<ExpressionTree<T, TInput, TOutput>> GetAllNodes()
    {
        var nodes = new List<ExpressionTree<T, TInput, TOutput>>();
        CollectNodes(this, nodes);

        return nodes;
    }

    /// <summary>
    /// Helper method that recursively collects all nodes in the tree.
    /// </summary>
    /// <param name="node">The current node being processed.</param>
    /// <param name="nodes">The list to add nodes to.</param>
    /// <remarks>
    /// <b>For Beginners:</b> This is a helper method that walks through every part of your formula
    /// and adds each piece to a list. It uses recursion (calling itself) to visit every branch of the tree.
    /// </remarks>
    private void CollectNodes(ExpressionTree<T, TInput, TOutput>? node, List<ExpressionTree<T, TInput, TOutput>> nodes)
    {
        if (node == null) return;
        nodes.Add(node);
        CollectNodes(node.Left, nodes);
        CollectNodes(node.Right, nodes);
    }

    /// <summary>
    /// Finds a node in the tree by its unique identifier.
    /// </summary>
    /// <param name="id">The unique identifier of the node to find.</param>
    /// <returns>The node with the specified ID, or null if no such node exists.</returns>
    /// <remarks>
    /// <b>For Beginners:</b> Every part of your formula has a unique ID number.
    /// This method helps you find a specific part by its ID, like finding a person by their social security number.
    /// </remarks>
    public ExpressionTree<T, TInput, TOutput>? FindNodeById(int id)
    {
        return GetAllNodes().FirstOrDefault(n => n.Id == id);
    }

    /// <summary>
    /// Gets the unique identifier for this node.
    /// </summary>
    /// <remarks>
    /// <b>For Beginners:</b> This is a unique number assigned to each part of your formula,
    /// making it easy to identify and reference specific parts of the expression tree.
    /// </remarks>
    public int Id { get; } = Interlocked.Increment(ref _nextId);

    /// <summary>
    /// Static counter used to generate unique IDs for expression tree nodes.
    /// </summary>
    private static int _nextId;

    /// <summary>
    /// Creates a new expression tree with updated coefficient values.
    /// </summary>
    /// <param name="newCoefficients">The new coefficient values to use.</param>
    /// <returns>A new expression tree with the updated coefficients.</returns>
    /// <exception cref="ArgumentException">Thrown when the number of new coefficients doesn't match the current number.</exception>
    /// <remarks>
    /// <b>For Beginners:</b> This changes the constant numbers in your formula without changing its structure.
    /// For example, if your formula is "2x + 3", this might change it to "4x + 1" by updating the coefficients 2 and 3.
    /// This is useful when fine-tuning a model to make better predictions.
    /// </remarks>
    public IFullModel<T, TInput, TOutput> UpdateCoefficients(Vector<T> newCoefficients)
    {
        if (newCoefficients.Length != this.Coefficients.Length)
        {
            throw new ArgumentException($"The number of new coefficients ({newCoefficients.Length}) must match the current number of coefficients ({this.Coefficients.Length}).");
        }

        ExpressionTree<T, TInput, TOutput> updatedTree = (ExpressionTree<T, TInput, TOutput>)this.Clone();
        int coefficientIndex = 0;

        void UpdateConstantNodes(ExpressionTree<T, TInput, TOutput> node)
        {
            if (node.Type == ExpressionNodeType.Constant)
            {
                node.Value = newCoefficients[coefficientIndex++];
            }
            if (node.Left != null)
            {
                UpdateConstantNodes(node.Left);
            }
            if (node.Right != null)
            {
                UpdateConstantNodes(node.Right);
            }
        }

        UpdateConstantNodes(updatedTree);

        return updatedTree;
    }

    /// <summary>
    /// Creates a deep copy of this expression tree.
    /// </summary>
    /// <returns>A new, identical expression tree.</returns>
    /// <remarks>
    /// <b>For Beginners:</b> This creates an exact duplicate of the entire formula tree.
    /// Unlike the Copy method which returns a general IFullModel, this method returns 
    /// a specific ExpressionTree. This is useful when you need to make changes to a
    /// copy without affecting the original formula.
    /// </remarks>
    public IFullModel<T, TInput, TOutput> DeepCopy()
    {
        // Reuse existing Copy method which already creates a deep copy
        return Copy();
    }

    /// <summary>
    /// Creates a clone of this expression tree.
    /// </summary>
    /// <returns>A new expression tree with the same structure and values.</returns>
    /// <remarks>
    /// <b>For Beginners:</b> This creates an exact duplicate of your formula.
    /// It's essentially the same as DeepCopy and Copy - it makes a complete
    /// duplicate that you can modify without changing the original.
    /// </remarks>
    public IFullModel<T, TInput, TOutput> Clone()
    {
        // Reuse existing Copy method
        return Copy();
    }

    /// <summary>
    /// Gets the parameters of this expression tree.
    /// </summary>
    /// <returns>A vector containing all coefficient values in this expression tree.</returns>
    /// <remarks>
    /// <b>For Beginners:</b> This returns all the constant numbers from your formula.
    /// For example, if your formula is "2x + 3y + 5", this would give you [2, 3, 5].
    /// These numbers are the adjustable parameters that can be tuned to improve predictions.
    /// </remarks>
    public Vector<T> GetParameters()
    {
        // Return the coefficients which are the model's parameters
        return Coefficients;
    }

    /// <summary>
    /// Creates a new expression tree with updated parameters.
    /// </summary>
    /// <param name="parameters">The new parameter values to use.</param>
    /// <returns>A new expression tree with the updated parameters.</returns>
    /// <remarks>
    /// <b>For Beginners:</b> This replaces all the constant numbers in your formula 
    /// with new values. For example, changing "2x + 3" to "4x + 1" by providing [4, 1]
    /// as the new parameters. The structure of the formula stays the same.
    /// </remarks>
    public IFullModel<T, TInput, TOutput> WithParameters(Vector<T> parameters)
    {
        // This is equivalent to UpdateCoefficients
        return UpdateCoefficients(parameters);
    }

    /// <summary>
    /// Gets the indices of all features (variables) used in this expression tree.
    /// </summary>
    /// <returns>A collection of feature indices.</returns>
    /// <remarks>
    /// <b>For Beginners:</b> This tells you which input variables are actually used in your formula.
    /// For example, if your formula only uses x[0] and x[2], this returns [0, 2], showing that
    /// the formula uses the first and third variables but not the second one.
    /// </remarks>
    public IEnumerable<int> GetActiveFeatureIndices()
    {
        HashSet<int> activeIndices = new();

        void CollectFeatureIndices(ExpressionTree<T, TInput, TOutput> node)
        {
            if (node.Type == ExpressionNodeType.Variable)
            {
                activeIndices.Add(_numOps.ToInt32(node.Value));
            }

            if (node.Left != null)
            {
                CollectFeatureIndices(node.Left);
            }

            if (node.Right != null)
            {
                CollectFeatureIndices(node.Right);
            }
        }

        CollectFeatureIndices(this);
        return activeIndices;
    }

    /// <summary>
    /// Gets the feature importance scores for this expression tree.
    /// </summary>
    /// <returns>A dictionary mapping feature names to importance scores.</returns>
    /// <remarks>
    /// <b>For Beginners:</b> Feature importance tells you which input variables matter most in your formula.
    /// For expression trees, importance is calculated by counting how many times each variable appears in the formula.
    /// Variables that appear more frequently are considered more important.
    /// </remarks>
    public virtual Dictionary<string, T> GetFeatureImportance()
    {
        // Count occurrences of each feature in the tree
        Dictionary<int, int> featureCounts = new();

        void CountFeatureOccurrences(ExpressionTree<T, TInput, TOutput> node)
        {
            if (node == null) return;

            if (node.Type == ExpressionNodeType.Variable)
            {
                int featureIndex = _numOps.ToInt32(node.Value);
                if (featureCounts.ContainsKey(featureIndex))
                {
                    featureCounts[featureIndex]++;
                }
                else
                {
                    featureCounts[featureIndex] = 1;
                }
            }

            if (node.Left != null)
            {
                CountFeatureOccurrences(node.Left);
            }

            if (node.Right != null)
            {
                CountFeatureOccurrences(node.Right);
            }
        }

        CountFeatureOccurrences(this);

        // Convert counts to importance scores (normalized by total occurrences)
        int totalCount = 0;
        foreach (var count in featureCounts.Values)
        {
            totalCount += count;
        }

        Dictionary<string, T> importance = new();
        if (totalCount > 0)
        {
            foreach (var kvp in featureCounts)
            {
                string featureName = $"x[{kvp.Key}]";
                double normalizedImportance = (double)kvp.Value / totalCount;
                importance[featureName] = _numOps.FromDouble(normalizedImportance);
            }
        }

        return importance;
    }

    /// <summary>
    /// Sets the active feature indices for this expression tree.
    /// </summary>
    /// <param name="featureIndices">The feature indices to use.</param>
    /// <remarks>
    /// <b>For Beginners:</b> This restricts the formula to only use specific input variables.
    /// Any variables in the tree that are not in the active set will be replaced with constant zero values.
    /// This is useful for feature selection and understanding which variables are most important.
    /// </remarks>
    public virtual void SetActiveFeatureIndices(IEnumerable<int> featureIndices)
    {
        if (featureIndices == null)
        {
            throw new ArgumentNullException(nameof(featureIndices));
        }

        HashSet<int> activeSet = new(featureIndices);

        void DeactivateInactiveFeatures(ExpressionTree<T, TInput, TOutput> node)
        {
            if (node == null) return;

            // If this is a variable node and it's not in the active set, replace it with zero
            if (node.Type == ExpressionNodeType.Variable)
            {
                int featureIndex = _numOps.ToInt32(node.Value);
                if (!activeSet.Contains(featureIndex))
                {
                    node.SetType(ExpressionNodeType.Constant);
                    node.SetValue(_numOps.Zero);
                }
            }

            // Recursively process children
            if (node.Left != null)
            {
                DeactivateInactiveFeatures(node.Left);
            }

            if (node.Right != null)
            {
                DeactivateInactiveFeatures(node.Right);
            }
        }

        DeactivateInactiveFeatures(this);

        // Clear the cached feature count since we've modified the tree
        _featureCount = 0;
    }

    /// <summary>
    /// Trains the expression tree on a single input-output pair.
    /// </summary>
    /// <param name="input">The input data (Vector, Matrix, or Tensor).</param>
    /// <param name="expectedOutput">The expected output value.</param>
    /// <remarks>
    /// <b>For Beginners:</b> For expression trees, training doesn't actually change the formula.
    /// This method validates that the formula can process your input data correctly.
    /// </remarks>
    public void Train(TInput input, TOutput expectedOutput)
    {
        // For expression trees, we primarily validate input compatibility
        if (input is Matrix<T> matrix)
        {
            ValidateMatrixFeatures(matrix);
        }
        else if (input is Vector<T> vector)
        {
            ValidateVectorFeatures(vector);
        }
        else if (input is Tensor<T> tensor)
        {
            ValidateTensorFeatures(tensor);
        }
        else
        {
            throw new ArgumentException($"Unsupported input type: {input?.GetType().Name ?? "null"}. Expected Matrix<T>, Vector<T>, or Tensor<T>.");
        }
    }

    /// <summary>
    /// Makes a prediction for an input example.
    /// </summary>
    /// <param name="input">The input data (Vector, Matrix, or Tensor).</param>
    /// <returns>The predicted output.</returns>
    /// <remarks>
    /// <b>For Beginners:</b> This method applies your mathematical formula to the input data
    /// to calculate a prediction. It handles different types of inputs (vectors, matrices, or tensors).
    /// </remarks>
    public TOutput Predict(TInput input)
    {
        if (input is Matrix<T> matrix)
        {
            ValidateMatrixFeatures(matrix);
            Vector<T> predictions = PredictMatrix(matrix);
        
            // Try to convert the result to TOutput
            if (predictions is TOutput typedResult)
            {
                return typedResult;
            }
            else if (typeof(TOutput) == typeof(object))
            {
                return (TOutput)(object)predictions;
            }
        
            throw new InvalidOperationException($"Cannot convert prediction vector to {typeof(TOutput).Name}.");
        }
        else if (input is Tensor<T> tensor)
        {
            ValidateTensorFeatures(tensor);
            Vector<T> predictions = PredictTensor(tensor);
        
            // Try to convert the result to TOutput
            if (predictions is TOutput typedResult)
            {
                return typedResult;
            }
            else if (typeof(TOutput) == typeof(object))
            {
                return (TOutput)(object)predictions;
            }
        
            throw new InvalidOperationException($"Cannot convert prediction vector to {typeof(TOutput).Name}.");
        }
    
        throw new ArgumentException($"Unsupported input type: {input?.GetType().Name ?? "null"}. Expected Matrix<T>, Vector<T>, or Tensor<T>.");
    }

    /// <summary>
    /// Validates that a matrix has compatible features for this expression tree.
    /// </summary>
    /// <param name="matrix">The matrix to validate.</param>
    private void ValidateMatrixFeatures(Matrix<T> matrix)
    {
        if (matrix.Columns < FeatureCount)
        {
            throw new ArgumentException($"Input matrix has {matrix.Columns} columns, but the model requires at least {FeatureCount} features.");
        }
    }

    /// <summary>
    /// Validates that a vector has compatible features for this expression tree.
    /// </summary>
    /// <param name="vector">The vector to validate.</param>
    private void ValidateVectorFeatures(Vector<T> vector)
    {
        if (vector.Length < FeatureCount)
        {
            throw new ArgumentException($"Input vector has {vector.Length} elements, but the model requires at least {FeatureCount} features.");
        }
    }

    /// <summary>
    /// Validates that a tensor has compatible features for this expression tree.
    /// </summary>
    /// <param name="tensor">The tensor to validate.</param>
    private void ValidateTensorFeatures(Tensor<T> tensor)
    {
        if (tensor.Shape.Length < 1 || tensor.Shape[tensor.Shape.Length - 1] < FeatureCount)
        {
            throw new ArgumentException($"Input tensor's last dimension is {(tensor.Shape.Length > 0 ? tensor.Shape[tensor.Shape.Length - 1] : 0)}, " +
                $"but the model requires at least {FeatureCount} features.");
        }
    }

    /// <summary>
    /// Makes predictions for all rows in a matrix.
    /// </summary>
    /// <param name="matrix">The input matrix, where each row is a sample.</param>
    /// <returns>A vector containing predictions for each row.</returns>
    private Vector<T> PredictMatrix(Matrix<T> matrix)
    {
        Vector<T> predictions = new Vector<T>(matrix.Rows);
        for (int i = 0; i < matrix.Rows; i++)
        {
            predictions[i] = Evaluate(matrix.GetRow(i));
        }
        return predictions;
    }

    /// <summary>
    /// Makes predictions for all samples in a tensor.
    /// </summary>
    /// <param name="tensor">The input tensor.</param>
    /// <returns>A vector containing predictions for each sample.</returns>
    private Vector<T> PredictTensor(Tensor<T> tensor)
    {
        // Calculate the batch size (product of all dimensions except the last one)
        int batchSize = 1;
        for (int i = 0; i < tensor.Shape.Length - 1; i++)
        {
            batchSize *= tensor.Shape[i];
        }
    
        Vector<T> predictions = new Vector<T>(batchSize);
        for (int i = 0; i < batchSize; i++)
        {
            // Extract vector for this batch item using the Flatten and Slice methods
            // First, flatten the tensor then extract the appropriate slice
            Vector<T> flatTensor = tensor.ToVector();
            int featureSize = tensor.Shape[tensor.Shape.Length - 1];
            int startIndex = i * featureSize;
        
            // Create a vector from the slice
            Vector<T> inputVector = new Vector<T>(featureSize);
            for (int j = 0; j < featureSize; j++)
            {
                inputVector[j] = flatTensor[startIndex + j];
            }
        
            predictions[i] = Evaluate(inputVector);
        }
    
        return predictions;
    }

    /// <summary>
    /// Gets a vector containing all coefficient values in this expression tree.
    /// </summary>
    /// <remarks>
    /// <b>For Beginners:</b> This collects all the constant numbers from your formula into a list.
    /// For example, if your formula is "2x + 3y + 5", this would give you [2, 3, 5].
    /// These numbers are called "coefficients" and are important when optimizing your model.
    /// </remarks>
    public Vector<T> Coefficients
    {
        get
        {
            List<T> coefficients = [];

            void CollectCoefficients(ExpressionTree<T, TInput, TOutput> node)
            {
                if (node.Type == ExpressionNodeType.Constant)
                {
                    coefficients.Add(node.Value);
                }
                if (node.Left != null)
                {
                    CollectCoefficients(node.Left);
                }
                if (node.Right != null)
                {
                    CollectCoefficients(node.Right);
                }
            }

            CollectCoefficients(this);
            return new Vector<T>(coefficients.ToArray());
        }
    }

    public virtual void SetParameters(Vector<T> parameters)
    {
        // Note: This implementation uses two tree traversals (counting and assignment)
        // to validate parameter count BEFORE modifying the tree. This ensures atomicity:
        // if the parameter count is wrong, the tree remains unchanged. A single-pass
        // approach would leave the tree partially modified on error, which is undesirable.

        // Count the number of constant nodes in the tree
        int constantNodeCount = 0;

        void CountConstants(ExpressionTree<T, TInput, TOutput> node)
        {
            if (node == null) return;
            if (node.Type == ExpressionNodeType.Constant)
            {
                constantNodeCount++;
            }
            if (node.Left != null) CountConstants(node.Left);
            if (node.Right != null) CountConstants(node.Right);
        }

        CountConstants(this);

        if (parameters.Length != constantNodeCount)
        {
            throw new ArgumentException(
                $"Parameter count mismatch: expected {constantNodeCount} parameters (one for each constant node), but got {parameters.Length}.",
                nameof(parameters));
        }

        // Assign parameter values to constant nodes in a deterministic traversal order
        // Refactored to avoid shared state mutation through closures - each recursive call
        // returns the next index to use, improving thread-safety and code clarity
        int AssignAndReturnNextIndex(ExpressionTree<T, TInput, TOutput> node, int currentIndex)
        {
            if (node == null) return currentIndex;

            int nextIndex = currentIndex;
            if (node.Type == ExpressionNodeType.Constant)
            {
                node.SetValue(parameters[nextIndex]);
                nextIndex++;
            }

            if (node.Left != null)
                nextIndex = AssignAndReturnNextIndex(node.Left, nextIndex);
            if (node.Right != null)
                nextIndex = AssignAndReturnNextIndex(node.Right, nextIndex);

            return nextIndex;
        }

        int finalIndex = AssignAndReturnNextIndex(this, 0);

        // Validate that all parameters were consumed during assignment
        // This catches any discrepancy between counting and assignment traversals
        if (finalIndex != parameters.Length)
        {
            throw new InvalidOperationException(
                $"Internal error: expected to consume {parameters.Length} parameters, but only consumed {finalIndex}. " +
                "This indicates a mismatch between counting and assignment traversals.");
        }
    }

    public virtual int ParameterCount
    {
        get { return Coefficients.Length; }
    }

    public virtual void SaveModel(string filePath)
    {
        if (string.IsNullOrWhiteSpace(filePath))
            throw new ArgumentException("File path must not be null or empty.", nameof(filePath));

        try
        {
            var data = Serialize();
            var directory = Path.GetDirectoryName(filePath);
            if (!string.IsNullOrEmpty(directory) && !Directory.Exists(directory))
                Directory.CreateDirectory(directory);
            File.WriteAllBytes(filePath, data);
        }
        catch (IOException ex) { throw new InvalidOperationException($"Failed to save model to '{filePath}': {ex.Message}", ex); }
        catch (UnauthorizedAccessException ex) { throw new InvalidOperationException($"Access denied when saving model to '{filePath}': {ex.Message}", ex); }
        catch (System.Security.SecurityException ex) { throw new InvalidOperationException($"Security error when saving model to '{filePath}': {ex.Message}", ex); }
    }

    public virtual void LoadModel(string filePath)
    {
        if (string.IsNullOrWhiteSpace(filePath))
            throw new ArgumentException("File path must not be null or empty.", nameof(filePath));

        try
        {
            var data = File.ReadAllBytes(filePath);
            Deserialize(data);
        }
        catch (FileNotFoundException ex) { throw new FileNotFoundException($"The specified model file does not exist: {filePath}", filePath, ex); }
        catch (IOException ex) { throw new InvalidOperationException($"File I/O error while loading model from '{filePath}': {ex.Message}", ex); }
        catch (UnauthorizedAccessException ex) { throw new InvalidOperationException($"Access denied when loading model from '{filePath}': {ex.Message}", ex); }
        catch (System.Security.SecurityException ex) { throw new InvalidOperationException($"Security error when loading model from '{filePath}': {ex.Message}", ex); }
        catch (Exception ex) { throw new InvalidOperationException($"Failed to deserialize model from file '{filePath}'. The file may be corrupted or incompatible: {ex.Message}", ex); }
    }
}<|MERGE_RESOLUTION|>--- conflicted
+++ resolved
@@ -1,7 +1,4 @@
-﻿using System;
-using System.IO;
-
-namespace AiDotNet.LinearAlgebra;
+﻿namespace AiDotNet.LinearAlgebra;
 
 /// <summary>
 /// Represents a symbolic expression tree for mathematical operations that can be used for symbolic regression.
@@ -554,23 +551,15 @@
     /// <returns>A vector containing the predicted values for each input sample.</returns>
     /// <exception cref="ArgumentException">Thrown when the input matrix has incorrect dimensions.</exception>
     /// <remarks>
-    /// <b>For Beginners:</b> This method takes your data (like height, weight, age values) and
+    /// <b>For Beginners:</b> This method takes your data (like height, weight, age values) and 
     /// runs each row through the mathematical formula represented by this tree to get predictions.
     /// For example, if your tree represents "2x + y", and your input has values [3,4], the prediction would be 2*3 + 4 = 10.
-    ///
-    /// <b>Note:</b> If the input has more features than the model requires, the extra features are allowed but ignored.
-    /// Only the first FeatureCount features are used in predictions. This flexibility supports transfer learning scenarios
-    /// where input data may contain additional features not used by this particular model.
     /// </remarks>
     public Vector<T> Predict(Matrix<T> input)
     {
         if (input.Columns < FeatureCount)
         {
-<<<<<<< HEAD
-            throw new ArgumentException($"Input matrix has {input.Columns} columns, but the model requires at least {FeatureCount} features.");
-=======
             throw new ArgumentException($"Input matrix has {input.Columns} columns, but the model expects at least {FeatureCount} features.");
->>>>>>> c6db18e0
         }
 
         Vector<T> predictions = new(input.Rows);
@@ -1233,36 +1222,11 @@
 
     public virtual void SaveModel(string filePath)
     {
-        if (string.IsNullOrWhiteSpace(filePath))
-            throw new ArgumentException("File path must not be null or empty.", nameof(filePath));
-
-        try
-        {
-            var data = Serialize();
-            var directory = Path.GetDirectoryName(filePath);
-            if (!string.IsNullOrEmpty(directory) && !Directory.Exists(directory))
-                Directory.CreateDirectory(directory);
-            File.WriteAllBytes(filePath, data);
-        }
-        catch (IOException ex) { throw new InvalidOperationException($"Failed to save model to '{filePath}': {ex.Message}", ex); }
-        catch (UnauthorizedAccessException ex) { throw new InvalidOperationException($"Access denied when saving model to '{filePath}': {ex.Message}", ex); }
-        catch (System.Security.SecurityException ex) { throw new InvalidOperationException($"Security error when saving model to '{filePath}': {ex.Message}", ex); }
+        throw new NotImplementedException("SaveModel is not yet implemented for this model type.");
     }
 
     public virtual void LoadModel(string filePath)
     {
-        if (string.IsNullOrWhiteSpace(filePath))
-            throw new ArgumentException("File path must not be null or empty.", nameof(filePath));
-
-        try
-        {
-            var data = File.ReadAllBytes(filePath);
-            Deserialize(data);
-        }
-        catch (FileNotFoundException ex) { throw new FileNotFoundException($"The specified model file does not exist: {filePath}", filePath, ex); }
-        catch (IOException ex) { throw new InvalidOperationException($"File I/O error while loading model from '{filePath}': {ex.Message}", ex); }
-        catch (UnauthorizedAccessException ex) { throw new InvalidOperationException($"Access denied when loading model from '{filePath}': {ex.Message}", ex); }
-        catch (System.Security.SecurityException ex) { throw new InvalidOperationException($"Security error when loading model from '{filePath}': {ex.Message}", ex); }
-        catch (Exception ex) { throw new InvalidOperationException($"Failed to deserialize model from file '{filePath}'. The file may be corrupted or incompatible: {ex.Message}", ex); }
+        throw new NotImplementedException("LoadModel is not yet implemented for this model type.");
     }
 }