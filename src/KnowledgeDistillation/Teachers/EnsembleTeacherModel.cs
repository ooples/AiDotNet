using AiDotNet.Autodiff;
using AiDotNet.Interfaces;
using AiDotNet.LinearAlgebra;

namespace AiDotNet.KnowledgeDistillation.Teachers;

/// <summary>
/// Ensemble teacher model that combines predictions from multiple teacher models.
/// </summary>
/// <typeparam name="T">The numeric type for calculations (e.g., double, float).</typeparam>
/// <remarks>
/// <para><b>For Beginners:</b> Ensemble learning combines multiple models to create a stronger,
/// more robust teacher. The intuition is similar to seeking advice from multiple experts rather
/// than relying on a single expert.</para>
///
/// <para><b>Benefits of Ensemble Teachers:</b>
/// - **Higher Accuracy**: Ensemble outperforms individual models
/// - **Better Calibration**: Averaging reduces overconfidence
/// - **Robustness**: Less sensitive to individual model biases
/// - **Knowledge Diversity**: Student learns from complementary perspectives</para>
///
/// <para><b>Common Ensemble Strategies:</b>
/// - **Uniform Average**: Equal weight to all teachers (default)
/// - **Weighted Average**: More weight to better-performing teachers
/// - **Voting**: For classification, majority vote
/// - **Stacking**: Meta-model combines predictions</para>
///
/// <para><b>Real-world Analogy:</b>
/// Imagine learning to play chess from multiple grandmasters. Each has different playing styles
/// and strategies. By learning from all of them, you develop a more well-rounded understanding
/// of the game than you would from just one teacher.</para>
///
/// <para><b>Practical Example:</b>
/// Train 3-5 models with different:
/// - Initializations (different random seeds)
/// - Architectures (CNN, ResNet, Transformer)
/// - Hyperparameters (learning rates, depths)
/// Combine them to create a powerful ensemble teacher.</para>
///
/// <para><b>References:</b>
/// - You et al. (2017). Learning from Multiple Teacher Networks. KDD.
/// - Fukuda et al. (2017). Efficient Knowledge Distillation from an Ensemble of Teachers.</para>
/// </remarks>
public class EnsembleTeacherModel<T> : TeacherModelBase<Vector<T>, Vector<T>, T>
{
    private readonly ITeacherModel<Vector<T>, Vector<T>>[] _teachers;
    private readonly double[]? _weights;
    private readonly EnsembleAggregationMode _aggregationMode;

    /// <summary>
    /// Gets the number of teachers in the ensemble.
    /// </summary>
    public int TeacherCount => _teachers.Length;

    /// <summary>
    /// Gets the output dimension (same for all teachers).
    /// </summary>
    public override int OutputDimension => _teachers[0].OutputDimension;

    /// <summary>
    /// Initializes a new instance of the EnsembleTeacherModel class.
    /// </summary>
    /// <param name="teachers">Array of teacher models to ensemble.</param>
    /// <param name="weights">Optional weights for each teacher (default: uniform). Must sum to 1.0.</param>
    /// <param name="aggregationMode">How to combine teacher predictions (default: WeightedAverage).</param>
    /// <remarks>
    /// <para><b>For Beginners:</b> Create an ensemble by providing multiple trained teacher models.
    /// If weights are not specified, all teachers contribute equally.</para>
    ///
    /// <para>Example:
    /// <code>
    /// var teacher1 = new TeacherModelWrapper&lt;double&gt;(model1);
    /// var teacher2 = new TeacherModelWrapper&lt;double&gt;(model2);
    /// var teacher3 = new TeacherModelWrapper&lt;double&gt;(model3);
    ///
    /// // Uniform ensemble (equal weights)
    /// var ensemble = new EnsembleTeacherModel&lt;double&gt;(
    ///     new[] { teacher1, teacher2, teacher3 }
    /// );
    ///
    /// // Weighted ensemble (based on validation accuracy)
    /// var ensemble2 = new EnsembleTeacherModel&lt;double&gt;(
    ///     teachers: new[] { teacher1, teacher2, teacher3 },
    ///     weights: new[] { 0.5, 0.3, 0.2 }  // Best model gets 50% weight
    /// );
    /// </code>
    /// </para>
    ///
    /// <para><b>Choosing Weights:</b>
    /// - **Uniform**: Use when teachers perform similarly
    /// - **Validation-based**: Weight by validation accuracy
    /// - **Confidence-based**: Weight by prediction confidence
    /// - **Diversity-based**: Weight to maximize diversity</para>
    /// </remarks>
    public EnsembleTeacherModel(
        ITeacherModel<Vector<T>, Vector<T>>[] teachers,
        double[]? weights = null,
        EnsembleAggregationMode aggregationMode = EnsembleAggregationMode.WeightedAverage)
    {
        if (teachers == null || teachers.Length == 0)
            throw new ArgumentException("At least one teacher must be provided", nameof(teachers));

        // Validate all teachers have the same output dimension
        int expectedDim = teachers[0].OutputDimension;
        for (int i = 1; i < teachers.Length; i++)
        {
            if (teachers[i].OutputDimension != expectedDim)
                throw new ArgumentException(
                    $"All teachers must have the same output dimension. Teacher 0: {expectedDim}, Teacher {i}: {teachers[i].OutputDimension}");
        }

        _teachers = teachers;
        _aggregationMode = aggregationMode;

        // Validate or create weights
        if (weights != null)
        {
            if (weights.Length != teachers.Length)
                throw new ArgumentException("Number of weights must match number of teachers", nameof(weights));

            double sum = weights.Sum();
            if (Math.Abs(sum - 1.0) > 1e-6)
                throw new ArgumentException($"Weights must sum to 1.0, got {sum}", nameof(weights));

            foreach (var weight in weights)
            {
                if (weight < 0 || weight > 1)
                    throw new ArgumentException("Weights must be between 0 and 1", nameof(weights));
            }

            _weights = weights;
        }
        else
        {
            // Uniform weights
            double uniformWeight = 1.0 / teachers.Length;
            _weights = Enumerable.Repeat(uniformWeight, teachers.Length).ToArray();
        }
    }

    /// <summary>
    /// Gets ensemble logits by combining predictions from all teachers.
    /// </summary>
    /// <param name="input">Input data.</param>
    /// <returns>Ensemble logits.</returns>
    /// <remarks>
    /// <para><b>For Beginners:</b> This combines logits from all teachers according to the
    /// aggregation mode (usually weighted average).</para>
    ///
    /// <para><b>Architecture Note:</b> Returns raw ensemble logits. Temperature scaling and softmax
    /// are handled by distillation strategies, not by the teacher model.</para>
    /// </remarks>
    public override Vector<T> GetLogits(Vector<T> input)
    {
        if (input == null) throw new ArgumentNullException(nameof(input));

        // Get predictions from all teachers
        var teacherLogits = new Vector<T>[_teachers.Length];
        for (int i = 0; i < _teachers.Length; i++)
        {
            teacherLogits[i] = _teachers[i].GetLogits(input);
        }

        return AggregateLogits(teacherLogits);
    }

    /// <summary>
    /// Aggregates logits from multiple teachers according to the aggregation mode.
    /// </summary>
    private Vector<T> AggregateLogits(Vector<T>[] teacherLogits)
    {
        int n = teacherLogits[0].Length;
        var result = new Vector<T>(n);

        switch (_aggregationMode)
        {
            case EnsembleAggregationMode.WeightedAverage:
                // Weighted average of logits
                for (int i = 0; i < n; i++)
                {
                    T sum = NumOps.Zero;
                    for (int t = 0; t < _teachers.Length; t++)
                    {
                        var weighted = NumOps.Multiply(
                            teacherLogits[t][i],
                            NumOps.FromDouble(_weights![t]));
                        sum = NumOps.Add(sum, weighted);
                    }
                    result[i] = sum;
                }
                break;

            case EnsembleAggregationMode.GeometricMean:
                // Weighted geometric mean in log space (stays in logit space for distillation)
                // Step 1: Convert each teacher's logits to log-probabilities (log-softmax)
                var teacherLogProbs = new Vector<T>[_teachers.Length];
                for (int t = 0; t < _teachers.Length; t++)
                {
                    teacherLogProbs[t] = LogSoftmax(teacherLogits[t]);
                }

                // Step 2: Compute weighted sum of log-probabilities
                // This is the log of the geometric mean, which serves as the output logit
                for (int i = 0; i < n; i++)
                {
                    double logSum = 0;
                    for (int t = 0; t < _teachers.Length; t++)
                    {
                        double logProb = Convert.ToDouble(teacherLogProbs[t][i]);
                        logSum += _weights![t] * logProb;
                    }
                    // Return log-space value as logit for distillation strategies
                    result[i] = NumOps.FromDouble(logSum);
                }
                break;

            case EnsembleAggregationMode.Maximum:
                // Element-wise maximum
                for (int i = 0; i < n; i++)
                {
                    T maxVal = teacherLogits[0][i];
                    for (int t = 1; t < _teachers.Length; t++)
                    {
                        if (NumOps.GreaterThan(teacherLogits[t][i], maxVal))
                            maxVal = teacherLogits[t][i];
                    }
                    result[i] = maxVal;
                }
                break;

            case EnsembleAggregationMode.Median:
                // Element-wise median
                for (int i = 0; i < n; i++)
                {
                    var values = new double[_teachers.Length];
                    for (int t = 0; t < _teachers.Length; t++)
                    {
                        values[t] = Convert.ToDouble(teacherLogits[t][i]);
                    }
                    Array.Sort(values);
                    double median = _teachers.Length % 2 == 0
                        ? (values[_teachers.Length / 2 - 1] + values[_teachers.Length / 2]) / 2.0
                        : values[_teachers.Length / 2];
                    result[i] = NumOps.FromDouble(median);
                }
                break;

            default:
                throw new NotImplementedException($"Aggregation mode {_aggregationMode} not implemented");
        }

        return result;
    }

    /// <summary>
    /// Applies softmax to convert logits to probabilities.
    /// </summary>
    private Vector<T> Softmax(Vector<T> logits)
    {
        int n = logits.Length;
        var result = new Vector<T>(n);

        // Find max for numerical stability
        double max = Convert.ToDouble(logits[0]);
        for (int i = 1; i < n; i++)
        {
            double val = Convert.ToDouble(logits[i]);
            if (val > max) max = val;
        }

        // Compute exp(logit - max) and sum
        double sum = 0;
        var expValues = new double[n];
        for (int i = 0; i < n; i++)
        {
            expValues[i] = Math.Exp(Convert.ToDouble(logits[i]) - max);
            sum += expValues[i];
        }

        // Normalize to get probabilities
        for (int i = 0; i < n; i++)
        {
            result[i] = NumOps.FromDouble(expValues[i] / sum);
        }

        return result;
    }

    /// <summary>
    /// Applies log-softmax to convert logits to log-probabilities.
    /// </summary>
    private Vector<T> LogSoftmax(Vector<T> logits)
    {
        int n = logits.Length;
        var result = new Vector<T>(n);

        // Find max for numerical stability
        double max = Convert.ToDouble(logits[0]);
        for (int i = 1; i < n; i++)
        {
            double val = Convert.ToDouble(logits[i]);
            if (val > max) max = val;
        }

        // Compute log-sum-exp for normalization
        double logSumExp = 0;
        var shiftedLogits = new double[n];
        for (int i = 0; i < n; i++)
        {
            shiftedLogits[i] = Convert.ToDouble(logits[i]) - max;
            logSumExp += Math.Exp(shiftedLogits[i]);
        }
        logSumExp = Math.Log(logSumExp);

        // Compute log-probabilities: log(exp(logit - max) / sum) = (logit - max) - log(sum)
        for (int i = 0; i < n; i++)
        {
            result[i] = NumOps.FromDouble(shiftedLogits[i] - logSumExp);
        }

        return result;
    }

    /// <summary>
    /// Updates teacher weights based on performance (for adaptive weighting).
    /// </summary>
    /// <param name="validationInputs">Validation inputs for evaluation.</param>
    /// <param name="validationLabels">Validation labels.</param>
    /// <remarks>
    /// <para><b>For Advanced Users:</b> Call this periodically to adjust weights based on
    /// each teacher's current performance. Better teachers get higher weights.</para>
    /// </remarks>
    public void UpdateWeights(Vector<T>[] validationInputs, Vector<T>[] validationLabels)
    {
        if (_weights == null)
            throw new InvalidOperationException("Cannot update weights when none were provided");

        var accuracies = new double[_teachers.Length];

        // Evaluate each teacher
        for (int t = 0; t < _teachers.Length; t++)
        {
            int correct = 0;
            for (int i = 0; i < validationInputs.Length; i++)
            {
                var prediction = _teachers[t].GetLogits(validationInputs[i]);
                if (ArgMax(prediction) == ArgMax(validationLabels[i]))
                    correct++;
            }
            accuracies[t] = (double)correct / validationInputs.Length;
        }

        // Convert accuracies to weights (softmax for smooth distribution)
        double sum = accuracies.Sum();
        if (sum > 0)
        {
            for (int t = 0; t < _teachers.Length; t++)
            {
                _weights[t] = accuracies[t] / sum;
            }
        }
    }

    private int ArgMax(Vector<T> vector)
    {
        int maxIndex = 0;
        T maxValue = vector[0];

        for (int i = 1; i < vector.Length; i++)
        {
            if (NumOps.GreaterThan(vector[i], maxValue))
            {
                maxValue = vector[i];
                maxIndex = i;
            }
        }

        return maxIndex;
    }

    /// <summary>
    /// Gets whether this teacher supports JIT compilation.
    /// </summary>
    /// <value>
    /// Returns <c>true</c> if WeightedAverage mode is used and all teachers support JIT compilation;
    /// otherwise, <c>false</c>.
    /// </value>
    /// <remarks>
    /// <para><b>For Beginners:</b> Ensemble JIT compilation is supported when:
    /// 1. WeightedAverage aggregation mode is used (other modes have dynamic operations)
    /// 2. All component teachers implement IJitCompilable and support JIT
    ///
    /// The ensemble computation graph combines each teacher's graph with weighted addition.
    /// </para>
    /// </remarks>
    public override bool SupportsJitCompilation =>
        _aggregationMode == EnsembleAggregationMode.WeightedAverage &&
        _teachers.All(t => t is IJitCompilable<T> jit && jit.SupportsJitCompilation);

    /// <summary>
    /// Exports the ensemble computation graph for JIT compilation.
    /// </summary>
    /// <param name="inputNodes">List to populate with input computation nodes.</param>
    /// <returns>The output computation node representing the weighted ensemble output.</returns>
    /// <exception cref="NotSupportedException">
    /// Thrown when the aggregation mode is not WeightedAverage or when any teacher does not support JIT.
    /// </exception>
    /// <remarks>
    /// <para>
    /// The ensemble graph combines each teacher's computation graph using weighted addition:
    /// output = w1 * teacher1_output + w2 * teacher2_output + ... + wN * teacherN_output
    /// </para>
    /// <para><b>For Beginners:</b> This creates a combined computation graph that:
    /// 1. Creates separate computation paths for each teacher
    /// 2. Multiplies each teacher's output by its weight
    /// 3. Sums all weighted outputs
    ///
    /// Expected speedup: 2-4x for inference after JIT compilation.
    /// </para>
    /// </remarks>
    public override ComputationNode<T> ExportComputationGraph(List<ComputationNode<T>> inputNodes)
    {
        if (inputNodes == null) throw new ArgumentNullException(nameof(inputNodes));

        if (_aggregationMode != EnsembleAggregationMode.WeightedAverage)
        {
            return ThrowJitNotSupported(
                nameof(EnsembleTeacherModel<T>),
                $"aggregation mode {_aggregationMode} involves dynamic operations that cannot be represented in a static computation graph. Only WeightedAverage mode supports JIT");
        }

        // Check all teachers support JIT
        for (int i = 0; i < _teachers.Length; i++)
        {
            if (_teachers[i] is not IJitCompilable<T> jit || !jit.SupportsJitCompilation)
            {
                return ThrowJitNotSupported(
                    nameof(EnsembleTeacherModel<T>),
                $"teacher at index {i} ({_teachers[i].GetType().Name}) does not support JIT compilation");
            }
        }

        // Combine teacher graphs with weighted sum
        ComputationNode<T>? resultNode = null;

        for (int i = 0; i < _teachers.Length; i++)
        {
            var jitTeacher = (IJitCompilable<T>)_teachers[i];

            // Get teacher's computation graph (teacher adds its own input nodes)
            var teacherInputNodes = new List<ComputationNode<T>>();
            var teacherOutput = jitTeacher.ExportComputationGraph(teacherInputNodes);
            inputNodes.AddRange(teacherInputNodes);

            // Scale by weight
<<<<<<< HEAD
            var weightTensor = new Tensor<T>(teacherOutput.Value.Shape);
=======
            var weightTensor = new Tensor<T>((int[])teacherOutput.Value.Shape.Clone());
>>>>>>> 2e9bbaf7
            weightTensor.Fill(NumOps.FromDouble(_weights![i]));
            var weightNode = TensorOperations<T>.Constant(weightTensor, $"teacher_{i}_weight");
            var scaledOutput = TensorOperations<T>.ElementwiseMultiply(teacherOutput, weightNode);

            // Add to result
            if (resultNode == null)
            {
                resultNode = scaledOutput;
            }
            else
            {
                resultNode = TensorOperations<T>.Add(resultNode, scaledOutput);
            }
        }

        return resultNode!;
    }
}<|MERGE_RESOLUTION|>--- conflicted
+++ resolved
@@ -453,11 +453,7 @@
             inputNodes.AddRange(teacherInputNodes);
 
             // Scale by weight
-<<<<<<< HEAD
-            var weightTensor = new Tensor<T>(teacherOutput.Value.Shape);
-=======
             var weightTensor = new Tensor<T>((int[])teacherOutput.Value.Shape.Clone());
->>>>>>> 2e9bbaf7
             weightTensor.Fill(NumOps.FromDouble(_weights![i]));
             var weightNode = TensorOperations<T>.Constant(weightTensor, $"teacher_{i}_weight");
             var scaledOutput = TensorOperations<T>.ElementwiseMultiply(teacherOutput, weightNode);
