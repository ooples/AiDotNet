using AiDotNet.Data.Structures;
using AiDotNet.Interfaces;
using AiDotNet.LossFunctions;
using AiDotNet.MetaLearning;
using AiDotNet.MetaLearning.Algorithms;
using AiDotNet.MetaLearning.Data;
using AiDotNet.MetaLearning.Options;
using AiDotNet.Tensors.LinearAlgebra;
using AiDotNet.Tests.UnitTests.MetaLearning.Helpers;
using Xunit;

namespace AiDotNet.Tests.UnitTests.MetaLearning;

/// <summary>
/// Unit tests for the SEALAlgorithm class.
/// </summary>
public class SEALTrainerTests
{
    private SimpleMockModel CreateMockModel() => new SimpleMockModel(50);

    private SEALOptions<double, Tensor<double>, Tensor<double>> CreateDefaultOptions()
    {
        var mockModel = CreateMockModel();
        return new SEALOptions<double, Tensor<double>, Tensor<double>>(mockModel)
        {
            LossFunction = new MeanSquaredErrorLoss<double>(),
            InnerLearningRate = 0.01,
            OuterLearningRate = 0.001,
            AdaptationSteps = 5
        };
    }

    /// <summary>
    /// Creates a mock task for testing purposes.
    /// </summary>
    private IMetaLearningTask<double, Tensor<double>, Tensor<double>> CreateMockTask()
    {
        var supportInput = new Tensor<double>(new int[] { 5, 10 });
        var supportOutput = new Tensor<double>(new int[] { 5 });
        var queryInput = new Tensor<double>(new int[] { 15, 10 });
        var queryOutput = new Tensor<double>(new int[] { 15 });

        return new MetaLearningTask<double, Tensor<double>, Tensor<double>>
        {
            SupportSetX = supportInput,
            SupportSetY = supportOutput,
            QuerySetX = queryInput,
            QuerySetY = queryOutput,
            NumWays = 5,
            NumShots = 1,
            NumQueryPerClass = 3,
            Name = "test-task"
        };
    }

    #region Constructor Tests

    [Fact]
    public void Constructor_ValidInputs_InitializesSuccessfully()
    {
        // Arrange
        var options = CreateDefaultOptions();

        // Act
        var algorithm = new SEALAlgorithm<double, Tensor<double>, Tensor<double>>(options);

        // Assert
        Assert.NotNull(algorithm);
        Assert.Equal(MetaLearningAlgorithmType.SEAL, algorithm.AlgorithmType);
    }

    [Fact]
    public void Constructor_NullOptions_ThrowsArgumentNullException()
    {
        // Act & Assert
        Assert.Throws<ArgumentNullException>(() =>
            new SEALAlgorithm<double, Tensor<double>, Tensor<double>>(null!));
    }

    #endregion

    #region MetaTrain Tests

    [Fact]
    public void MetaTrain_WithValidTaskBatch_ReturnsNonNegativeLoss()
    {
        // Arrange
        var options = CreateDefaultOptions();
        var algorithm = new SEALAlgorithm<double, Tensor<double>, Tensor<double>>(options);
        var task = CreateMockTask();
        var taskBatch = new TaskBatch<double, Tensor<double>, Tensor<double>>(new[] { task });

        // Act
        var loss = algorithm.MetaTrain(taskBatch);

        // Assert
        Assert.True(loss >= 0, "Loss should be non-negative");
    }

    [Fact]
    public void MetaTrain_WithMultipleTasks_ReturnsValidLoss()
    {
        // Arrange
        var options = CreateDefaultOptions();
        var algorithm = new SEALAlgorithm<double, Tensor<double>, Tensor<double>>(options);
        var tasks = Enumerable.Range(0, 4).Select(_ => CreateMockTask()).ToArray();
        var taskBatch = new TaskBatch<double, Tensor<double>, Tensor<double>>(tasks);

        // Act
        var loss = algorithm.MetaTrain(taskBatch);

        // Assert
        Assert.True(loss >= 0, "Loss should be non-negative");
        Assert.False(double.IsNaN(loss), "Loss should not be NaN");
    }

    [Fact]
    public void MetaTrain_NullTaskBatch_ThrowsArgumentException()
    {
        // Arrange
        var options = CreateDefaultOptions();
        var algorithm = new SEALAlgorithm<double, Tensor<double>, Tensor<double>>(options);

        // Act & Assert
        Assert.Throws<ArgumentException>(() => algorithm.MetaTrain(null!));
    }

    [Fact]
    public void MetaTrain_EmptyTaskBatch_ThrowsArgumentException()
    {
        // Arrange
        var emptyTasks = Array.Empty<IMetaLearningTask<double, Tensor<double>, Tensor<double>>>();

        // Act & Assert
        // TaskBatch constructor validates that tasks are not empty (fail fast)
        Assert.Throws<ArgumentException>(() =>
            new TaskBatch<double, Tensor<double>, Tensor<double>>(emptyTasks));
    }

    #endregion

    #region Adapt Tests

    [Fact]
    public void Adapt_ValidTask_ReturnsAdaptedModel()
    {
        // Arrange
        var options = CreateDefaultOptions();
        var algorithm = new SEALAlgorithm<double, Tensor<double>, Tensor<double>>(options);
        var task = CreateMockTask();

        // Act
        var adaptedModel = algorithm.Adapt(task);

        // Assert
        Assert.NotNull(adaptedModel);
    }

    [Fact]
    public void Adapt_NullTask_ThrowsArgumentNullException()
    {
<<<<<<< HEAD
        int totalExamples = numClasses * examplesPerClass;
        int flattenedSize = imageSize * imageSize;

        // Create flattened images: [N, H*W]
        var datasetX = new Matrix<double>(totalExamples, flattenedSize);
        var datasetY = new Vector<double>(totalExamples);

        var random = RandomHelper.CreateSeededRandom(42);
=======
        // Arrange
        var options = CreateDefaultOptions();
        var algorithm = new SEALAlgorithm<double, Tensor<double>, Tensor<double>>(options);
>>>>>>> 964cfc94

        // Act & Assert
        Assert.Throws<ArgumentNullException>(() => algorithm.Adapt(null!));
    }

<<<<<<< HEAD
/// <summary>
/// Mock model that produces predictions with varying confidence for SEAL testing.
/// </summary>
/// <remarks>
/// <b>Limitation:</b> The Random instance is initialized with a fixed seed (42) for reproducibility.
/// When DeepCopy() or Clone() is called, the new instance gets a fresh Random with the same seed,
/// causing all cloned models to produce identical predictions from the same seed state.
/// This is acceptable for basic testing but does not reflect real prediction diversity across model copies.
/// </remarks>
internal class SEALMockModel : IFullModel<double, Matrix<double>, Vector<double>>
{
    private Vector<double> _parameters;
    private Random _random = RandomHelper.CreateSeededRandom(42);
    public int TrainCallCount { get; private set; }
    public int PredictCallCount { get; private set; }
=======
    #endregion
>>>>>>> 964cfc94

    #region Options Tests

    [Fact]
    public void Options_IsValid_ReturnsTrueForValidOptions()
    {
        // Arrange
        var options = CreateDefaultOptions();

        // Act
        var isValid = options.IsValid();

        // Assert
        Assert.True(isValid);
    }

    [Fact]
    public void Options_Clone_CreatesIndependentCopy()
    {
        // Arrange
        var options = CreateDefaultOptions();

        // Act
        var clonedOptions = options.Clone() as SEALOptions<double, Tensor<double>, Tensor<double>>;

        // Assert
        Assert.NotNull(clonedOptions);
        Assert.Equal(options.InnerLearningRate, clonedOptions.InnerLearningRate);
        Assert.Equal(options.OuterLearningRate, clonedOptions.OuterLearningRate);
        Assert.Equal(options.AdaptationSteps, clonedOptions.AdaptationSteps);
    }

    #endregion

    #region Parameterized Tests

    [Theory]
    [InlineData(1)]
    [InlineData(5)]
    [InlineData(10)]
    public void MetaTrain_WithDifferentAdaptationSteps_ReturnsValidLoss(int adaptationSteps)
    {
        // Arrange
        var mockModel = CreateMockModel();
        var options = new SEALOptions<double, Tensor<double>, Tensor<double>>(mockModel)
        {
            LossFunction = new MeanSquaredErrorLoss<double>(),
            InnerLearningRate = 0.01,
            OuterLearningRate = 0.001,
            AdaptationSteps = adaptationSteps
        };
        var algorithm = new SEALAlgorithm<double, Tensor<double>, Tensor<double>>(options);
        var task = CreateMockTask();
        var taskBatch = new TaskBatch<double, Tensor<double>, Tensor<double>>(new[] { task });

        // Act
        var loss = algorithm.MetaTrain(taskBatch);

        // Assert
        Assert.True(loss >= 0, $"Loss should be non-negative for adaptation steps={adaptationSteps}");
    }

    #endregion
}<|MERGE_RESOLUTION|>--- conflicted
+++ resolved
@@ -159,44 +159,15 @@
     [Fact]
     public void Adapt_NullTask_ThrowsArgumentNullException()
     {
-<<<<<<< HEAD
-        int totalExamples = numClasses * examplesPerClass;
-        int flattenedSize = imageSize * imageSize;
-
-        // Create flattened images: [N, H*W]
-        var datasetX = new Matrix<double>(totalExamples, flattenedSize);
-        var datasetY = new Vector<double>(totalExamples);
-
-        var random = RandomHelper.CreateSeededRandom(42);
-=======
-        // Arrange
-        var options = CreateDefaultOptions();
-        var algorithm = new SEALAlgorithm<double, Tensor<double>, Tensor<double>>(options);
->>>>>>> 964cfc94
+        // Arrange
+        var options = CreateDefaultOptions();
+        var algorithm = new SEALAlgorithm<double, Tensor<double>, Tensor<double>>(options);
 
         // Act & Assert
         Assert.Throws<ArgumentNullException>(() => algorithm.Adapt(null!));
     }
 
-<<<<<<< HEAD
-/// <summary>
-/// Mock model that produces predictions with varying confidence for SEAL testing.
-/// </summary>
-/// <remarks>
-/// <b>Limitation:</b> The Random instance is initialized with a fixed seed (42) for reproducibility.
-/// When DeepCopy() or Clone() is called, the new instance gets a fresh Random with the same seed,
-/// causing all cloned models to produce identical predictions from the same seed state.
-/// This is acceptable for basic testing but does not reflect real prediction diversity across model copies.
-/// </remarks>
-internal class SEALMockModel : IFullModel<double, Matrix<double>, Vector<double>>
-{
-    private Vector<double> _parameters;
-    private Random _random = RandomHelper.CreateSeededRandom(42);
-    public int TrainCallCount { get; private set; }
-    public int PredictCallCount { get; private set; }
-=======
-    #endregion
->>>>>>> 964cfc94
+    #endregion
 
     #region Options Tests
 
