--- conflicted
+++ resolved
@@ -193,11 +193,7 @@
             Temperature = 1.5
         };
 
-<<<<<<< HEAD
-        var random = RandomHelper.CreateSeededRandom(42);
-=======
-        var algorithm = new SEALAlgorithm<double, Tensor<double>, Tensor<double>>(options);
->>>>>>> 964cfc94
+        var algorithm = new SEALAlgorithm<double, Tensor<double>, Tensor<double>>(options);
 
         // Act
         var losses = new List<double>();
@@ -213,30 +209,8 @@
         Assert.All(losses, loss => Assert.True(loss >= 0, "Loss should be non-negative"));
     }
 
-<<<<<<< HEAD
-/// <summary>
-/// Simple learning mock model that actually learns from training data.
-/// </summary>
-/// <remarks>
-/// <b>Limitation:</b> The Random instance is initialized with a fixed seed (42) for reproducibility.
-/// When DeepCopy() or Clone() is called, the new instance gets a fresh Random with the same seed,
-/// causing all cloned models to produce identical predictions from the same seed state.
-/// This is acceptable for basic testing but does not reflect real prediction diversity across model copies.
-/// </remarks>
-internal class LearningMockModel : AiDotNet.Interfaces.IFullModel<double, Matrix<double>, Vector<double>>
-{
-    private Vector<double> _parameters;
-    private int _inputSize;
-    private int _hiddenSize;
-    private int _outputSize;
-    private Random _random = RandomHelper.CreateSeededRandom(42);
-    private double _learningRate = 0.01;
-
-    public LearningMockModel(int inputSize, int hiddenSize, int outputSize)
-=======
     [Fact]
     public void SEAL_WithWeightDecay_CompletesSuccessfully()
->>>>>>> 964cfc94
     {
         // Arrange - SEAL with weight decay for regularization
         var mockModel = CreateMockModel();
