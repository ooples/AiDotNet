using AiDotNet.Tensors.LinearAlgebra;
using AiDotNet.Interpretability;
using AiDotNet.Interfaces;
using AiDotNet.LinearAlgebra;
using AiDotNet.Models;
using System;
using Xunit;

namespace AiDotNetTests.UnitTests.Interpretability
{
    /// <summary>
    /// Unit tests for the FairnessEvaluator class.
    /// </summary>
    public class FairnessEvaluatorTests
    {
        [Fact]
        public void EvaluateFairness_WithInvalidSensitiveFeatureIndex_ThrowsArgumentOutOfRangeException()
        {
            // Arrange
            var evaluator = new ComprehensiveFairnessEvaluator<double>();
            var model = new VectorModel<double>(new Vector<double>(new double[] { 1, 0 }));
            Matrix<double> inputs = new Matrix<double>(4, 2);

            // Act & Assert
            Assert.Throws<ArgumentOutOfRangeException>(() =>
                evaluator.EvaluateFairness(model, inputs, 5));
        }

        [Fact]
        public void EvaluateFairness_WithBalancedPredictions_ReturnsZeroMetrics()
        {
            // Arrange
            var evaluator = new ComprehensiveFairnessEvaluator<double>();

            // Create a simple model that predicts based on first feature
            var model = new VectorModel<double>(new Vector<double>(new double[] { 1, 0 }));

            // Create balanced inputs where both groups get 50% positive predictions
            // Sensitive feature is in column 1
            Matrix<double> inputs = new Matrix<double>(8, 2);
            // Group 0 (sensitive=0): features that will predict 0.5 (half positive, half negative)
            inputs[0, 0] = 0.4; inputs[0, 1] = 0; // predict 0.4
            inputs[1, 0] = 0.4; inputs[1, 1] = 0; // predict 0.4
            inputs[2, 0] = 0.6; inputs[2, 1] = 0; // predict 0.6
            inputs[3, 0] = 0.6; inputs[3, 1] = 0; // predict 0.6
            // Group 1 (sensitive=1): same distribution
            inputs[4, 0] = 0.4; inputs[4, 1] = 1; // predict 0.4
            inputs[5, 0] = 0.4; inputs[5, 1] = 1; // predict 0.4
            inputs[6, 0] = 0.6; inputs[6, 1] = 1; // predict 0.6
            inputs[7, 0] = 0.6; inputs[7, 1] = 1; // predict 0.6

            // Act
            var result = evaluator.EvaluateFairness(model, inputs, 1);

            // Assert
            Assert.NotNull(result);
            Assert.Equal(1, result.SensitiveFeatureIndex);
            Assert.Equal(0.0, result.DemographicParity, 2);
            Assert.Equal(1.0, result.DisparateImpact, 2);
            Assert.Equal(0.0, result.StatisticalParityDifference, 2);
        }

        [Fact]
        public void EvaluateFairness_WithUnbalancedPredictions_DetectsBias()
        {
            // Arrange
            var evaluator = new ComprehensiveFairnessEvaluator<double>();

            // Create a model that predicts based on first feature
            var model = new VectorModel<double>(new Vector<double>(new double[] { 1, 0 }));

            // Create unbalanced inputs where groups get different prediction rates
            Matrix<double> inputs = new Matrix<double>(8, 2);
            // Group 0 (sensitive=0): all high values (100% positive predictions)
            inputs[0, 0] = 1.0; inputs[0, 1] = 0;
            inputs[1, 0] = 1.0; inputs[1, 1] = 0;
            inputs[2, 0] = 1.0; inputs[2, 1] = 0;
            inputs[3, 0] = 1.0; inputs[3, 1] = 0;
            // Group 1 (sensitive=1): all low values (0% positive predictions)
            inputs[4, 0] = 0.0; inputs[4, 1] = 1;
            inputs[5, 0] = 0.0; inputs[5, 1] = 1;
            inputs[6, 0] = 0.0; inputs[6, 1] = 1;
            inputs[7, 0] = 0.0; inputs[7, 1] = 1;

            // Act
            var result = evaluator.EvaluateFairness(model, inputs, 1);

            // Assert
            Assert.NotNull(result);
            Assert.True(result.DemographicParity > 0.9); // Large difference
            Assert.True(result.DisparateImpact < 0.1); // Very low ratio
            Assert.True(result.StatisticalParityDifference > 0.9); // Large difference
        }

        [Fact]
        public void EvaluateFairness_WithActualLabels_ComputesAllMetrics()
        {
            // Arrange
            var evaluator = new ComprehensiveFairnessEvaluator<double>();
            var model = new VectorModel<double>(new Vector<double>(new double[] { 1, 0 }));

            Matrix<double> inputs = new Matrix<double>(8, 2);
            // Set up predictions to create different TPR/precision between groups
            // Group 0: 3 predicted positive out of 3 actual positive (TPR=1.0, Precision=0.75)
            inputs[0, 0] = 0.6; inputs[0, 1] = 0; // predict 1
            inputs[1, 0] = 0.6; inputs[1, 1] = 0; // predict 1
            inputs[2, 0] = 0.6; inputs[2, 1] = 0; // predict 1
            inputs[3, 0] = 0.6; inputs[3, 1] = 0; // predict 1
            // Group 1: 1 predicted positive out of 2 actual positive (TPR=0.5, Precision=1.0)
            inputs[4, 0] = 0.6; inputs[4, 1] = 1; // predict 1
            inputs[5, 0] = 0.6; inputs[5, 1] = 1; // predict 1
            inputs[6, 0] = 0.4; inputs[6, 1] = 1; // predict 0
            inputs[7, 0] = 0.4; inputs[7, 1] = 1; // predict 0

<<<<<<< HEAD
            // Group 0: actuals [1,1,1,0], predictions [1,1,0,0] -> TPR=2/3, Precision=2/2=1.0
            // Group 1: actuals [1,0,0,0], predictions [1,1,0,0] -> TPR=1/1=1.0, Precision=1/2=0.5
            Vector<double> actualLabels = new Vector<double>(new double[] { 1, 1, 1, 0, 1, 0, 0, 0 });
=======
            // Labels to create different metrics:
            // Group 0: [1,1,1,0] - 3 actual positive, 3 predicted positive, 3 TP → TPR=3/3=1.0, Precision=3/4=0.75
            // Group 1: [1,1,0,0] - 2 actual positive, 1 predicted positive, 1 TP → TPR=1/2=0.5, Precision=1/1=1.0
            Vector<double> actualLabels = new Vector<double>(new double[] { 1, 1, 1, 0, 1, 1, 0, 0 });
>>>>>>> 1c715337

            // Act
            var result = evaluator.EvaluateFairness(model, inputs, 1, actualLabels);

            // Assert
            Assert.NotNull(result);
            // EqualOpportunity = |TPR0 - TPR1| = |1.0 - 0.5| = 0.5 (different TPRs)
            Assert.NotEqual(0.0, result.EqualOpportunity);
            // EqualizedOdds = max(|TPR diff|, |FPR diff|) = max(0.5, |1.0-0|) = 1.0
            // FPR0 = 1/1 = 1.0 (1 FP out of 1 actual negative), FPR1 = 0/2 = 0 (0 FP out of 2 actual negatives)
            Assert.NotEqual(0.0, result.EqualizedOdds);
            // PredictiveParity = |Precision0 - Precision1| = |0.75 - 1.0| = 0.25 (different precisions)
            Assert.NotEqual(0.0, result.PredictiveParity);
        }

        [Fact]
        public void EvaluateFairness_WithSingleGroup_ReturnsZeroMetrics()
        {
            // Arrange
            var evaluator = new ComprehensiveFairnessEvaluator<double>();
            var model = new VectorModel<double>(new Vector<double>(new double[] { 1, 0 }));

            Matrix<double> inputs = new Matrix<double>(4, 2);
            // All rows have same sensitive feature value
            for (int i = 0; i < 4; i++)
            {
                inputs[i, 0] = 0.5;
                inputs[i, 1] = 0; // All same group
            }

            // Act
            var result = evaluator.EvaluateFairness(model, inputs, 1);

            // Assert
            Assert.NotNull(result);
            Assert.Equal(0.0, result.DemographicParity);
            Assert.Equal(1.0, result.DisparateImpact); // Should be 1.0 (no disparity)
            Assert.Equal(0.0, result.StatisticalParityDifference);
        }

        [Fact]
        public void EvaluateFairness_AdditionalMetrics_ContainGroupStatistics()
        {
            // Arrange
            var evaluator = new ComprehensiveFairnessEvaluator<double>();
            var model = new VectorModel<double>(new Vector<double>(new double[] { 1, 0 }));

            Matrix<double> inputs = new Matrix<double>(6, 2);
            inputs[0, 0] = 0.6; inputs[0, 1] = 0;
            inputs[1, 0] = 0.6; inputs[1, 1] = 0;
            inputs[2, 0] = 0.4; inputs[2, 1] = 0;
            inputs[3, 0] = 0.6; inputs[3, 1] = 1;
            inputs[4, 0] = 0.4; inputs[4, 1] = 1;
            inputs[5, 0] = 0.4; inputs[5, 1] = 1;

            // Act
            var result = evaluator.EvaluateFairness(model, inputs, 1);

            // Assert
            Assert.NotNull(result.AdditionalMetrics);
            Assert.True(result.AdditionalMetrics.ContainsKey("Group_0_PositiveRate"));
            Assert.True(result.AdditionalMetrics.ContainsKey("Group_1_PositiveRate"));
            Assert.True(result.AdditionalMetrics.ContainsKey("Group_0_Size"));
            Assert.True(result.AdditionalMetrics.ContainsKey("Group_1_Size"));
        }

        [Fact]
        public void EvaluateFairness_WithThreeGroups_HandlesMultipleGroups()
        {
            // Arrange
            var evaluator = new ComprehensiveFairnessEvaluator<double>();
            var model = new VectorModel<double>(new Vector<double>(new double[] { 1, 0 }));

            Matrix<double> inputs = new Matrix<double>(9, 2);
            // Group 0
            inputs[0, 0] = 0.6; inputs[0, 1] = 0;
            inputs[1, 0] = 0.6; inputs[1, 1] = 0;
            inputs[2, 0] = 0.4; inputs[2, 1] = 0;
            // Group 1
            inputs[3, 0] = 0.6; inputs[3, 1] = 1;
            inputs[4, 0] = 0.6; inputs[4, 1] = 1;
            inputs[5, 0] = 0.6; inputs[5, 1] = 1;
            // Group 2
            inputs[6, 0] = 0.4; inputs[6, 1] = 2;
            inputs[7, 0] = 0.4; inputs[7, 1] = 2;
            inputs[8, 0] = 0.4; inputs[8, 1] = 2;

            // Act
            var result = evaluator.EvaluateFairness(model, inputs, 1);

            // Assert
            Assert.NotNull(result);
            Assert.True(result.AdditionalMetrics.ContainsKey("Group_0_Size"));
            Assert.True(result.AdditionalMetrics.ContainsKey("Group_1_Size"));
            Assert.True(result.AdditionalMetrics.ContainsKey("Group_2_Size"));
        }

        [Fact]
        public void EvaluateFairness_WithFloatType_WorksCorrectly()
        {
            // Arrange
            var evaluator = new ComprehensiveFairnessEvaluator<float>();
            var model = new VectorModel<float>(new Vector<float>(new float[] { 1f, 0f }));

            Matrix<float> inputs = new Matrix<float>(4, 2);
            inputs[0, 0] = 0.6f; inputs[0, 1] = 0f;
            inputs[1, 0] = 0.6f; inputs[1, 1] = 0f;
            inputs[2, 0] = 0.6f; inputs[2, 1] = 1f;
            inputs[3, 0] = 0.6f; inputs[3, 1] = 1f;

            // Act
            var result = evaluator.EvaluateFairness(model, inputs, 1);

            // Assert
            Assert.NotNull(result);
            Assert.Equal(0.0f, result.DemographicParity, 2);
            Assert.Equal(1.0f, result.DisparateImpact, 2);
        }

        [Fact]
        public void EvaluateFairness_ComputesDemographicParity_Correctly()
        {
            // Arrange
            var evaluator = new ComprehensiveFairnessEvaluator<double>();
            var model = new VectorModel<double>(new Vector<double>(new double[] { 1, 0 }));

            // Group 0: 75% positive (3 out of 4)
            // Group 1: 25% positive (1 out of 4)
            // Demographic Parity = 75% - 25% = 50%
            Matrix<double> inputs = new Matrix<double>(8, 2);
            inputs[0, 0] = 0.6; inputs[0, 1] = 0;
            inputs[1, 0] = 0.6; inputs[1, 1] = 0;
            inputs[2, 0] = 0.6; inputs[2, 1] = 0;
            inputs[3, 0] = 0.4; inputs[3, 1] = 0;
            inputs[4, 0] = 0.6; inputs[4, 1] = 1;
            inputs[5, 0] = 0.4; inputs[5, 1] = 1;
            inputs[6, 0] = 0.4; inputs[6, 1] = 1;
            inputs[7, 0] = 0.4; inputs[7, 1] = 1;

            // Act
            var result = evaluator.EvaluateFairness(model, inputs, 1);

            // Assert
            Assert.Equal(0.5, result.DemographicParity, 2);
            Assert.Equal(0.5, result.StatisticalParityDifference, 2);
        }

        [Fact]
        public void EvaluateFairness_ComputesDisparateImpact_Correctly()
        {
            // Arrange
            var evaluator = new ComprehensiveFairnessEvaluator<double>();
            var model = new VectorModel<double>(new Vector<double>(new double[] { 1, 0 }));

            // Group 0: 50% positive (2 out of 4)
            // Group 1: 100% positive (4 out of 4)
            // Disparate Impact = 50% / 100% = 0.5
            Matrix<double> inputs = new Matrix<double>(8, 2);
            inputs[0, 0] = 0.6; inputs[0, 1] = 0;
            inputs[1, 0] = 0.6; inputs[1, 1] = 0;
            inputs[2, 0] = 0.4; inputs[2, 1] = 0;
            inputs[3, 0] = 0.4; inputs[3, 1] = 0;
            inputs[4, 0] = 0.6; inputs[4, 1] = 1;
            inputs[5, 0] = 0.6; inputs[5, 1] = 1;
            inputs[6, 0] = 0.6; inputs[6, 1] = 1;
            inputs[7, 0] = 0.6; inputs[7, 1] = 1;

            // Act
            var result = evaluator.EvaluateFairness(model, inputs, 1);

            // Assert
            Assert.Equal(0.5, result.DisparateImpact, 2);
        }
    }
}<|MERGE_RESOLUTION|>--- conflicted
+++ resolved
@@ -112,16 +112,9 @@
             inputs[6, 0] = 0.4; inputs[6, 1] = 1; // predict 0
             inputs[7, 0] = 0.4; inputs[7, 1] = 1; // predict 0
 
-<<<<<<< HEAD
             // Group 0: actuals [1,1,1,0], predictions [1,1,0,0] -> TPR=2/3, Precision=2/2=1.0
             // Group 1: actuals [1,0,0,0], predictions [1,1,0,0] -> TPR=1/1=1.0, Precision=1/2=0.5
             Vector<double> actualLabels = new Vector<double>(new double[] { 1, 1, 1, 0, 1, 0, 0, 0 });
-=======
-            // Labels to create different metrics:
-            // Group 0: [1,1,1,0] - 3 actual positive, 3 predicted positive, 3 TP → TPR=3/3=1.0, Precision=3/4=0.75
-            // Group 1: [1,1,0,0] - 2 actual positive, 1 predicted positive, 1 TP → TPR=1/2=0.5, Precision=1/1=1.0
-            Vector<double> actualLabels = new Vector<double>(new double[] { 1, 1, 1, 0, 1, 1, 0, 0 });
->>>>>>> 1c715337
 
             // Act
             var result = evaluator.EvaluateFairness(model, inputs, 1, actualLabels);
