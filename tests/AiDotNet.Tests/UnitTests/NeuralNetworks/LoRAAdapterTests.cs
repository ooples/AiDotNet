using AiDotNet.Tensors.LinearAlgebra;
using AiDotNet.ActivationFunctions;
using AiDotNet.Interfaces;
using AiDotNet.LinearAlgebra;
using AiDotNet.LoRA;
using AiDotNet.LoRA.Adapters;
using AiDotNet.NeuralNetworks.Layers;
using Xunit;

namespace AiDotNetTests.UnitTests.NeuralNetworks
{
    public class LoRAAdapterTests
    {
        [Fact]
        public void Constructor_WithValidBaseLayer_InitializesCorrectly()
        {
            // Arrange
            var baseLayer = new DenseLayer<double>(10, 5, (IActivationFunction<double>?)null);

            // Act
            var adapter = new DenseLoRAAdapter<double>(baseLayer, rank: 3);

            // Assert
            Assert.NotNull(adapter);
            Assert.Equal(10, adapter.GetInputShape()[0]);
            Assert.Equal(5, adapter.GetOutputShape()[0]);
            Assert.Equal(3, adapter.Rank);
            Assert.True(adapter.IsBaseLayerFrozen);
        }

        [Fact]
        public void Constructor_WithNullBaseLayer_ThrowsArgumentNullException()
        {
            // Act & Assert
            Assert.Throws<ArgumentNullException>(() => new DenseLoRAAdapter<double>(null!, rank: 3));
        }

        [Fact]
        public void ParameterCount_WithFrozenBase_ReturnsOnlyLoRAParameters()
        {
            // Arrange
            var baseLayer = new DenseLayer<double>(10, 5, (IActivationFunction<double>?)null);
            var adapter = new DenseLoRAAdapter<double>(baseLayer, rank: 3, freezeBaseLayer: true);

            // Act
            var paramCount = adapter.ParameterCount;

            // Assert
            // Should only count LoRA parameters: (10 * 3) + (3 * 5) = 45
            Assert.Equal(45, paramCount);
        }

        [Fact]
        public void ParameterCount_WithUnfrozenBase_ReturnsAllParameters()
        {
            // Arrange
            var baseLayer = new DenseLayer<double>(10, 5, (IActivationFunction<double>?)null);
            var adapter = new DenseLoRAAdapter<double>(baseLayer, rank: 3, freezeBaseLayer: false);

            // Act
            var paramCount = adapter.ParameterCount;

            // Assert
            // Should count both: base (10*5 + 5 = 55) + LoRA (45) = 100
            Assert.Equal(100, paramCount);
        }

        [Fact]
        public void Forward_ProducesCorrectOutputShape()
        {
            // Arrange
            var baseLayer = new DenseLayer<double>(10, 5, (IActivationFunction<double>?)null);
            var adapter = new DenseLoRAAdapter<double>(baseLayer, rank: 3);
            var input = new Tensor<double>(new[] { 2, 10 });

            // Act
            var output = adapter.Forward(input);

            // Assert
            Assert.Equal(2, output.Shape[0]);
            Assert.Equal(5, output.Shape[1]);
        }

        [Fact]
        public void Forward_CombinesBaseAndLoRAOutputs()
        {
            // Arrange
            var baseLayer = new DenseLayer<double>(10, 5, (IActivationFunction<double>?)null);
            var adapter = new DenseLoRAAdapter<double>(baseLayer, rank: 3);

            // Create input
            var input = new Tensor<double>(new[] { 1, 10 });
            for (int i = 0; i < 10; i++)
            {
                input[0, i] = 1.0;
            }

            // Act
            var baseOutput = baseLayer.Forward(input);
            var adapterOutput = adapter.Forward(input);

            // Assert - Adapter output should include base layer contribution
            // (Can't directly test equality since LoRA adds on top, but we can verify it's not zero)
            Assert.NotNull(adapterOutput);
            Assert.Equal(5, adapterOutput.Shape[1]);
        }

        [Fact]
        public void Backward_WithFrozenBase_UpdatesOnlyLoRAGradients()
        {
            // Arrange
            var baseLayer = new DenseLayer<double>(10, 5, (IActivationFunction<double>?)null);
            var adapter = new DenseLoRAAdapter<double>(baseLayer, rank: 3, freezeBaseLayer: true);

            var input = new Tensor<double>(new[] { 1, 10 });
            adapter.Forward(input);

            var outputGradient = new Tensor<double>(new[] { 1, 5 });
            for (int i = 0; i < 5; i++)
            {
                outputGradient[0, i] = 0.1;
            }

            // Act
            var inputGradient = adapter.Backward(outputGradient);

            // Assert
            Assert.NotNull(inputGradient);
            Assert.Equal(10, inputGradient.Shape[1]);

            // Gradients should only be for LoRA parameters
            var gradients = adapter.GetParameterGradients();
            Assert.Equal(45, gradients.Length); // Only LoRA parameters
        }

        [Fact]
        public void Backward_WithUnfrozenBase_UpdatesAllGradients()
        {
            // Arrange
            var baseLayer = new DenseLayer<double>(10, 5, (IActivationFunction<double>?)null);
            var adapter = new DenseLoRAAdapter<double>(baseLayer, rank: 3, freezeBaseLayer: false);

            var input = new Tensor<double>(new[] { 1, 10 });
            adapter.Forward(input);

            var outputGradient = new Tensor<double>(new[] { 1, 5 });

            // Act
            var inputGradient = adapter.Backward(outputGradient);

            // Assert
            var gradients = adapter.GetParameterGradients();
            Assert.Equal(100, gradients.Length); // Base + LoRA parameters
        }

        [Fact]
        public void UpdateParameters_WithFrozenBase_UpdatesOnlyLoRA()
        {
            // Arrange
            var baseLayer = new DenseLayer<double>(10, 5, (IActivationFunction<double>?)null);
            var adapter = new DenseLoRAAdapter<double>(baseLayer, rank: 3, freezeBaseLayer: true);

            var input = new Tensor<double>(new[] { 1, 10 });
            adapter.Forward(input);

            var outputGradient = new Tensor<double>(new[] { 1, 5 });
            for (int i = 0; i < 5; i++)
            {
                outputGradient[0, i] = 0.1;
            }
            adapter.Backward(outputGradient);

            var baseParamsBefore = baseLayer.GetParameters();

            // Act
            adapter.UpdateParameters(0.01);

            // Assert
            var baseParamsAfter = baseLayer.GetParameters();

            // Base parameters should not change (frozen)
            for (int i = 0; i < baseParamsBefore.Length; i++)
            {
                Assert.Equal(baseParamsBefore[i], baseParamsAfter[i], precision: 10);
            }
        }

        [Fact]
        public void GetParameters_ReturnsCorrectCount()
        {
            // Arrange
            var baseLayer = new DenseLayer<double>(10, 5, (IActivationFunction<double>?)null);
            var adapter = new DenseLoRAAdapter<double>(baseLayer, rank: 3, freezeBaseLayer: true);

            // Act
            var parameters = adapter.GetParameters();

            // Assert
            Assert.Equal(45, parameters.Length);
        }

        [Fact]
        public void SetParameters_ThenGetParameters_ReturnsSetValues()
        {
            // Arrange
            var baseLayer = new DenseLayer<double>(10, 5, (IActivationFunction<double>?)null);
            var adapter = new DenseLoRAAdapter<double>(baseLayer, rank: 3, freezeBaseLayer: true);

            var newParams = new Vector<double>(45);
            for (int i = 0; i < 45; i++)
            {
                newParams[i] = i * 0.1;
            }

            // Act
            adapter.SetParameters(newParams);
            var retrievedParams = adapter.GetParameters();

            // Assert
            for (int i = 0; i < 45; i++)
            {
                Assert.Equal(newParams[i], retrievedParams[i], precision: 10);
            }
        }

        [Fact]
        public void SetParameters_WithWrongSize_ThrowsArgumentException()
        {
            // Arrange
            var baseLayer = new DenseLayer<double>(10, 5, (IActivationFunction<double>?)null);
            var adapter = new DenseLoRAAdapter<double>(baseLayer, rank: 3, freezeBaseLayer: true);

            var wrongParams = new Vector<double>(100);

            // Act & Assert
            Assert.Throws<ArgumentException>(() => adapter.SetParameters(wrongParams));
        }

        [Fact]
        public void MergeToSingleLayer_ProducesDenseLayer()
        {
            // Arrange
            var baseLayer = new DenseLayer<double>(10, 5, (IActivationFunction<double>?)null);
            var adapter = new DenseLoRAAdapter<double>(baseLayer, rank: 3);

            // Act
            var mergedLayer = adapter.MergeToOriginalLayer();

            // Assert
            Assert.NotNull(mergedLayer);
            Assert.IsType<DenseLayer<double>>(mergedLayer);
            Assert.Equal(10, mergedLayer.GetInputShape()[0]);
            Assert.Equal(5, mergedLayer.GetOutputShape()[0]);
        }

        [Fact]
        public void MergedLayer_ProducesSameOutputAsAdapter()
        {
            // Arrange
            // Use identity activation to ensure mathematical equivalence of merge:
            // adapter: base_output + lora_output = (W*x + b) + (A*B*x)
            // merged: (W + A*B)*x + b
            // These are only equivalent when base layer has no activation applied after LoRA sum
            var baseLayer = new DenseLayer<double>(10, 5, (IActivationFunction<double>)new IdentityActivation<double>());
            var adapter = new DenseLoRAAdapter<double>(baseLayer, rank: 3);

            // Create input
            var input = new Tensor<double>(new[] { 1, 10 });
            for (int i = 0; i < 10; i++)
            {
                input[0, i] = (i + 1) * 0.1;
            }

<<<<<<< HEAD
            var outputGradient = new Tensor<double>(new[] { 1, 5 });
            for (int i = 0; i < 5; i++)
            {
                outputGradient[0, i] = 0.1;
            }

            for (int iter = 0; iter < 10; iter++)
            {
                adapter.Forward(input);
                adapter.Backward(outputGradient);
                adapter.UpdateParameters(0.01);
            }

            // Get output from adapter
=======
            // Get output from adapter (with B=0 initially, LoRA has no effect)
>>>>>>> 03fb6c54
            var adapterOutput = adapter.Forward(input);

            // Act - Merge and get output from merged layer
            var mergedLayer = adapter.MergeToOriginalLayer();
            var mergedOutput = mergedLayer.Forward(input);

            // Assert - Merged layer should produce same output as adapter
            // When B matrix is zero (initial state), LoRA has no effect, so:
            // adapter output = base output + 0 = base output
            // merged output = base output (since merged weights = base weights + 0)
            // These should be exactly equal.
            Assert.Equal(adapterOutput.Length, mergedOutput.Length);
            for (int i = 0; i < adapterOutput.Length; i++)
            {
<<<<<<< HEAD
                Assert.Equal(adapterOutput[0, i], mergedOutput[0, i], precision: 5);
=======
                Assert.Equal(adapterOutput[i], mergedOutput[i], precision: 10);
>>>>>>> 03fb6c54
            }
        }

        [Fact]
        public void BaseLayer_Property_ReturnsOriginalLayer()
        {
            // Arrange
            var baseLayer = new DenseLayer<double>(10, 5, (IActivationFunction<double>?)null);
            var adapter = new DenseLoRAAdapter<double>(baseLayer, rank: 3);

            // Act
            var retrievedBase = adapter.BaseLayer;

            // Assert
            Assert.Same(baseLayer, retrievedBase);
        }

        [Fact]
        public void LoRALayer_Property_ReturnsLoRALayer()
        {
            // Arrange
            var baseLayer = new DenseLayer<double>(10, 5, (IActivationFunction<double>?)null);
            var adapter = new DenseLoRAAdapter<double>(baseLayer, rank: 3);

            // Act
            var loraLayer = adapter.LoRALayer;

            // Assert
            Assert.NotNull(loraLayer);
            Assert.IsType<LoRALayer<double>>(loraLayer);
            Assert.Equal(3, loraLayer.Rank);
        }

        [Fact]
        public void IsBaseLayerFrozen_Property_ReflectsConstructorParameter()
        {
            // Arrange & Act
            var adapter1 = new DenseLoRAAdapter<double>(new DenseLayer<double>(10, 5, (IActivationFunction<double>?)null), rank: 3, freezeBaseLayer: true);
            var adapter2 = new DenseLoRAAdapter<double>(new DenseLayer<double>(10, 5, (IActivationFunction<double>?)null), rank: 3, freezeBaseLayer: false);

            // Assert
            Assert.True(adapter1.IsBaseLayerFrozen);
            Assert.False(adapter2.IsBaseLayerFrozen);
        }

        [Fact]
        public void Alpha_Property_ReturnsCorrectValue()
        {
            // Arrange & Act
            var adapter = new DenseLoRAAdapter<double>(new DenseLayer<double>(10, 5, (IActivationFunction<double>?)null), rank: 3, alpha: 16);

            // Assert
            Assert.Equal(16.0, adapter.Alpha);
        }

        [Fact]
        public void SupportsTraining_ReturnsTrue()
        {
            // Arrange
            var baseLayer = new DenseLayer<double>(10, 5, (IActivationFunction<double>?)null);
            var adapter = new DenseLoRAAdapter<double>(baseLayer, rank: 3);

            // Act & Assert
            Assert.True(adapter.SupportsTraining);
        }

        [Theory]
        [InlineData(8, 4, 2, true)]
        [InlineData(16, 8, 4, false)]
        [InlineData(100, 50, 8, true)]
        public void Constructor_WithVariousConfigurations_WorksCorrectly(int inputSize, int outputSize, int rank, bool freeze)
        {
            // Arrange
            var baseLayer = new DenseLayer<double>(inputSize, outputSize, (IActivationFunction<double>?)null);

            // Act
            var adapter = new DenseLoRAAdapter<double>(baseLayer, rank, freezeBaseLayer: freeze);

            // Assert
            Assert.NotNull(adapter);
            Assert.Equal(inputSize, adapter.GetInputShape()[0]);
            Assert.Equal(outputSize, adapter.GetOutputShape()[0]);
            Assert.Equal(rank, adapter.Rank);
            Assert.Equal(freeze, adapter.IsBaseLayerFrozen);
        }

        [Fact]
        public void LoRAAdapter_WithFloat_WorksCorrectly()
        {
            // Arrange
            var baseLayer = new DenseLayer<float>(10, 5, (IActivationFunction<float>?)null);
            var adapter = new DenseLoRAAdapter<float>(baseLayer, rank: 3);
            var input = new Tensor<float>(new[] { 1, 10 });

            // Act
            var output = adapter.Forward(input);

            // Assert
            Assert.Equal(5, output.Shape[1]);
        }
    }
}<|MERGE_RESOLUTION|>--- conflicted
+++ resolved
@@ -271,24 +271,7 @@
                 input[0, i] = (i + 1) * 0.1;
             }
 
-<<<<<<< HEAD
-            var outputGradient = new Tensor<double>(new[] { 1, 5 });
-            for (int i = 0; i < 5; i++)
-            {
-                outputGradient[0, i] = 0.1;
-            }
-
-            for (int iter = 0; iter < 10; iter++)
-            {
-                adapter.Forward(input);
-                adapter.Backward(outputGradient);
-                adapter.UpdateParameters(0.01);
-            }
-
-            // Get output from adapter
-=======
             // Get output from adapter (with B=0 initially, LoRA has no effect)
->>>>>>> 03fb6c54
             var adapterOutput = adapter.Forward(input);
 
             // Act - Merge and get output from merged layer
@@ -303,11 +286,7 @@
             Assert.Equal(adapterOutput.Length, mergedOutput.Length);
             for (int i = 0; i < adapterOutput.Length; i++)
             {
-<<<<<<< HEAD
-                Assert.Equal(adapterOutput[0, i], mergedOutput[0, i], precision: 5);
-=======
-                Assert.Equal(adapterOutput[i], mergedOutput[i], precision: 10);
->>>>>>> 03fb6c54
+                Assert.Equal(adapterOutput.GetFlat(i), mergedOutput.GetFlat(i), precision: 10);
             }
         }
 
