--- conflicted
+++ resolved
@@ -168,11 +168,7 @@
                 .WithFeatureWeight(0.8)
                 .Build());
 
-<<<<<<< HEAD
-        Assert.Contains("FeatureBased", exception.Message);
-=======
         Assert.Contains("FeatureDistillationStrategy", exception.Message);
->>>>>>> 1c715337
     }
 
     [Fact]
