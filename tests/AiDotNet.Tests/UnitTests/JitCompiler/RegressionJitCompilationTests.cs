--- conflicted
+++ resolved
@@ -2,7 +2,6 @@
 using AiDotNet.Enums;
 using AiDotNet.JitCompiler;
 using AiDotNet.Models.Options;
-using AiDotNet.Regularization;
 using AiDotNet.Regression;
 using AiDotNet.Tensors.LinearAlgebra;
 using Xunit;
@@ -373,7 +372,7 @@
 
     private static (Matrix<double> X, Vector<double> y) GenerateLinearTestData(int samples, int features)
     {
-        var random = RandomHelper.CreateSeededRandom(42);
+        var random = new Random(42);
         var X = new Matrix<double>(samples, features);
         var y = new Vector<double>(samples);
 
@@ -417,20 +416,8 @@
         }
         else if (modelType == typeof(PolynomialRegression<double>))
         {
-<<<<<<< HEAD
-            var (X, y) = GenerateLinearTestData(100, 5);
-            var regularization = new L2Regularization<double, Matrix<double>, Vector<double>>(
-                new AiDotNet.Models.RegularizationOptions
-            {
-                Type = RegularizationType.L2,
-                Strength = 1e-6,
-                L1Ratio = 0.0
-            });
-            var model = new PolynomialRegression<double>(regularization: regularization);
-=======
             var (X, y) = GenerateLinearTestData(100, 1);
             var model = new PolynomialRegression<double>();
->>>>>>> 2e9bbaf7
             model.Train(X, y);
             return model;
         }
