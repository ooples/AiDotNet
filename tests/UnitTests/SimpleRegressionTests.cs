--- conflicted
+++ resolved
@@ -10,31 +10,25 @@
     private readonly double[] _inputs = new double[] { 1, 2, 3, 4, 5, 6, 7, 8, 9, 10 };
     private readonly double[] _outputs = new double[] { 1, 2, 3, 4, 5, 6, 7, 8, 9, 10 };
 
+    private readonly double[] _OddOddInputs = new double[] { 75, 285, 126, 116, 156, 320, 186, 208, 144, 183, 28, 69, 106, 74, 201, 84, 48, 249, 102, 228, 60, 40, 39, 186, 28, 172, 150, 156, 9, 12, 192, 120, 90, 222, 12, 140 };
+    private readonly double[] _OddOddOutputs = new double[] { 97, 72, 184, 320, 28, 304, 21, 52, 132, 198, 45, 98, 220, 188, 31, 294, 324, 195, 102, 90, 270, 122, 380, 20, 148, 183, 152, 90, 93, 48, 192, 4, 80, 198, 108, 138 };
+
+    private readonly double[] _OddEvenInputs = new double[] { 168, 14, 20, 112, 100, 158, 55, 207, 150, 198, 66, 268, 252, 136, 66, 5, 14, 50, 368, 184, 171, 288, 136, 90, 282, 46, 43, 216, 76, 15, 177, 116, 42, 152, 130, 176, 100, 276 };
+    private readonly double[] _OddEvenOutputs = new double[] { 16, 54, 320, 87, 261, 20, 240, 171, 148, 16, 99, 44, 34, 272, 71, 44, 27, 188, 152, 29, 213, 38, 292, 188, 11, 396, 196, 100, 82, 97, 104, 141, 146, 65, 135, 194, 17, 150 };
+
+    private readonly double[] _EvenOddInputs = new double[] { 90, 57, 78, 25, 36, 60, 94, 270, 380, 240, 104, 15, 268, 261, 8, 219, 78, 74, 42, 63, 80, 51, 98, 116, 43, 332, 328, 65, 264, 380, 76, 260, 29, 231, 240, 45, 90, 180, 60, 84 };
+    private readonly double[] _EvenOddOutputs = new double[] { 280, 258, 68, 91, 110, 40, 188, 258, 292, 246, 60, 304, 180, 17, 114, 11, 64, 88, 74, 165, 84, 18, 60, 48, 2, 320, 42, 224, 64, 58, 204, 134, 210, 60, 172, 104, 54, 71, 176, 340 };
+
+    private readonly double[] _EvenEvenInputs = new double[] { 98, 140, 148, 23, 172, 171, 64, 28, 213, 20, 294, 224, 2, 45, 90, 10, 123, 260, 178, 8, 45, 44, 180, 33, 70, 18, 158, 183, 272, 86, 68, 10, 8, 81, 117, 12, 30, 220, 200, 34, 60, 43 };
+    private readonly double[] _EvenEvenOutputs = new double[] { 46, 224, 170, 22, 164, 78, 54, 63, 376, 40, 92, 180, 172, 18, 33, 12, 64, 89, 186, 42, 30, 32, 81, 126, 93, 134, 156, 12, 176, 136, 372, 82, 2, 168, 43, 76, 78, 52, 284, 49, 33, 98 };
+
     [Fact]
     public void SimpleRegression_Constructor_Throws_ArgumentNullException_When_Inputs_Is_Null()
     {
         // Arrange
 
         // Act
-
-<<<<<<< HEAD
-        private readonly double[] _OddOddInputs = new double[] { 75, 285, 126, 116, 156, 320, 186, 208, 144, 183, 28, 69, 106, 74, 201, 84, 48, 249, 102, 228, 60, 40, 39, 186, 28, 172, 150, 156, 9, 12, 192, 120, 90, 222, 12, 140 };
-        private readonly double[] _OddOddOutputs = new double[] { 97, 72, 184, 320, 28, 304, 21, 52, 132, 198, 45, 98, 220, 188, 31, 294, 324, 195, 102, 90, 270, 122, 380, 20, 148, 183, 152, 90, 93, 48, 192, 4, 80, 198, 108, 138 };
-
-        private readonly double[] _OddEvenInputs = new double[] { 168, 14, 20, 112, 100, 158, 55, 207, 150, 198, 66, 268, 252, 136, 66, 5, 14, 50, 368, 184, 171, 288, 136, 90, 282, 46, 43, 216, 76, 15, 177, 116, 42, 152, 130, 176, 100, 276 };
-        private readonly double[] _OddEvenOutputs = new double[] { 16, 54, 320, 87, 261, 20, 240, 171, 148, 16, 99, 44, 34, 272, 71, 44, 27, 188, 152, 29, 213, 38, 292, 188, 11, 396, 196, 100, 82, 97, 104, 141, 146, 65, 135, 194, 17, 150 };
-
-        private readonly double[] _EvenOddInputs = new double[] { 90, 57, 78, 25, 36, 60, 94, 270, 380, 240, 104, 15, 268, 261, 8, 219, 78, 74, 42, 63, 80, 51, 98, 116, 43, 332, 328, 65, 264, 380, 76, 260, 29, 231, 240, 45, 90, 180, 60, 84 };
-        private readonly double[] _EvenOddOutputs = new double[] { 280, 258, 68, 91, 110, 40, 188, 258, 292, 246, 60, 304, 180, 17, 114, 11, 64, 88, 74, 165, 84, 18, 60, 48, 2, 320, 42, 224, 64, 58, 204, 134, 210, 60, 172, 104, 54, 71, 176, 340 };
-
-        private readonly double[] _EvenEvenInputs = new double[] { 98, 140, 148, 23, 172, 171, 64, 28, 213, 20, 294, 224, 2, 45, 90, 10, 123, 260, 178, 8, 45, 44, 180, 33, 70, 18, 158, 183, 272, 86, 68, 10, 8, 81, 117, 12, 30, 220, 200, 34, 60, 43 };
-        private readonly double[] _EvenEvenOutputs = new double[] { 46, 224, 170, 22, 164, 78, 54, 63, 376, 40, 92, 180, 172, 18, 33, 12, 64, 89, 186, 42, 30, 32, 81, 126, 93, 134, 156, 12, 176, 136, 372, 82, 2, 168, 43, 76, 78, 52, 284, 49, 33, 98 };
-
-        [Fact]
-        public void SimpleRegression_Constructor_Throws_ArgumentNullException_When_Inputs_Is_Null()
-        {
-            // Arrange
-=======
+      
         // Assert
         Assert.Throws<ArgumentNullException>(() => new SimpleRegression(null, _outputs));
     }
@@ -43,7 +37,6 @@
     public void SimpleRegression_Constructor_Throws_ArgumentNullException_When_Outputs_Is_Null()
     {
         // Arrange
->>>>>>> 6dc93cb0
 
         // Act
 
@@ -84,230 +77,224 @@
         // Act
         var simpleRegression = new SimpleRegression(_inputs, _outputs);
         var actualPredictions = simpleRegression.Predictions;
-
-<<<<<<< HEAD
-            // Assert
-            Assert.Throws<ArgumentException>(() => new SimpleRegression(_inputs, _outputs, new SimpleRegressionOptions() { TrainingPctSize = tooSmallTrainingSize }));
-        }
-
-        [Fact]
-        public void SimpleRegression_Verify_Values_Are_Correct_OddOdd_StandardQuartile()
-        {
-            // Arrange
-            var q1ExpectedValue = 117.55507280870674;
-            var q2ExpectedValue = 125.05847199082586;
-            var q3ExpectedValue = 134.86129995456216;
-
-            // Act
-            var sut = new SimpleRegression(_OddOddInputs, _OddOddOutputs, new SimpleRegressionOptions() { OutlierRemoval = new IQROutlierRemoval(new StandardQuartile())});
-
-            // Assert
-            var metrics = sut.Metrics;
-            Assert.Equal(q1ExpectedValue, metrics.Quartile1Value);
-            Assert.Equal(q2ExpectedValue, metrics.Quartile2Value);
-            Assert.Equal(q3ExpectedValue, metrics.Quartile3Value);
-        }
-
-        [Fact]
-        public void SimpleRegression_Verify_Values_Are_correct_OddEven_StandardQuartile()
-        {
-            // Arrange
-            var q1ExpectedValue = 88.173752177739459;
-            var q2ExpectedValue = 128.84172997826749;
-            var q3ExpectedValue = 174.75718878531529;
-
-            // Act
-            var sut = new SimpleRegression(_OddEvenInputs, _OddEvenOutputs, new SimpleRegressionOptions() { OutlierRemoval = new IQROutlierRemoval(new StandardQuartile()) });
-
-            // Assert
-            var metrics = sut.Metrics;
-            Assert.Equal(q1ExpectedValue, metrics.Quartile1Value);
-            Assert.Equal(q2ExpectedValue, metrics.Quartile2Value);
-            Assert.Equal(q3ExpectedValue, metrics.Quartile3Value);
-        }
-
-        [Fact]
-        public void SimpleRegression_Verify_Values_Are_correct_EvenOdd_StandardQuartile()
-        {
-            // Arrange
-            var q1ExpectedValue = 142.70566255778118;
-            var q2ExpectedValue = 159.12400616332820;
-            var q3ExpectedValue = 236.52476887519259;
-
-            // Act
-            var sut = new SimpleRegression(_EvenOddInputs, _EvenOddOutputs, new SimpleRegressionOptions() { OutlierRemoval = new IQROutlierRemoval(new StandardQuartile()) });
-
-            // Assert
-            var metrics = sut.Metrics;
-            Assert.Equal(q1ExpectedValue, metrics.Quartile1Value);
-            Assert.Equal(q2ExpectedValue, metrics.Quartile2Value);
-            Assert.Equal(q3ExpectedValue, metrics.Quartile3Value);
-        }
-
-        [Fact]
-        public void SimpleRegression_Verify_Values_Are_correct_EvenEven_StandardQuartile()
-        {
-            // Arrange
-            var q1ExpectedValue = 29.183869666497486;
-            var q2ExpectedValue = 75.697713334559751;
-            var q3ExpectedValue = 212.13832142754239;
-
-            // Act
-            var sut = new SimpleRegression(_EvenEvenInputs, _EvenEvenOutputs, new SimpleRegressionOptions() { OutlierRemoval = new IQROutlierRemoval(new StandardQuartile()) });
-
-            // Assert
-            var metrics = sut.Metrics;
-            Assert.Equal(q1ExpectedValue, metrics.Quartile1Value);
-            Assert.Equal(q2ExpectedValue, metrics.Quartile2Value);
-            Assert.Equal(q3ExpectedValue, metrics.Quartile3Value);
-        }
-
-        [Fact]
-        public void SimpleRegression_Verify_Values_Are_Correct_OddOdd_InclusiveQuartile()
-        {
-            // Arrange
-            var q1ExpectedValue = 118.52325334833502;
-            var q2ExpectedValue = 125.54256226064001;
-            var q3ExpectedValue = 134.86129995456216;
-
-            // Act
-            var sut = new SimpleRegression(_OddOddInputs, _OddOddOutputs, new SimpleRegressionOptions() { OutlierRemoval = new IQROutlierRemoval(new InclusiveQuartile()) });
-
-            // Assert
-            var metrics = sut.Metrics;
-            Assert.Equal(q1ExpectedValue, metrics.Quartile1Value);
-            Assert.Equal(q2ExpectedValue, metrics.Quartile2Value);
-            Assert.Equal(q3ExpectedValue, metrics.Quartile3Value);
-        }
-
-        [Fact]
-        public void SimpleRegression_Verify_Values_Are_correct_OddEven_InclusiveQuartile()
-        {
-            // Arrange
-            var q1ExpectedValue =  97.356843939149;
-            var q2ExpectedValue = 132.7773407331573;
-            var q3ExpectedValue = 185.25215079835479;
-
-            // Act
-            var sut = new SimpleRegression(_OddEvenInputs, _OddEvenOutputs, new SimpleRegressionOptions() { OutlierRemoval = new IQROutlierRemoval(new InclusiveQuartile()) });
-
-            // Assert
-            var metrics = sut.Metrics;
-            Assert.Equal(q1ExpectedValue, metrics.Quartile1Value);
-            Assert.Equal(q2ExpectedValue, metrics.Quartile2Value);
-            Assert.Equal(q3ExpectedValue, metrics.Quartile3Value);
-        }
-
-        [Fact]
-        public void SimpleRegression_Verify_Values_Are_correct_EvenOdd_InclusiveQuartile()
-        {
-            // Arrange
-            var q1ExpectedValue = 145.83296610169492;
-            var q2ExpectedValue = 159.1240061633282;
-            var q3ExpectedValue = 236.52476887519259;
-
-            // Act
-            var sut = new SimpleRegression(_EvenOddInputs, _EvenOddOutputs, new SimpleRegressionOptions() { OutlierRemoval = new IQROutlierRemoval(new InclusiveQuartile()) });
-
-            // Assert
-            var metrics = sut.Metrics;
-            Assert.Equal(q1ExpectedValue, metrics.Quartile1Value);
-            Assert.Equal(q2ExpectedValue, metrics.Quartile2Value);
-            Assert.Equal(q3ExpectedValue, metrics.Quartile3Value);
-        }
-
-        [Fact]
-        public void SimpleRegression_Verify_Values_Are_correct_EvenEven_InclusiveQuartile()
-        {
-            // Arrange
-            var q1ExpectedValue = 29.183869666497486;
-            var q2ExpectedValue = 75.697713334559751;
-            var q3ExpectedValue = 212.13832142754239;
-
-            // Act
-            var sut = new SimpleRegression(_EvenEvenInputs, _EvenEvenOutputs, new SimpleRegressionOptions() { OutlierRemoval = new IQROutlierRemoval(new InclusiveQuartile()) });
-
-            // Assert
-            var metrics = sut.Metrics;
-            Assert.Equal(q1ExpectedValue, metrics.Quartile1Value);
-            Assert.Equal(q2ExpectedValue, metrics.Quartile2Value);
-            Assert.Equal(q3ExpectedValue, metrics.Quartile3Value);
-        }
-
-        [Fact]
-        public void SimpleRegression_Verify_Values_Are_Correct_OddOdd_ExclusiveQuartile()
-        {
-            // Arrange
-            var q1ExpectedValue = 118.52325334833502;
-            var q2ExpectedValue = 125.54256226064001;
-            var q3ExpectedValue = 135.22436765692277;
-
-            // Act
-            var sut = new SimpleRegression(_OddOddInputs, _OddOddOutputs, new SimpleRegressionOptions() { OutlierRemoval = new IQROutlierRemoval(new ExclusiveQuartile()) });
-
-            // Assert
-            var metrics = sut.Metrics;
-            Assert.Equal(q1ExpectedValue, metrics.Quartile1Value);
-            Assert.Equal(q2ExpectedValue, metrics.Quartile2Value);
-            Assert.Equal(q3ExpectedValue, metrics.Quartile3Value);
-        }
-
-        [Fact]
-        public void SimpleRegression_Verify_Values_Are_correct_OddEven_ExclusiveQuartile()
-        {
-            // Arrange
-            var q1ExpectedValue = 88.173752177739459;
-            var q2ExpectedValue = 132.7773407331573;
-            var q3ExpectedValue = 185.25215079835479;
-
-            // Act
-            var sut = new SimpleRegression(_OddEvenInputs, _OddEvenOutputs, new SimpleRegressionOptions() { OutlierRemoval = new IQROutlierRemoval(new ExclusiveQuartile()) });
-
-            // Assert
-            var metrics = sut.Metrics;
-            Assert.Equal(q1ExpectedValue, metrics.Quartile1Value);
-            Assert.Equal(q2ExpectedValue, metrics.Quartile2Value);
-            Assert.Equal(q3ExpectedValue, metrics.Quartile3Value);
-        }
-
-        [Fact]
-        public void SimpleRegression_Verify_Values_Are_correct_EvenOdd_ExclusiveQuartile()
-        {
-            // Arrange
-            var q1ExpectedValue = 142.70566255778118;
-            var q2ExpectedValue = 159.1240061633282;
-            var q3ExpectedValue = 244.08241910631742;
-
-            // Act
-            var sut = new SimpleRegression(_EvenOddInputs, _EvenOddOutputs, new SimpleRegressionOptions() { OutlierRemoval = new IQROutlierRemoval(new ExclusiveQuartile()) });
-
-            // Assert
-            var metrics = sut.Metrics;
-            Assert.Equal(q1ExpectedValue, metrics.Quartile1Value);
-            Assert.Equal(q2ExpectedValue, metrics.Quartile2Value);
-            Assert.Equal(q3ExpectedValue, metrics.Quartile3Value);
-        }
-
-        [Fact]
-        public void SimpleRegression_Verify_Values_Are_correct_EvenEven_ExclusiveQuartile()
-        {
-            // Arrange
-            var q1ExpectedValue = 29.183869666497486;
-            var q2ExpectedValue = 75.697713334559751;
-            var q3ExpectedValue = 212.13832142754239;
-
-            // Act
-            var sut = new SimpleRegression(_EvenEvenInputs, _EvenEvenOutputs, new SimpleRegressionOptions() { OutlierRemoval = new IQROutlierRemoval(new ExclusiveQuartile()) });
-
-            // Assert
-            var metrics = sut.Metrics;
-            Assert.Equal(q1ExpectedValue, metrics.Quartile1Value);
-            Assert.Equal(q2ExpectedValue, metrics.Quartile2Value);
-            Assert.Equal(q3ExpectedValue, metrics.Quartile3Value);
-        }
-=======
+      
         // Assert
         Assert.Equal(expectedPredictions, actualPredictions);
->>>>>>> 6dc93cb0
+    }
+
+    [Fact]
+    public void SimpleRegression_Verify_Values_Are_Correct_OddOdd_StandardQuartile()
+    {
+        // Arrange
+        var q1ExpectedValue = 117.55507280870674;
+        var q2ExpectedValue = 125.05847199082586;
+        var q3ExpectedValue = 134.86129995456216;
+
+        // Act
+        var sut = new SimpleRegression(_OddOddInputs, _OddOddOutputs, new SimpleRegressionOptions() { OutlierRemoval = new IQROutlierRemoval(new StandardQuartile())});
+
+        // Assert
+        var metrics = sut.Metrics;
+        Assert.Equal(q1ExpectedValue, metrics.Quartile1Value);
+        Assert.Equal(q2ExpectedValue, metrics.Quartile2Value);
+        Assert.Equal(q3ExpectedValue, metrics.Quartile3Value);
+    }
+
+    [Fact]
+    public void SimpleRegression_Verify_Values_Are_correct_OddEven_StandardQuartile()
+    {
+        // Arrange
+        var q1ExpectedValue = 88.173752177739459;
+        var q2ExpectedValue = 128.84172997826749;
+        var q3ExpectedValue = 174.75718878531529;
+
+        // Act
+        var sut = new SimpleRegression(_OddEvenInputs, _OddEvenOutputs, new SimpleRegressionOptions() { OutlierRemoval = new IQROutlierRemoval(new StandardQuartile()) });
+
+        // Assert
+        var metrics = sut.Metrics;
+        Assert.Equal(q1ExpectedValue, metrics.Quartile1Value);
+        Assert.Equal(q2ExpectedValue, metrics.Quartile2Value);
+        Assert.Equal(q3ExpectedValue, metrics.Quartile3Value);
+    }
+
+    [Fact]
+    public void SimpleRegression_Verify_Values_Are_correct_EvenOdd_StandardQuartile()
+    {
+        // Arrange
+        var q1ExpectedValue = 142.70566255778118;
+        var q2ExpectedValue = 159.12400616332820;
+        var q3ExpectedValue = 236.52476887519259;
+
+        // Act
+        var sut = new SimpleRegression(_EvenOddInputs, _EvenOddOutputs, new SimpleRegressionOptions() { OutlierRemoval = new IQROutlierRemoval(new StandardQuartile()) });
+
+        // Assert
+        var metrics = sut.Metrics;
+        Assert.Equal(q1ExpectedValue, metrics.Quartile1Value);
+        Assert.Equal(q2ExpectedValue, metrics.Quartile2Value);
+        Assert.Equal(q3ExpectedValue, metrics.Quartile3Value);
+    }
+
+    [Fact]
+    public void SimpleRegression_Verify_Values_Are_correct_EvenEven_StandardQuartile()
+    {
+        // Arrange
+        var q1ExpectedValue = 29.183869666497486;
+        var q2ExpectedValue = 75.697713334559751;
+        var q3ExpectedValue = 212.13832142754239;
+
+        // Act
+        var sut = new SimpleRegression(_EvenEvenInputs, _EvenEvenOutputs, new SimpleRegressionOptions() { OutlierRemoval = new IQROutlierRemoval(new StandardQuartile()) });
+
+        // Assert
+        var metrics = sut.Metrics;
+        Assert.Equal(q1ExpectedValue, metrics.Quartile1Value);
+        Assert.Equal(q2ExpectedValue, metrics.Quartile2Value);
+        Assert.Equal(q3ExpectedValue, metrics.Quartile3Value);
+    }
+
+    [Fact]
+    public void SimpleRegression_Verify_Values_Are_Correct_OddOdd_InclusiveQuartile()
+    {
+        // Arrange
+        var q1ExpectedValue = 118.52325334833502;
+        var q2ExpectedValue = 125.54256226064001;
+        var q3ExpectedValue = 134.86129995456216;
+
+        // Act
+        var sut = new SimpleRegression(_OddOddInputs, _OddOddOutputs, new SimpleRegressionOptions() { OutlierRemoval = new IQROutlierRemoval(new InclusiveQuartile()) });
+
+        // Assert
+        var metrics = sut.Metrics;
+        Assert.Equal(q1ExpectedValue, metrics.Quartile1Value);
+        Assert.Equal(q2ExpectedValue, metrics.Quartile2Value);
+        Assert.Equal(q3ExpectedValue, metrics.Quartile3Value);
+    }
+
+    [Fact]
+    public void SimpleRegression_Verify_Values_Are_correct_OddEven_InclusiveQuartile()
+    {
+        // Arrange
+        var q1ExpectedValue =  97.356843939149;
+        var q2ExpectedValue = 132.7773407331573;
+        var q3ExpectedValue = 185.25215079835479;
+
+        // Act
+        var sut = new SimpleRegression(_OddEvenInputs, _OddEvenOutputs, new SimpleRegressionOptions() { OutlierRemoval = new IQROutlierRemoval(new InclusiveQuartile()) });
+
+        // Assert
+        var metrics = sut.Metrics;
+        Assert.Equal(q1ExpectedValue, metrics.Quartile1Value);
+        Assert.Equal(q2ExpectedValue, metrics.Quartile2Value);
+        Assert.Equal(q3ExpectedValue, metrics.Quartile3Value);
+    }
+
+    [Fact]
+    public void SimpleRegression_Verify_Values_Are_correct_EvenOdd_InclusiveQuartile()
+    {
+        // Arrange
+        var q1ExpectedValue = 145.83296610169492;
+        var q2ExpectedValue = 159.1240061633282;
+        var q3ExpectedValue = 236.52476887519259;
+
+        // Act
+        var sut = new SimpleRegression(_EvenOddInputs, _EvenOddOutputs, new SimpleRegressionOptions() { OutlierRemoval = new IQROutlierRemoval(new InclusiveQuartile()) });
+
+        // Assert
+        var metrics = sut.Metrics;
+        Assert.Equal(q1ExpectedValue, metrics.Quartile1Value);
+        Assert.Equal(q2ExpectedValue, metrics.Quartile2Value);
+        Assert.Equal(q3ExpectedValue, metrics.Quartile3Value);
+    }
+
+    [Fact]
+    public void SimpleRegression_Verify_Values_Are_correct_EvenEven_InclusiveQuartile()
+    {
+        // Arrange
+        var q1ExpectedValue = 29.183869666497486;
+        var q2ExpectedValue = 75.697713334559751;
+        var q3ExpectedValue = 212.13832142754239;
+
+        // Act
+        var sut = new SimpleRegression(_EvenEvenInputs, _EvenEvenOutputs, new SimpleRegressionOptions() { OutlierRemoval = new IQROutlierRemoval(new InclusiveQuartile()) });
+
+        // Assert
+        var metrics = sut.Metrics;
+        Assert.Equal(q1ExpectedValue, metrics.Quartile1Value);
+        Assert.Equal(q2ExpectedValue, metrics.Quartile2Value);
+        Assert.Equal(q3ExpectedValue, metrics.Quartile3Value);
+    }
+
+    [Fact]
+    public void SimpleRegression_Verify_Values_Are_Correct_OddOdd_ExclusiveQuartile()
+    {
+        // Arrange
+        var q1ExpectedValue = 118.52325334833502;
+        var q2ExpectedValue = 125.54256226064001;
+        var q3ExpectedValue = 135.22436765692277;
+
+        // Act
+        var sut = new SimpleRegression(_OddOddInputs, _OddOddOutputs, new SimpleRegressionOptions() { OutlierRemoval = new IQROutlierRemoval(new ExclusiveQuartile()) });
+
+        // Assert
+        var metrics = sut.Metrics;
+        Assert.Equal(q1ExpectedValue, metrics.Quartile1Value);
+        Assert.Equal(q2ExpectedValue, metrics.Quartile2Value);
+        Assert.Equal(q3ExpectedValue, metrics.Quartile3Value);
+    }
+
+    [Fact]
+    public void SimpleRegression_Verify_Values_Are_correct_OddEven_ExclusiveQuartile()
+    {
+        // Arrange
+        var q1ExpectedValue = 88.173752177739459;
+        var q2ExpectedValue = 132.7773407331573;
+        var q3ExpectedValue = 185.25215079835479;
+
+        // Act
+        var sut = new SimpleRegression(_OddEvenInputs, _OddEvenOutputs, new SimpleRegressionOptions() { OutlierRemoval = new IQROutlierRemoval(new ExclusiveQuartile()) });
+
+        // Assert
+        var metrics = sut.Metrics;
+        Assert.Equal(q1ExpectedValue, metrics.Quartile1Value);
+        Assert.Equal(q2ExpectedValue, metrics.Quartile2Value);
+        Assert.Equal(q3ExpectedValue, metrics.Quartile3Value);
+    }
+
+    [Fact]
+    public void SimpleRegression_Verify_Values_Are_correct_EvenOdd_ExclusiveQuartile()
+    {
+        // Arrange
+        var q1ExpectedValue = 142.70566255778118;
+        var q2ExpectedValue = 159.1240061633282;
+        var q3ExpectedValue = 244.08241910631742;
+
+        // Act
+        var sut = new SimpleRegression(_EvenOddInputs, _EvenOddOutputs, new SimpleRegressionOptions() { OutlierRemoval = new IQROutlierRemoval(new ExclusiveQuartile()) });
+
+        // Assert
+        var metrics = sut.Metrics;
+        Assert.Equal(q1ExpectedValue, metrics.Quartile1Value);
+        Assert.Equal(q2ExpectedValue, metrics.Quartile2Value);
+        Assert.Equal(q3ExpectedValue, metrics.Quartile3Value);
+    }
+
+    [Fact]
+    public void SimpleRegression_Verify_Values_Are_correct_EvenEven_ExclusiveQuartile()
+    {
+        // Arrange
+        var q1ExpectedValue = 29.183869666497486;
+        var q2ExpectedValue = 75.697713334559751;
+        var q3ExpectedValue = 212.13832142754239;
+
+        // Act
+        var sut = new SimpleRegression(_EvenEvenInputs, _EvenEvenOutputs, new SimpleRegressionOptions() { OutlierRemoval = new IQROutlierRemoval(new ExclusiveQuartile()) });
+
+        // Assert
+        var metrics = sut.Metrics;
+        Assert.Equal(q1ExpectedValue, metrics.Quartile1Value);
+        Assert.Equal(q2ExpectedValue, metrics.Quartile2Value);
+        Assert.Equal(q3ExpectedValue, metrics.Quartile3Value);
     }
 }