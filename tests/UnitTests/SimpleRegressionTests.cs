using AiDotNet.Models;
using AiDotNet.Normalization;
using AiDotNet.OutlierRemoval;
using AiDotNet.Quartile;
using AiDotNet.Regression;

namespace AiDotNetTests.UnitTests;

public class SimpleRegressionTests
{
    private readonly double[] _inputs = new double[] { 1, 2, 3, 4, 5, 6, 7, 8, 9, 10 };
    private readonly double[] _outputs = new double[] { 1, 2, 3, 4, 5, 6, 7, 8, 9, 10 };

    private readonly double[] _OddEvenInputs = new double[] { 75, 285, 126, 116, 156, 320, 186, 208, 144, 183, 28, 69, 106, 74, 201, 84, 48, 249, 102, 228, 60, 40, 39, 186, 28, 172, 150, 156, 9, 12, 192, 120, 90, 222, 12, 140 };
    private readonly double[] _OddEvenOutputs = new double[] { 97, 72, 184, 320, 28, 304, 21, 52, 132, 198, 45, 98, 220, 188, 31, 294, 324, 195, 102, 90, 270, 122, 380, 20, 148, 183, 152, 90, 93, 48, 192, 4, 80, 198, 108, 138 };

    private readonly double[] _OddOddInputs = new double[] { 168, 14, 20, 112, 100, 158, 55, 207, 150, 198, 66, 268, 252, 136, 66, 5, 14, 50, 368, 184, 171, 288, 136, 90, 282, 46, 43, 216, 76, 15, 177, 116, 42, 152, 130, 176, 100, 276 };
    private readonly double[] _OddOddOutputs = new double[] { 16, 54, 320, 87, 261, 20, 240, 171, 148, 16, 99, 44, 34, 272, 71, 44, 27, 188, 152, 29, 213, 38, 292, 188, 11, 396, 196, 100, 82, 97, 104, 141, 146, 65, 135, 194, 17, 150 };

    private readonly double[] _EvenEvenInputs = new double[] { 90, 57, 78, 25, 36, 60, 94, 270, 380, 240, 104, 15, 268, 261, 8, 219, 78, 74, 42, 63, 80, 51, 98, 116, 43, 332, 328, 65, 264, 380, 76, 260, 29, 231, 240, 45, 90, 180, 60, 84, 31, 112, 40, 300, 205};
    private readonly double[] _EvenEvenOutputs = new double[] { 280, 258, 68, 91, 110, 40, 188, 258, 292, 246, 60, 304, 180, 17, 114, 11, 64, 88, 74, 165, 84, 18, 60, 48, 2, 320, 42, 224, 64, 58, 204, 134, 210, 60, 172, 104, 54, 71, 176, 340, 63, 44, 1, 290, 60};

    private readonly double[] _EvenOddInputs = new double[] { 340, 316, 270, 122, 189, 54, 280, 12, 32, 62, 51, 76, 16, 243, 70, 66, 90, 104, 288, 236, 6, 152, 76, 90, 69, 188, 208, 59, 136, 16, 208, 336, 264, 77, 116, 75, 111, 38, 148 };
    private readonly double[] _EvenOddOutputs = new double[] { 210, 132, 90, 48, 400, 178, 72, 84, 79, 122, 152, 96, 261, 22, 92, 80, 18, 122, 9, 1, 232, 220, 4, 396, 16, 16, 147, 33, 198, 45, 3, 82, 84, 18, 41, 234, 64, 32, 29 };

    [Fact]
    public void SimpleRegression_Constructor_Throws_ArgumentNullException_When_Inputs_Is_Null()
    {
        // Arrange

        // Act
      
        // Assert
        Assert.Throws<ArgumentNullException>(() => new SimpleRegression(null, _outputs));
    }

    [Fact]
    public void SimpleRegression_Constructor_Throws_ArgumentNullException_When_Outputs_Is_Null()
    {
        // Arrange

        // Act

        // Assert
        Assert.Throws<ArgumentNullException>(() => new SimpleRegression(_inputs, null));
    }

    [Fact]
    public void SimpleRegression_Constructor_Throws_ArgumentException_When_TrainingSize_Is_Too_Big()
    {
        // Arrange
        const int tooBigTrainingSize = 110;

        // Act

        // Assert
        Assert.Throws<ArgumentException>(() => new SimpleRegression(_inputs, _outputs, new SimpleRegressionOptions() { TrainingPctSize = tooBigTrainingSize }));
    }

    [Fact]
    public void SimpleRegression_Constructor_Throws_ArgumentException_When_TrainingSize_Is_Too_Small()
    {
        // Arrange
        const int tooSmallTrainingSize = 0;

        // Act

        // Assert
        Assert.Throws<ArgumentException>(() => new SimpleRegression(_inputs, _outputs, new SimpleRegressionOptions() { TrainingPctSize = tooSmallTrainingSize }));
    }

    [Fact]
    public void SimpleRegression_Constructor_Returns_Valid_Predictions_With_No_Options()
    {
        // Arrange
        var expectedPredictions = new double[] { 3, 4, 5, 6, 7, 8, 9, 10 };

        // Act
        var simpleRegression = new SimpleRegression(_inputs, _outputs);
        var actualPredictions = simpleRegression.Predictions;
      
        // Assert
        Assert.Equal(expectedPredictions, actualPredictions);
    }

    [Fact]
    public void SimpleRegression_Constructor_Returns_Valid_Predictions_With_DecimalNormalization()
    {
        // Arrange
        var expectedPredictions = new double[] { 0.3, 0.4, 0.5, 0.6, 0.7, 0.8, 0.9, 1 };

        // Act
        var simpleRegression = new SimpleRegression(_inputs, _outputs, new SimpleRegressionOptions { Normalization = new DecimalNormalization()});
        var actualPredictions = simpleRegression.Predictions;

        // Assert
        Assert.Equal(expectedPredictions, actualPredictions);
    }

    [Fact]
    public void SimpleRegression_Constructor_Returns_Valid_Predictions_With_MinMaxNormalization()
    {
        // Arrange
        var expectedPredictions = new double[] { 2, 3, 4, 5, 6, 7, 8, 9 };

        // Act
        var simpleRegression = new SimpleRegression(_inputs, _outputs, new SimpleRegressionOptions { Normalization = new MinMaxNormalization() });
        var actualPredictions = simpleRegression.Predictions;

        // Assert
        Assert.Equal(expectedPredictions, actualPredictions);
    }

    [Fact]
    public void SimpleRegression_Constructor_Returns_Valid_Predictions_With_LogNormalization()
    {
        // Arrange
        var expectedPredictions = new double[] { 1.0986122886681098, 1.3862943611198906, 1.6094379124341003, 1.791759469228055, 1.9459101490553132, 
            2.0794415416798357, 2.1972245773362196, 2.302585092994046 };

        // Act
        var simpleRegression = new SimpleRegression(_inputs, _outputs, new SimpleRegressionOptions { Normalization = new LogNormalization() });
        var actualPredictions = simpleRegression.Predictions;

        // Assert
        Assert.Equal(expectedPredictions, actualPredictions);
    }

    [Fact]
    public void SimpleRegression_Constructor_Returns_Valid_Predictions_With_ZScoreNormalization()
    {
        // Arrange
        var expectedPredictions = new double[] { -1.5275252316519468, -1.091089451179962, -0.6546536707079772, -0.2182178902359924, 
            0.2182178902359924, 0.6546536707079772, 1.091089451179962, 1.5275252316519468 };

        // Act
        var simpleRegression = new SimpleRegression(_inputs, _outputs, new SimpleRegressionOptions { Normalization = new ZScoreNormalization() });
        var actualPredictions = simpleRegression.Predictions;

        // Assert
        Assert.Equal(expectedPredictions, actualPredictions);
    }

    [Fact]
    public void SimpleRegression_Verify_Values_Are_Correct_OddEven_ExclusiveQuartile()
    {
        // Arrange
        var q1ExpectedValue = 152.0795839065193;
        var q2ExpectedValue = 171.77754652688836;
        var q3ExpectedValue = 195.05695689641541;

        // Act
        var sut = new SimpleRegression(_OddEvenInputs, _OddEvenOutputs, new SimpleRegressionOptions() { OutlierRemoval = new IQROutlierRemoval(new ExclusiveQuartile()) });

        // Assert
        var metrics = sut.Metrics;
        Assert.Equal(q1ExpectedValue, metrics.Quartile1Value);
        Assert.Equal(q2ExpectedValue, metrics.Quartile2Value);
        Assert.Equal(q3ExpectedValue, metrics.Quartile3Value);
    }

    [Fact]
    public void SimpleRegression_Verify_Values_Are_Correct_OddEven_StandardQuartile()
    {
        // Arrange
        var q1ExpectedValue = 152.0795839065193;
        var q2ExpectedValue = 162.82392715399334;
        var q3ExpectedValue = 195.05695689641541;

        // Act
        var sut = new SimpleRegression(_OddEvenInputs, _OddEvenOutputs, new SimpleRegressionOptions() { OutlierRemoval = new IQROutlierRemoval(new StandardQuartile()) });

        // Assert
        var metrics = sut.Metrics;
        Assert.Equal(q1ExpectedValue, metrics.Quartile1Value);
        Assert.Equal(q2ExpectedValue, metrics.Quartile2Value);
        Assert.Equal(q3ExpectedValue, metrics.Quartile3Value);
    }

    [Fact]
    public void SimpleRegression_Verify_Values_Are_Correct_OddEven_InclusiveQuartile()
    {
        // Arrange
        var q1ExpectedValue = 156.85484757206331;
        var q2ExpectedValue = 171.77754652688836;
        var q3ExpectedValue = 195.05695689641541;

        // Act
        var sut = new SimpleRegression(_OddEvenInputs, _OddEvenOutputs, new SimpleRegressionOptions() { OutlierRemoval = new IQROutlierRemoval(new InclusiveQuartile()) });

        // Assert
        var metrics = sut.Metrics;
        Assert.Equal(q1ExpectedValue, metrics.Quartile1Value);
        Assert.Equal(q2ExpectedValue, metrics.Quartile2Value);
        Assert.Equal(q3ExpectedValue, metrics.Quartile3Value);
    }

    [Fact]
    public void SimpleRegression_Verify_Values_Are_Correct_OddOdd_ExclusiveQuartile()
    {
        // Arrange
        var q1ExpectedValue = 118.53688757999335;
        var q2ExpectedValue = 138.76510111583207;
        var q3ExpectedValue = 162.96333786898498;

        // Act
<<<<<<< HEAD
        var sut = new SimpleRegression(_EvenEvenInputs, _EvenEvenOutputs, new SimpleRegressionOptions { OutlierRemoval = new ThresholdOutlierRemoval() });
=======
        var sut = new SimpleRegression(_OddOddInputs, _OddOddOutputs, new SimpleRegressionOptions { OutlierRemoval = new IQROutlierRemoval(new ExclusiveQuartile()) });
>>>>>>> a0fcc235

        // Assert
        var metrics = sut.Metrics;
        Assert.Equal(q1ExpectedValue, metrics.Quartile1Value);
        Assert.Equal(q2ExpectedValue, metrics.Quartile2Value);
        Assert.Equal(q3ExpectedValue, metrics.Quartile3Value);
    }

    [Fact]
    public void SimpleRegression_Verify_Values_Are_Correct_OddOdd_StandardQuartile()
    {
        // Arrange
        var q1ExpectedValue = 118.53688757999335;
        var q2ExpectedValue = 138.76510111583207;
        var q3ExpectedValue = 151.99851184021256;

        // Act
        var sut = new SimpleRegression(_OddOddInputs, _OddOddOutputs, new SimpleRegressionOptions() { OutlierRemoval = new IQROutlierRemoval(new StandardQuartile()) });

        // Assert
        var metrics = sut.Metrics;
        Assert.Equal(q1ExpectedValue, metrics.Quartile1Value);
        Assert.Equal(q2ExpectedValue, metrics.Quartile2Value);
        Assert.Equal(q3ExpectedValue, metrics.Quartile3Value);
    }

    [Fact]
    public void SimpleRegression_Verify_Values_Are_Correct_OddOdd_InclusiveQuartile()
    {
        // Arrange
        var q1ExpectedValue = 123.26310569584352;
        var q2ExpectedValue = 138.76510111583207;
        var q3ExpectedValue = 151.99851184021256;

        // Act
        var sut = new SimpleRegression(_OddOddInputs, _OddOddOutputs, new SimpleRegressionOptions() { OutlierRemoval = new IQROutlierRemoval(new InclusiveQuartile()) });

        // Assert
        var metrics = sut.Metrics;
        Assert.Equal(q1ExpectedValue, metrics.Quartile1Value);
        Assert.Equal(q2ExpectedValue, metrics.Quartile2Value);
        Assert.Equal(q3ExpectedValue, metrics.Quartile3Value);
    }

    [Fact]
    public void SimpleRegression_Verify_Values_Are_Correct_EvenEven_ExclusiveQuartile()
    {
        // Arrange
        var q1ExpectedValue = 123.72734667709028;
        var q2ExpectedValue = 128.71082261723302;
        var q3ExpectedValue = 140.7328161223196;

        // Act
        var sut = new SimpleRegression(_EvenEvenInputs, _EvenEvenOutputs, new SimpleRegressionOptions() { OutlierRemoval = new IQROutlierRemoval(new ExclusiveQuartile()) });

        // Assert
        var metrics = sut.Metrics;
        Assert.Equal(q1ExpectedValue, metrics.Quartile1Value);
        Assert.Equal(q2ExpectedValue, metrics.Quartile2Value);
        Assert.Equal(q3ExpectedValue, metrics.Quartile3Value);
    }

    [Fact]
    public void SimpleRegression_Verify_Values_Are_Correct_EvenEven_StandardQuartile()
    {
        // Arrange
        var q1ExpectedValue = 123.72734667709028;
        var q2ExpectedValue = 128.71082261723302;
        var q3ExpectedValue = 140.7328161223196;

        // Act
        var sut = new SimpleRegression(_EvenEvenInputs, _EvenEvenOutputs, new SimpleRegressionOptions() { OutlierRemoval = new IQROutlierRemoval(new StandardQuartile()) });

        // Assert
        var metrics = sut.Metrics;
        Assert.Equal(q1ExpectedValue, metrics.Quartile1Value);
        Assert.Equal(q2ExpectedValue, metrics.Quartile2Value);
        Assert.Equal(q3ExpectedValue, metrics.Quartile3Value);
    }

    [Fact]
    public void SimpleRegression_Verify_Values_Are_Correct_EvenEven_InclusiveQuartile()
    {
        // Arrange
        var q1ExpectedValue = 123.72734667709028;
        var q2ExpectedValue = 128.71082261723302;
        var q3ExpectedValue = 140.7328161223196;

        // Act
        var sut = new SimpleRegression(_EvenEvenInputs, _EvenEvenOutputs, new SimpleRegressionOptions() { OutlierRemoval = new IQROutlierRemoval(new InclusiveQuartile()) });

        // Assert
        var metrics = sut.Metrics;
        Assert.Equal(q1ExpectedValue, metrics.Quartile1Value);
        Assert.Equal(q2ExpectedValue, metrics.Quartile2Value);
        Assert.Equal(q3ExpectedValue, metrics.Quartile3Value);
    }

    [Fact]
    public void SimpleRegression_Verify_Values_Are_Correct_EvenOdd_ExclusiveQuartile()
    {
        // Arrange
        var q1ExpectedValue = 111.72163717784437;
        var q2ExpectedValue = 123.79567181111241;
        var q3ExpectedValue = 129.41379404863304;

        // Act
        var sut = new SimpleRegression(_EvenOddInputs, _EvenOddOutputs, new SimpleRegressionOptions() { OutlierRemoval = new IQROutlierRemoval(new ExclusiveQuartile()) });

        // Assert
        var metrics = sut.Metrics;
        Assert.Equal(q1ExpectedValue, metrics.Quartile1Value);
        Assert.Equal(q2ExpectedValue, metrics.Quartile2Value);
        Assert.Equal(q3ExpectedValue, metrics.Quartile3Value);
    }

    [Fact]
    public void SimpleRegression_Verify_Values_Are_Correct_EvenOdd_StandardQuartile()
    {
        // Arrange
        var q1ExpectedValue = 111.72163717784437;
        var q2ExpectedValue = 123.79567181111241;
        var q3ExpectedValue = 127.49180486211283;

        // Act
        var sut = new SimpleRegression(_EvenOddInputs, _EvenOddOutputs, new SimpleRegressionOptions() { OutlierRemoval = new IQROutlierRemoval(new StandardQuartile()) });

        // Assert
        var metrics = sut.Metrics;
        Assert.Equal(q1ExpectedValue, metrics.Quartile1Value);
        Assert.Equal(q2ExpectedValue, metrics.Quartile2Value);
        Assert.Equal(q3ExpectedValue, metrics.Quartile3Value);
    }

    [Fact]
    public void SimpleRegression_Verify_Values_Are_Correct_EvenOdd_InclusiveQuartile()
    {
        // Arrange
        var q1ExpectedValue = 117.43832296339168;
        var q2ExpectedValue = 123.79567181111241;
        var q3ExpectedValue = 127.49180486211283;

        // Act
        var sut = new SimpleRegression(_EvenOddInputs, _EvenOddOutputs, new SimpleRegressionOptions() { OutlierRemoval = new IQROutlierRemoval(new InclusiveQuartile()) });

        // Assert
        var metrics = sut.Metrics;
        Assert.Equal(q1ExpectedValue, metrics.Quartile1Value);
        Assert.Equal(q2ExpectedValue, metrics.Quartile2Value);
        Assert.Equal(q3ExpectedValue, metrics.Quartile3Value);
    }
}<|MERGE_RESOLUTION|>--- conflicted
+++ resolved
@@ -204,11 +204,7 @@
         var q3ExpectedValue = 162.96333786898498;
 
         // Act
-<<<<<<< HEAD
-        var sut = new SimpleRegression(_EvenEvenInputs, _EvenEvenOutputs, new SimpleRegressionOptions { OutlierRemoval = new ThresholdOutlierRemoval() });
-=======
         var sut = new SimpleRegression(_OddOddInputs, _OddOddOutputs, new SimpleRegressionOptions { OutlierRemoval = new IQROutlierRemoval(new ExclusiveQuartile()) });
->>>>>>> a0fcc235
 
         // Assert
         var metrics = sut.Metrics;
