--- conflicted
+++ resolved
@@ -7,13 +7,8 @@
 
 public class PolynomialRegressionTests
 {
-<<<<<<< HEAD
     private readonly double[] _inputs = new double[] { 171, 183, 12, 261, 77, 272, 36, 6, 213, 4, 74, 79, 158, 60, 24, 99, 292, 30, 176, 276, 285, 38, 64, 21, 37, 258, 141, 46, 48, 128, 165, 74, 102, 6, 53, 23, 56, 236, 104, 96, 228, 216, 116, 160, 38, 106, };
     private readonly double[] _outputs = new double[] { 144, 87, 216, 111, 49, 300, 96, 138, 165, 164, 62, 60, 31, 324, 368, 76, 246, 138, 57, 76, 66, 116, 128, 4, 130, 73, 372, 73, 12, 16, 20, 46, 7, 280, 106, 27, 35, 126, 100, 91, 156, 14, 14, 48, 81, 75, };
-=======
-    private readonly double[] _inputs = new double[] { 1, 2, 3, 4, 5, 6, 7, 8, 9, 10 };
-    private readonly double[] _outputs = new double[] { 10, 9, 8, 7, 6, 5, 4, 3, 2, 1 };
->>>>>>> a0fcc235
 
     [Fact]
     public void PolynomialRegression_Constructor_Throws_ArgumentNullException_When_Inputs_Is_Null()
