--- conflicted
+++ resolved
@@ -2,7 +2,7 @@
 
 on:
   pull_request:
-    types: [opened, edited, synchronize, reopened]
+  pull_request_target:
 
 concurrency:
   group: ${{ github.workflow }}-${{ github.ref }}
@@ -10,47 +10,11 @@
 
 jobs:
   commitlint:
-    name: Validate PR Title (Squash Merge)
     runs-on: ubuntu-latest
     steps:
       - name: Check out the PR
         uses: actions/checkout@v4
-        with:
-          fetch-depth: 1
 
-<<<<<<< HEAD
-      - name: Setup Node.js
-        uses: actions/setup-node@v4
-        with:
-          node-version: '20'
-
-      - name: Install commitlint
-        run: npm install --save-dev @commitlint/cli @commitlint/config-conventional
-
-      - name: Validate PR title follows Conventional Commits
-        env:
-          PR_TITLE: ${{ github.event.pull_request.title }}
-        run: |
-          # Validate PR title (which becomes the squash merge commit message)
-          echo "Validating PR title: $PR_TITLE"
-          echo "$PR_TITLE" | npx commitlint --config commitlint.config.js
-
-          if [ $? -eq 0 ]; then
-            echo "✅ PR title follows Conventional Commits format"
-          else
-            echo "❌ PR title does not follow Conventional Commits format"
-            echo ""
-            echo "Expected format: type(scope): description"
-            echo "Valid types: feat, fix, docs, refactor, perf, test, chore, ci, style"
-            echo ""
-            echo "Examples:"
-            echo "  feat: add new vector search functionality"
-            echo "  fix(tests): resolve flaky unit test"
-            echo "  docs: update readme with usage examples"
-            exit 1
-          fi
-=======
       - name: Lint commits
         uses: wagoid/commitlint-github-action@v6
-        # Uses .commitlintrc.json from repository root via auto-discovery
->>>>>>> f4510edc
+        # Uses .commitlintrc.json from repository root via auto-discovery