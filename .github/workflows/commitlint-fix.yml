--- conflicted
+++ resolved
@@ -209,11 +209,7 @@
 
       - name: Comment on PR
         if: steps.check-commits.outputs.needs_fix == 'true'
-<<<<<<< HEAD
-        uses: actions/github-script@ed597411d8f924073f98dfc5c65a23a2325f34cd # v7
-=======
-        uses: actions/github-script@v7
->>>>>>> 2f557535
+        uses: actions/github-script@v8
         with:
           script: |
             await github.rest.issues.createComment({
@@ -316,14 +312,7 @@
 
       - name: Comment on PR
         if: steps.check-needs-fix.outputs.needs_fix == 'true'
-<<<<<<< HEAD
-        uses: actions/github-script@ed597411d8f924073f98dfc5c65a23a2325f34cd # v7
-        env:
-          ORIGINAL_SUBJECT: ${{ steps.get-commit.outputs.first_line }}
-          NEW_SUBJECT: ${{ steps.check-needs-fix.outputs.new_subject }}
-=======
-        uses: actions/github-script@v7
->>>>>>> 2f557535
+        uses: actions/github-script@v8
         with:
           script: |
             const newSubject = `${{ steps.check-needs-fix.outputs.new_subject }}`;
